--- conflicted
+++ resolved
@@ -778,7 +778,19 @@
 
 \section{Conclusion}
 \subsection{Summary of Insights}
-<<<<<<< HEAD
+Usability testing revealed that EcoOptimizer successfully identifies energy-wasteful patterns and provides actionable refactoring suggestions, aligning with its core sustainability mission. Participants particularly valued:
+\begin{itemize}
+\item Context-aware detection of Python-specific energy smells (80\% success rate in Tasks 1-3)
+\item Clear diff comparisons showing optimization impacts (4.2/5 clarity rating)
+\item Preservation of code ownership through review-and-approve workflows
+\end{itemize}
+
+However, three critical barriers emerged:
+\begin{itemize}
+\item \textbf{Interface Discoverability}: 60\% of participants required moderator guidance to locate key features like cross-file refactoring
+\item \textbf{Feedback Latency}: 12.3s average delay in sidebar updates caused workflow interruptions
+\item \textbf{Cognitive Overload}: Simultaneous smell highlighting overwhelmed novice users (3.1/5 confidence rating vs. 4.7 for experts)
+\end{itemize}
 \subsection{Changes Implemented}
 \label{subsec:changes}
 
@@ -898,21 +910,6 @@
 
 \end{enumerate}
 
-=======
-Usability testing revealed that EcoOptimizer successfully identifies energy-wasteful patterns and provides actionable refactoring suggestions, aligning with its core sustainability mission. Participants particularly valued:
-\begin{itemize}
-\item Context-aware detection of Python-specific energy smells (80\% success rate in Tasks 1-3)
-\item Clear diff comparisons showing optimization impacts (4.2/5 clarity rating)
-\item Preservation of code ownership through review-and-approve workflows
-\end{itemize}
-
-However, three critical barriers emerged:
-\begin{itemize}
-\item \textbf{Interface Discoverability}: 60\% of participants required moderator guidance to locate key features like cross-file refactoring
-\item \textbf{Feedback Latency}: 12.3s average delay in sidebar updates caused workflow interruptions
-\item \textbf{Cognitive Overload}: Simultaneous smell highlighting overwhelmed novice users (3.1/5 confidence rating vs. 4.7 for experts)
-\end{itemize}
->>>>>>> 18ee1c2f
 
 \newpage
 \section*{Appendices}
