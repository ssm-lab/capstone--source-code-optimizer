--- conflicted
+++ resolved
@@ -238,12 +238,6 @@
 actually be implemented.
 
 \begin{description}
-<<<<<<< HEAD
-\item [\refstepcounter{mnum} \mthemnum \label{mHH}:] Hardware-Hiding Module
-\item [\refstepcounter{mnum} \mthemnum \label{mUGENR}:] UseAGeneratorRefactorer Module
-\item [\refstepcounter{mnum} \mthemnum \label{mCRC}:] CacheRepeatedCallsRefactorer Module
-\item [\refstepcounter{mnum} \mthemnum \label{mLEC}:] LongElementChainRefactorer Module
-=======
   \item [\refstepcounter{mnum} \mthemnum \label{mSmell}:] Smell Module
   \item [\refstepcounter{mnum} \mthemnum \label{mBR}:] BaseRefactorer Module
   \item [\refstepcounter{mnum} \mthemnum \label{mMIMR}:] MakeStaticRefactorer Module
@@ -264,7 +258,6 @@
   \item [\refstepcounter{mnum} \mthemnum \label{mTest}:] Testing Functionality Module
   \item [\refstepcounter{mnum} \mthemnum \label{mRef}:] Smell Refactorer  Module
   \item [\refstepcounter{mnum} \mthemnum \label{mMan}:] Refactor Manager Module
->>>>>>> 9f95db89
 \end{description}
 
 
@@ -278,16 +271,6 @@
 {Hardware-Hiding Module} & None \\
 \midrule
 
-<<<<<<< HEAD
-\multirow{7}{0.3\textwidth}{Behaviour-Hiding Module} & CacheRepeatedCallsRefactorer Module\\
-& UseAGeneratorRefactorer Module\\
-& ?\\
-& LongElementChainRefactorer Module\\
-& ?\\
-& ?\\
-& ?\\ 
-& ?\\
-=======
 \multirow{7}{0.3\textwidth}{Behaviour-Hiding Module} & Smell Module\\
 & BaseRefactorer Module\\
 & MakeStaticRefactorer Module\\
@@ -303,7 +286,6 @@
 & SmellDetector Module\\
 & FileHighlighter Module\\
 & HoverManager Module\\
->>>>>>> 9f95db89
 \midrule
 
 
@@ -444,24 +426,6 @@
    
 \end{description}
 
-<<<<<<< HEAD
-\subsubsection{Long Element Chain Module (\mref{mLEC})}
-
-% [Record, Library, Abstract Object, or Abstract Data Type]
-
-\begin{description}
-    \item[Secrets:] How to parse a given code file to its AST representation, traverse the 
-    AST tree to identify dictionary assignments, analyze the structure of nested dictionaries,
-     and flatten them. Additionally, it identifies all access calls associated with these dictionaries
-      in the source code and determines how to update them to reflect the new flattened structure.
-    \item[Services:] Detects nested dictionaries in the source code using AST parsing, simplifies their 
-    structure by flattening them, and updates all associated access calls throughout the file. This improves 
-    code readability, reduces complexity, and ensures correctness while maintaining the program's intended behavior.
-    \item[Implemented By:] EcoOptimizer
-\end{description}
-
-\subsubsection{Input Format Module (\mref{mInput})}
-=======
 \subsubsection{Long Lambda Function Refactorer (\mref{mLLF})}
 
 
@@ -478,7 +442,6 @@
 \subsubsection{Plugin Initiator Module (\mref{mExe})}
 
 % [Record, Library, Abstract Object, or Abstract Data Type]
->>>>>>> 9f95db89
 
 \begin{description}
     \item[Secrets:] How to initialize the plugin, set up the environment for interaction, and handle configurations for plugin commands.
@@ -486,25 +449,7 @@
     \item[Implemented By:] EcoOptimizer
 \end{description}
 
-<<<<<<< HEAD
-\subsubsection{UseAGeneratorRefactorer Module (\mref{mUGENR})}
-\begin{description}
-    \item[Secrets:] How to parse a given code file to its AST representation, how to traverse the AST tree, how to modify specific nodes in the AST tree, how to convert the modified AST tree back to source code and write it to an output file.
-    \item[Services:] Refactors the \textit{List Comprehension Instead of a Generator} smell in a provided code file to improve energy efficiency.
-    \item[Implemented By:] EcoOptimizer
-\end{description}
-
-\subsubsection{CacheRepeatedCallsRefactorer Module (\mref{mCRC})}
-\begin{description}
-    \item[Secrets:] How to parse a given code file to its AST representation, how to traverse the AST tree, how to modify specific nodes in the AST tree, how to convert the modified AST tree back to source code and write it to an output file.
-    \item[Services:] Refactors the \textit{Repeated Function Calls} smell in a provided code file to improve energy efficiency and performance.
-    \item[Implemented By:] EcoOptimizer
-\end{description}
-
-\subsubsection{Etc.}
-=======
 \subsubsection{Backend Communicator (\mref{mBac})}
->>>>>>> 9f95db89
 
 % [Record, Library, Abstract Object, or Abstract Data Type]
 
@@ -577,21 +522,6 @@
     \item[Implemented By:] EcoOptimizer
 \end{description}
 
-<<<<<<< HEAD
-\subsubsection{Pylint Analyzer Module}
-
-\begin{description}
-\item[Secrets:] The internal design and execution of static code analysis using Pylint and AST parsing, including custom detection and structuring of smells. These details are hidden from external modules.
-\item[Services:] The module provides the following services:
-  \begin{itemize}
-    \item Executes Pylint analysis on Python source code files.
-    \item Performs AST-based custom checks for specific code smells.
-    \item Filters and structures the analysis results into a standardized format for further processing.
-  \end{itemize}
-\item[Implemented By:] \texttt{EcoOptimizer}
-\end{description}
-
-=======
 \subsubsection{Smell Refactorer Module (\mref{mRef})}
 
 % [Record, Library, Abstract Object, or Abstract Data Type]
@@ -611,7 +541,6 @@
     \item[Services:] Decides if refactored result of Python code should be updated in the code editor window. Determines if refactoring should be reverted if needed by user.
     \item[Implemented By:] EcoOptimizer
 \end{description}
->>>>>>> 9f95db89
 
 \section{Traceability Matrix} \label{SecTM}
 
