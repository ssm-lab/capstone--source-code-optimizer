--- conflicted
+++ resolved
@@ -1308,9 +1308,8 @@
   \item \texttt{\_find\_insert\_line(parent\_node)}: Determines the line to insert the cached variable.
 \end{itemize}
 
-<<<<<<< HEAD
 \newpage
-=======
+
 \section{MIS of Plugin Initiator}
 
 \subsection{Module}
@@ -1684,7 +1683,6 @@
 
 \subsubsection{Local Functions}
 None
->>>>>>> 42e898fe
 
 \bibliographystyle {plainnat}
 \bibliography {../../../refs/References}
