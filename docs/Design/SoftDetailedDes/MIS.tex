--- conflicted
+++ resolved
@@ -227,105 +227,8 @@
   explicitly.  Even if they are implemented, they are not exported; they only
   have local scope.}
 
-
-\section{MIS of LongElementChainRefactorer}
-
-\subsection{Module}
-
-LongElementChainRefactorer is a module that refactors long element chains, specifically focusing on flattening nested dictionaries to improve readability, maintainability, and energy efficiency. The module uses a recursive flattening strategy while caching previously seen patterns for optimization.
-
-\subsection{Uses}
-
-\begin{itemize}
-    \item Uses \texttt{Smell} interface for data access
-    \item Inherits from \texttt{BaseRefactorer}
-\end{itemize}
-
-\subsection{Syntax}
-
-\subsubsection{Exported Constants}
-None
-
-\subsubsection{Exported Access Programs}
-
-\begin{center}
-\begin{tabular}{|p{3cm}|p{5cm}|p{2cm}|p{3cm}|}
-\hline
-\textbf{Name} & \textbf{In} & \textbf{Out} & \textbf{Exceptions} \\
-\hline
-\texttt{\_\_init\_\_} & \texttt{output\_dir: Path} & None & None \\
-\hline
-\texttt{refactor} & \texttt{file\_path: Path, pylint\_smell: Smell, initial\_emissions: float} & None & Logging exceptions \\
-\hline
-\end{tabular}
-\end{center}
-
-\subsection{Semantics}
-
-\subsubsection{State Variables}
-
-\begin{itemize}
-  \item \textbf{\_reference\_map}: Maps element chain references to their line numbers and corresponding values.
-\end{itemize}
-
-\subsubsection{Environment Variables}
-
-\begin{itemize}
-  \item \textbf{File system}: Used to read, write, and store temporary and refactored files.
-  \item \textbf{Logger}: Logs information during the refactoring process.
-\end{itemize}
-
-\subsubsection{Assumptions}
-
-\begin{itemize}
-  \item Input files are valid Python scripts.
-  \item Smells identified by \textbf{pylint\_smell} include valid line numbers.
-  \item Refactored code must pass the provided test suite.
-\end{itemize}
-
-\subsubsection{Access Routine Semantics}
-
-\paragraph{\texttt{\_\_init\_\_(output\_dir: Path)}}
-\begin{itemize}
-\item \textbf{Transition}: Initializes the refactorer with the specified output directory and sets up internal caching structures.
-\item \textbf{Output}: None.
-\item \textbf{Exception}: None.
-\end{itemize}
-
-\paragraph{\texttt{refactor(file\_path: Path, pylint\_smell: Smell, initial\_emissions: float)}}
-\begin{itemize}
-  \item \textbf{Transition}:
-    \begin{itemize}
-      \item Reads the file at \texttt{file\_path}.
-      \item Identifies nested dictionary chains for flattening.
-      \item Refactors the identified chain by flattening the dictionary and replacing its occurrences.
-      \item Writes the refactored code to a temporary file.
-\end{itemize}
-  \item \textbf{Output}: None. Refactored file is saved if improvements are validated.
-  \item \textbf{Exception}: Logs exceptions during file operations or refactoring.
-\end{itemize}
-
-\subsubsection{Local Functions}
-\begin{itemize}
-    \item \textbf{\_flatten\_dict(d: dict[str, Any], parent\_key: str = "")} \\
-    Recursively flattens a nested dictionary by combining keys with underscores.
-
-    \item \textbf{\_extract\_dict\_literal(node: ast.AST)} \\
-    Converts an Abstract Syntax Tree (AST) dictionary literal into a Python dictionary.
-
-    \item \textbf{\_find\_dict\_assignments(tree: ast.AST, name: str)} \\
-    Extracts dictionary assignments given the name of the dictionary from the AST and returns them as a dictionary.
-
-    \item \textbf{\_collect\_dict\_references(tree: ast.AST)} \\
-    Identifies and stores all dictionary access patterns in the `\_reference\_map`.
-
-    \item \textbf{\_generate\_flattened\_access(base\_var: str, access\_chain: list[str])} \\
-    Generates a flattened dictionary key string by combining elements of an access chain with underscores.
-\end{itemize}
-  
-\newpage
-
-<<<<<<< HEAD
+\newpage
+
 \section{MIS of Base Refactorer} \label{mis:baseR}
 
 \texttt{BaseRefactorer}
@@ -651,11 +554,105 @@
 \subsubsection*{Local Functions}
 Functions for internal AST parsing, node transformation, and validation are defined within the class but are not exported.
   
-  
-
-\newpage
-=======
->>>>>>> 5d50ebf1
+\newpage  
+
+\section{MIS of LongElementChainRefactorer}
+
+\subsection{Module}
+
+LongElementChainRefactorer is a module that refactors long element chains, specifically focusing on flattening nested dictionaries to improve readability, maintainability, and energy efficiency. The module uses a recursive flattening strategy while caching previously seen patterns for optimization.
+
+\subsection{Uses}
+
+\begin{itemize}
+    \item Uses \texttt{Smell} interface for data access
+    \item Inherits from \texttt{BaseRefactorer}
+\end{itemize}
+
+\subsection{Syntax}
+
+\subsubsection{Exported Constants}
+None
+
+\subsubsection{Exported Access Programs}
+
+\begin{center}
+\begin{tabular}{|p{3cm}|p{5cm}|p{2cm}|p{3cm}|}
+\hline
+\textbf{Name} & \textbf{In} & \textbf{Out} & \textbf{Exceptions} \\
+\hline
+\texttt{\_\_init\_\_} & \texttt{output\_dir: Path} & None & None \\
+\hline
+\texttt{refactor} & \texttt{file\_path: Path, pylint\_smell: Smell, initial\_emissions: float} & None & Logging exceptions \\
+\hline
+\end{tabular}
+\end{center}
+
+\subsection{Semantics}
+
+\subsubsection{State Variables}
+
+\begin{itemize}
+  \item \textbf{\_reference\_map}: Maps element chain references to their line numbers and corresponding values.
+\end{itemize}
+
+\subsubsection{Environment Variables}
+
+\begin{itemize}
+  \item \textbf{File system}: Used to read, write, and store temporary and refactored files.
+  \item \textbf{Logger}: Logs information during the refactoring process.
+\end{itemize}
+
+\subsubsection{Assumptions}
+
+\begin{itemize}
+  \item Input files are valid Python scripts.
+  \item Smells identified by \textbf{pylint\_smell} include valid line numbers.
+  \item Refactored code must pass the provided test suite.
+\end{itemize}
+
+\subsubsection{Access Routine Semantics}
+
+\paragraph{\texttt{\_\_init\_\_(output\_dir: Path)}}
+\begin{itemize}
+\item \textbf{Transition}: Initializes the refactorer with the specified output directory and sets up internal caching structures.
+\item \textbf{Output}: None.
+\item \textbf{Exception}: None.
+\end{itemize}
+
+\paragraph{\texttt{refactor(file\_path: Path, pylint\_smell: Smell, initial\_emissions: float)}}
+\begin{itemize}
+  \item \textbf{Transition}:
+    \begin{itemize}
+      \item Reads the file at \texttt{file\_path}.
+      \item Identifies nested dictionary chains for flattening.
+      \item Refactors the identified chain by flattening the dictionary and replacing its occurrences.
+      \item Writes the refactored code to a temporary file.
+\end{itemize}
+  \item \textbf{Output}: None. Refactored file is saved if improvements are validated.
+  \item \textbf{Exception}: Logs exceptions during file operations or refactoring.
+\end{itemize}
+
+\subsubsection{Local Functions}
+\begin{itemize}
+    \item \textbf{\_flatten\_dict(d: dict[str, Any], parent\_key: str = "")} \\
+    Recursively flattens a nested dictionary by combining keys with underscores.
+
+    \item \textbf{\_extract\_dict\_literal(node: ast.AST)} \\
+    Converts an Abstract Syntax Tree (AST) dictionary literal into a Python dictionary.
+
+    \item \textbf{\_find\_dict\_assignments(tree: ast.AST, name: str)} \\
+    Extracts dictionary assignments given the name of the dictionary from the AST and returns them as a dictionary.
+
+    \item \textbf{\_collect\_dict\_references(tree: ast.AST)} \\
+    Identifies and stores all dictionary access patterns in the `\_reference\_map`.
+
+    \item \textbf{\_generate\_flattened\_access(base\_var: str, access\_chain: list[str])} \\
+    Generates a flattened dictionary key string by combining elements of an access chain with underscores.
+\end{itemize}
+  
+\newpage
+
 
 \bibliographystyle {plainnat}
 \bibliography {../../../refs/References}
