\documentclass{article}

\usepackage{tabularx}
\usepackage{booktabs}

\title{Problem Statement and Goals\\\progname}

\author{\authname}

\date{}

\input{../Comments}
\input{../Common}

\begin{document}

\maketitle

\begin{table}[hp]
  \caption{Revision History} \label{TblRevisionHistory}
  \begin{tabularx}{\textwidth}{llX}
    \toprule
    \textbf{Date} & \textbf{Developer(s)} & \textbf{Change}\\
    \midrule
    Date1 & Name(s) & Description of changes\\
    Date2 & Name(s) & Description of changes\\
    ... & ... & ...\\
    \bottomrule
  \end{tabularx}
\end{table}

\section{Problem Statement}

\wss{You should check your problem statement with the
  \href{https://github.com/smiths/capTemplate/blob/main/docs/Checklists/ProbState-Checklist.pdf}
{problem statement checklist}.}

\wss{You can change the section headings, as long as you include the required
information.}

\subsection{Problem}

\subsection{Inputs and Outputs}

\wss{Characterize the problem in terms of ``high level'' inputs and outputs.
Use abstraction so that you can avoid details.}

\textbf{Inputs:} Source code that requires refactoring for energy efficiency.
\textbf{Outputs:} Refactored code with reduced energy consumption, along with performance and energy consumption reports.

\subsection{Stakeholders}
\subsubsection*{\color{blue}{Direct Stakeholders}}
\textbf{[Software Developers]}: They will be the primary users of the refactoring library as they will be the ones to integrate the library into their code for better refactoring.\\

\noindent
\textbf{[Business Sustainability Teams]}: These teams are responsible for considering how a companies practices affect the environment. They will especially be interested in viewing the metrics provided by the library on how it improves the energy efficiency of software over time, therefore decreasing the burden on hardware and minimizing the company's environmental footprint.

\subsubsection*{\color{blue}{Indirect Stakeholders}}
\textbf{[Business Leaders]}: They focus on reducing operational costs associated with energy consumption, especially in large-scale or cloud-hosted applications. Use of the library in their products allows them to better achieve those goals. \\

\noindent
\textbf{[End Users]}: While not directly affected by this refactoring library, end users of technology that use the library will benefit from more responsive and efficient software that consumes less power, especially in mobile, embedded, or battery-dependent applications. \\

\noindent
\textbf{[Regulatory Bodies]}: They enforce energy consumption and sustainability standards, and ensure that software adheres to environmental regulations and may certify tools that meet efficiency requirements. Their oversight promotes the adoption of energy-efficient software practices.

\subsection{Environment}
\textbf{Programming Language:} Python will be the main language for developing refactoring tools and performing energy optimization.
\textbf{Reinforcement Learning Library: } Stable Baselines will be the library to implement reinforcement learning techniques.
\textbf{Developement Frameworks and Tools: } 
\begin{enumerate}
    \item Github will be used for version control and for CI/CD integration to automate refactoring processes.
    \item Visual Studio Code will be the IDE used.
\end{enumerate} 
\textbf{Database: } MySQL will be the database used to store and retrieve data about refactoring and energy consumption metrics.

\wss{Hardware and software environment}

\section{Goals}

\section{Stretch Goals}

\section{Challenge Level and Extras}

The expected challenge level of our project as general. This is due to the 
relatively straightforward technical knowledge required for its completion. 
The project primarily involves applying known software optimization and 
refactoring techniques, which are well-documented and accessible. 
Additionally, the required programming knowledge is in Python which known 
by all of the team members and was, taught in our undergraduate courses. 
Although the project does involve substantial development and research components, 
we anticipate the overall scope and depth of work to be manageable within the 
given timeframe.

To further enhance the project and address any potential gaps in the challenge level, 
we propose two additional activities: User Documentation and Usability Testing. 
These extras will allow us to provide support for future users of the tool and 
ensure that the tool meets user expectations and accessibility standards. 

Approval of the challenge level and extras will be discussed with the instructor, 
and adjustments may be made as needed throughout the term.

\newpage{}

\section*{Appendix --- Reflection}

\wss{Not required for CAS 741}

\input{../Reflection.tex}

\begin{enumerate}
<<<<<<< HEAD
    \item What went well while writing this deliverable? 
    Ayushi - Writing the deliverable went quite well overall. The project itself was well defined and we were able to meet with the 
    industry supervisor which helped clarify most of the details. Our team worked well together which helped each memeber to clarify
    any concerns particularly about the database we decided to use. Our team had some good discussions regarding making decisions on 
    what languages and tools to use in the project such as our decision to use MySQL for our database.

    \item What pain points did you experience during this deliverable, and how did you resolve them?
    Ayushi - Not all the information was clarified or given by the supervisor at an early stage so writing this document took some 
    time which caused us to delay working on this for a couple days. The team and I decided to consistently check in with the supervisor
    to encourage him to provide the required documents and information we needed as soon as possible. We used email as well as discord to 
    directly reach out to the supervisor in which we finally ended up getting the information 2 days before the deadline and then crammed to 
    finish the milstone documents.

    \item How did you and your team adjust the scope of your goals to ensure they are suitable for a Capstone project (not overly ambitious but also of
    appropriate complexity for a senior design project)?
    Ayushi - We carefully adjusted our project scope by focusing on the most important goals and prioritizing features that mattered most, while also 
    setting clear milestones to keep us on track. The feedback we got from our supervisor helped us refine our goals, making sure we were ambitious but
    also realistic about what we could achieve.
\end{enumerate}  
=======
  \item What went well while writing this deliverable?

    \textit{}
  \item What pain points did you experience during this deliverable, and how
    did you resolve them?
  \item How did you and your team adjust the scope of your goals to ensure
    they are suitable for a Capstone project (not overly ambitious but also of
    appropriate complexity for a senior design project)?
\end{enumerate}
>>>>>>> d22366d7

\end{document}<|MERGE_RESOLUTION|>--- conflicted
+++ resolved
@@ -108,37 +108,43 @@
 
 \input{../Reflection.tex}
 
+\subsubsection*{Ayushi Amin Reflection}
+
 \begin{enumerate}
-<<<<<<< HEAD
-    \item What went well while writing this deliverable? 
-    Ayushi - Writing the deliverable went quite well overall. The project itself was well defined and we were able to meet with the 
+    \item \textit{What went well while writing this deliverable?}
+    
+    Writing the deliverable went quite well overall. The project itself was well defined and we were able to meet with the 
     industry supervisor which helped clarify most of the details. Our team worked well together which helped each memeber to clarify
     any concerns particularly about the database we decided to use. Our team had some good discussions regarding making decisions on 
     what languages and tools to use in the project such as our decision to use MySQL for our database.
 
-    \item What pain points did you experience during this deliverable, and how did you resolve them?
-    Ayushi - Not all the information was clarified or given by the supervisor at an early stage so writing this document took some 
+    \item \textit{What pain points did you experience during this deliverable, and how did you resolve them?}
+    
+    Not all the information was clarified or given by the supervisor at an early stage so writing this document took some 
     time which caused us to delay working on this for a couple days. The team and I decided to consistently check in with the supervisor
     to encourage him to provide the required documents and information we needed as soon as possible. We used email as well as discord to 
     directly reach out to the supervisor in which we finally ended up getting the information 2 days before the deadline and then crammed to 
     finish the milstone documents.
+    
+\end{enumerate}  
 
-    \item How did you and your team adjust the scope of your goals to ensure they are suitable for a Capstone project (not overly ambitious but also of
-    appropriate complexity for a senior design project)?
-    Ayushi - We carefully adjusted our project scope by focusing on the most important goals and prioritizing features that mattered most, while also 
-    setting clear milestones to keep us on track. The feedback we got from our supervisor helped us refine our goals, making sure we were ambitious but
-    also realistic about what we could achieve.
-\end{enumerate}  
-=======
-  \item What went well while writing this deliverable?
+\subsubsection*{Full Name Reflection}
+\begin{enumerate}
+  \item \textit{What went well while writing this deliverable?}
+  \item \textit{What pain points did you experience during this deliverable, and how did you resolve them?}
+  \item \textit{How did you and your team adjust the scope of your goals to ensure they are suitable for a Capstone project (not overly 
+  ambitious but also of appropriate complexity for a senior design project)?}
+\end{enumerate}
 
-    \textit{}
-  \item What pain points did you experience during this deliverable, and how
-    did you resolve them?
-  \item How did you and your team adjust the scope of your goals to ensure
-    they are suitable for a Capstone project (not overly ambitious but also of
-    appropriate complexity for a senior design project)?
+\subsubsection*{Group Answers Reflection}
+\begin{enumerate}
+  \item \textit{How did you and your team adjust the scope of your goals to ensure they are suitable for a Capstone project (not overly 
+  ambitious but also of appropriate complexity for a senior design project)?}
+  
+  We carefully adjusted our project scope by focusing on the most important goals and prioritizing features that mattered most, while also 
+  setting clear milestones to keep us on track. The feedback we got from our supervisor helped us refine our goals, making sure we were ambitious but
+  also realistic about what we could achieve.
+    
 \end{enumerate}
->>>>>>> d22366d7
-
+    
 \end{document}