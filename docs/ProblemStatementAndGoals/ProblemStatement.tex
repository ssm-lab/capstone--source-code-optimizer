\documentclass{article}

\usepackage{tabularx}
\usepackage{booktabs}
\usepackage{xcolor}
\usepackage{blindtext}


\title{Problem Statement and Goals\\\progname}

\author{\authname}


\date{}

\input{../Comments}
\input{../Common}

\begin{document}

\maketitle

\begin{table}[hp]
  \caption{Revision History} \label{TblRevisionHistory}
  \begin{tabularx}{\textwidth}{llX}
    \toprule
    \textbf{Date} & \textbf{Developer(s)} & \textbf{Change}\\
    \midrule
    September 18th, 2024 & All & Created first draft of document\\
    September 23rd, 2024 & All & Finalized document\\
    ... & ... & ...\\
    \bottomrule
  \end{tabularx}
\end{table}
\href{https://github.com/smiths/capTemplate/blob/main/docs/Checklists/ProbState-Checklist.pdf}
{problem statement checklist}

\newpage

\section{Problem Statement}

The Information and Communications Technology (ICT) sector is currently responsible for approximately 2-4\% of global CO2 emissions, a figure projected to rise to 14\% by 2040 without intervention []. To align with broader economic sustainability goals, the ICT industry must reduce its CO2 emissions by 72\% by 2040 []. Optimizing energy consumption in software systems is a complex task that cannot rely solely on software engineers, who often face strict deadlines and busy schedules. This creates a pressing need for supporting technologies that help automate this process. This project aims to develop a tool that applies automated refactoring techniques to optimize Python code for energy efficiency while preserving its original functionality. 


\subsection{Problem}

\subsection{Inputs and Outputs}

\textbf{Inputs:} Source code that requires refactoring for energy efficiency. \\
\textbf{Outputs:} Refactored code with reduced energy consumption, along with performance and energy consumption reports.

\subsection{Stakeholders}
\subsubsection*{\color{blue}{Direct Stakeholders}}
\begin{enumerate}

    \item \textbf{Software Developers}: They will be the primary users of the refactoring library as they will be the ones to integrate the library into their code for better refactoring.
    \item \textbf{Dr. Istvan David (Supervisor)}: Dr. David has a vested interest in the development of the system. He will play a crucial role in guiding and mentoring our team throughout the project. As the project supervisor, he will be the key advisor, offering feedback on technical aspects, project management, and research methodologies. 
    \item \textbf{Business Sustainability Teams}: These teams are responsible for considering how a companies practices affect the environment. They will especially be interested in viewing the metrics provided by the library on how it improves the energy efficiency of software over time, therefore decreasing the burden on hardware and minimizing the company's environmental footprint.

\end{enumerate}

\subsubsection*{\color{blue}{Indirect Stakeholders}}
\begin{enumerate}

    \item \textbf{Business Leaders}: They focus on reducing operational costs associated with energy consumption, especially in large-scale or cloud-hosted applications. Use of the library in their products allows them to better achieve those goals. 
    \item \textbf{End Users}: While not directly affected by this refactoring library, end users of technology that use the library will benefit from more responsive and efficient software that consumes less power, especially in mobile, embedded, or battery-dependent applications. 
    \item \textbf{Regulatory Bodies}: They enforce energy consumption and sustainability standards, and ensure that software adheres to environmental regulations and may certify tools that meet efficiency requirements. Their oversight promotes the adoption of energy-efficient software practices.

\end{enumerate}

\subsection{Environment}
\textbf{Programming Language:} \textit{Python} will be the main language for developing refactoring tools and performing energy optimization.\\
\textbf{Reinforcement Learning Library:} \textit{Stable Baselines} will be the library to implement reinforcement learning techniques.\\
\textbf{Development Frameworks and Tools:} 
\begin{enumerate}

    \item \textit{GitHub} will be used for version control and for CI/CD integration to automate refactoring processes.
    \item \textit{Visual Studio Code} will be the IDE used.
    
\end{enumerate} 
\textbf{Database:} \textit{MySQL} will be the database used to store and retrieve data about refactoring and energy consumption metrics.

\section{Goals}

Our goal is to reduce the energy consumption of Python codebases during execution. We plan to achieve this by developing two core components:

\begin{enumerate}
    \item \textbf{Refactoring Library:} \\
    The library refactors inefficient code patterns to achieve a net reduction in energy consumption while preserving the functional integrity of the given codebase. When there are multiple ways to refactor a block of code, it will choose the one with the greatest net reduction in energy consumption.

    \item \textbf{VS Code Plugin:} \\
    The plugin will utilize the refactoring library so that developers can get access to a refactored and energy-efficient version of their Python codebase within the VS Code IDE. The plugin has two aspects:

    \begin{itemize}
        \item \textbf{Developer Feedback:} Developers will be able to review the refactoring suggestions and decide whether to apply the changes based on their preferences.
        \item \textbf{Codebase Compatibility:} By integrating with existing local tests, the plugin will ensure the refactoring suggestions do not alter the behaviour of the codebase. This ensures seamless integration with development workflows.
    \end{itemize}
\end{enumerate}

\section{Stretch Goals}

\begin{enumerate}
    \item \textbf{GitHub Integration for DevOps Pipelines:}
    \begin{itemize}
        \item \textbf{Automated Refactoring:} We aim to build a feature that can be integrated into GitHub’s DevOps pipelines, which would automatically refactor Python code present in the pipeline to a more energy-efficient version.
        \item \textbf{Test Compatibility:} This feature will work in tandem with the user's test suites to ensure that the refactored code maintains its original behaviour. This is done to ensure smooth adoption within CI/CD workflows.
    \end{itemize}

    \item \textbf{Reinforcement Learning Model:} \\
    The goal is to build a model that evolves its refactoring recommendations over time to maximize energy efficiency while aligning with developer preferences. It achieves this by:
    \begin{itemize}
        \item Incrementally identifying energy optimization techniques from past refactorings that result in larger net reductions in energy consumption.
        \item Prioritizing energy-efficient refactorings that align with the developer's personal preferences, such as a preference for fewer lines of code or specific coding styles. The model will account for the acceptance or rejection of refactorings, tailoring future suggestions to suit individual developer styles.
    \end{itemize}
\end{enumerate}


\section{Challenge Level and Extras}

The expected challenge level of our project as general. This is due to the
relatively straightforward technical knowledge required for its completion.
The project primarily involves applying known software optimization and
refactoring techniques, which are well-documented and accessible.
Additionally, the required programming knowledge is in Python which known
by all of the team members and was, taught in our undergraduate courses.
Although the project does involve substantial development and research components,
we anticipate the overall scope and depth of work to be manageable within the
given timeframe.

To further enhance the project and address any potential gaps in the challenge level,
we propose two additional activities: User Documentation and Usability Testing.
These extras will allow us to provide support for future users of the tool and
ensure that the tool meets user expectations and accessibility standards.

Approval of the challenge level and extras will be discussed with the instructor,
and adjustments may be made as needed throughout the term.

\newpage{}

\section*{Appendix --- Reflection}

\wss{Not required for CAS 741}

\input{../Reflection.tex}

\subsubsection*{Mya Hussain Reflection}

\begin{enumerate}
    \item \textit{What went well while writing this deliverable?}
    
    Our team was able to create a clear and concise plan as to what we were trying to achieve and investigate the details as to how we could potentially achieve it. We were able to brainstorm multiple possible routes to take depending on how successful we are while developing. We were also able to reach out to our supervising professor and receive many research papers that helped bring us up to speed as to what this project would require, so that we could set out realistic goals for the project.
    \item \textit{What pain points did you experience during this deliverable, and how did you resolve them?}
    
    It took some time for the research papers we requested from our supervisor to actually hit our inboxes. In the meantime, we were on our own to brainstorm solutions for the problem. This was both a positive and a negative as on the positive side we got to do some self-study and think of some new ideas from scratch. While on the downside, we didn’t know if our brainstormed ideas were methodologies our supervisor would want us to use. Learning with mentorship is great because we were able to gain confidence that what we were doing was correct due to our supervisor’s experience. Being able to explore the project on our own was cool because we got to investigate a lot of different technologies surrounding the space regardless of how efficient the solution may be. So, in the end, our pain points were just learning experiences, before we were thrown a life vest.
    

    \item \textit{How did you and your team adjust the scope of your goals to ensure they
    are suitable for a Capstone project (not overly ambitious but also of ap-
    propriate complexity for a senior design project)?}

    My team and I started the project off by getting very familiar with each other’s strengths and weaknesses. We shared resumes, transcripts and highlighted all the former experiences we had before selecting a project that most aligned with our combined skillsets. Once we had a project, setting goals was the easy part as in our goals we ensured that we would have fallbacks if the project was overly ambitious allowing us to jump with a safety net. For example, we initially discussed the potential for developing a neural network that chooses the best refactoring for a given code input. Recognizing that we have low ML experience between us we opted to implement an algorithmic approach for our POC and attempt an ML implementation in semester 2 if the first one works properly. We also ensured that there would be middlemen libraries we could pull from if we were unsuccessful in writing all the code ourselves. The clearest example of this is there being smell detection code readily available in many online free to use libraries. Planning out these fallbacks between ourselves made sure everyone was comfortable with the project and that we could tweak the difficulty as time went by being that we are trying something new.


\end{enumerate}  

\subsubsection*{Ayushi Amin Reflection}

\begin{enumerate}
    \item \textit{What went well while writing this deliverable?}

      Writing the deliverable went quite well overall. The project itself was well defined and we were able to meet with the industry supervisor which helped clarify most of the details. Our team worked well together which helped each member to clarify any concerns particularly about the database we decided to use. Our team had some good discussions regarding making decisions on  what languages and tools to use in the project such as our decision to use MySQL for our database.

    \item \textit{What pain points did you experience during this deliverable, and how did you resolve them?}

    Not all the information was clarified or given by the supervisor at an early stage so writing this document took some time which caused us to delay working on this for a couple days. The team and I decided to consistently check in with the supervisor to encourage him to provide the required documents and information we needed as soon as possible. We used email as well as discord to directly reach out to the supervisor in which we finally ended up getting the information 2 days before the deadline and then crammed to finish the milestone documents.

\end{enumerate}

\subsubsection*{Sevhena Walker Reflection}
\begin{enumerate}
  \item \textit{What went well while writing this deliverable?}

    Right off the bat, I want to say that this deliverable was characterized by a great sense of \textit{discovery}. I learnt more about my team members and what there goals are. I learnt more about the project we had chosen and our supervisor's reasoning behind proposing it. I learnt new information on topics that were novel to me. This deliverable has filled me with a sense of excitement and a budding confidence that I hope will only continue to grow. \\

    There is much to learn about the project my team has chosen. Being able to go through the process of breaking it down and identifying what technologies will be used, and what features our system will have makes our project more concrete. Compared to the start of the project when things seemes more vague and daunting, there remains a sense that we will achieve what we have set out to do.
  \item \textit{What pain points did you experience during this deliverable, and how did you resolve them?}

    Of course, not everything is just sunshine and roses. Having to deconstruct a project with concepts that you are only vaguely familiar with can be an overwhelming task. While we were able to seek guidance from our supervisor, the onus was still on us to slowly unravel this new mass of information and piece it together in a coherent and structured manner. Our supervisor has been out of country and in a different time zone which has led to a gap in discourse. There were times when our team was left scratching our heads trying to figure out what the best way or, at the very least, what would be a \textit{suitable} way to plan out our project.

\end{enumerate}


\subsubsection*{Nivetha Kuruparan Reflection}
\begin{enumerate}
  \item \textit{What went well while writing this deliverable?}

    Writing this deliverable went smoothly and was an important learning experience for the team.
    Meeting with our project supervisor early on helped us clarify the project’s scope and objectives,
    making it easier to define the problem and outline the technical aspects. We had many discussions
    about which tools and technologies to use, and these conversations helped solidify key decisions,
    like selecting Python for the development language. By collaborating on this deliverable, it gave
    us a better understanding of our team's strengths and priorities and sets a positive tone for the
    project moving forward.

  \item \textit{What pain points did you experience during this deliverable, and how did you resolve them?}

    During this deliverable, we faced a few challenges related to efficiently planning a large software
    project. One of the main pain points was learning how to set realistic goals that aligned with our
    team's capabilities and timeline. Initially, there was a temptation to create our own refactoring
    library from scratch in Rust (where no team member has experience in coding), which felt ambitious
    and overwhelming as we considered the scope of the project.

    To resolve this, we decided to utilize the resources and guidance provided by our supervisor. By using
    existing tools and libraries, we can focus on ensuring that the refactoring processes work effectively
    without getting bogged down in the complexities of building everything from the ground up. This
    experience reinforced the importance of planning when tackling large projects.

\end{enumerate}

\subsubsection*{Tanveer Brar Reflection}
\begin{enumerate}
  \item \textit{What went well while writing this deliverable?}

    This deliverable has set a great starting point for us as the prompts instigated multiple discussions among each other. This document will serve as a great point to begin discussing the architecture for our project.

  \item \textit{What pain points did you experience during this deliverable, and how did you resolve them?}

    After having had two meetings with our Supervisor and multiple discussions with team members, I had the impression that we have a clear idea of what our goals are. However, when writing down the Goals and Stretch Goals, it was clear that our idea had gaps of ambiguity. While the development plan clarified multiple areas of intial project setup and other logistics for the team, I am glad that this document helped us identify certain aspects of our project that were unclear and needed additional discussion. After listening to everyone's idea abou the ambiguous components and doing additional research, I was able to clearly document the goals.

\end{enumerate}

\subsubsection*{Group Answers Reflection}
\begin{enumerate}
  \item \textit{How did you and your team adjust the scope of your goals to ensure they are suitable for a Capstone project (not overly 
  ambitious but also of appropriate complexity for a senior design project)?}
  
  We carefully adjusted our project scope by focusing on the most important goals and prioritizing features that mattered most, while also 
  setting clear milestones to keep us on track. The feedback we got from our supervisor helped us refine our goals, making sure we were ambitious but
  also realistic about what we could achieve.
    
\end{enumerate}

<<<<<<< HEAD
=======


>>>>>>> 3f94e9f7
\end{document}<|MERGE_RESOLUTION|>--- conflicted
+++ resolved
@@ -240,9 +240,4 @@
     
 \end{enumerate}
 
-<<<<<<< HEAD
-=======
-
-
->>>>>>> 3f94e9f7
 \end{document}