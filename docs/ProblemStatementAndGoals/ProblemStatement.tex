--- conflicted
+++ resolved
@@ -33,11 +33,8 @@
     September 18th, 2024 & All & Created first draft of document\\
     September 23rd, 2024 & All & Finalized document\\
     March 24th, 2025 & All & Rev 1 Changes \\
-<<<<<<< HEAD
+    March 24th, 2025 & Tanveer Brar & Updated output section \\
     March 24th, 2025 & Sevhena Walker & Removed mentions of preserving code functionality through testing \\
-=======
-    March 24th, 2025 & Tanveer & Updated output section \\
->>>>>>> 863a7c7c
     \bottomrule
   \end{tabularx}
 \end{table}
