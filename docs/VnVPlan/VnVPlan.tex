--- conflicted
+++ resolved
@@ -12,11 +12,8 @@
     urlcolor=blue
 }
 
-<<<<<<< HEAD
-=======
 % Test
 
->>>>>>> 30224547
 %Includes "References" in the table of contents
 \usepackage[nottoc]{tocbibind}
 \usepackage[toc,page]{appendix}
@@ -334,7 +331,6 @@
 \noindent\textbf{Profiling Tool:} The codebase will be evaluated based on results from both time and memory profiling to optimize computational speed and resource usage. For time profiling (recording the number of function calls, time spent in each function, and its descendants), \texttt{cProfile} will be used, as it is included within Python, making it a convenient choice for profiling. For memory profiling, \texttt{memory\_profiler} will be used, as it is easy to install and includes built-in support for visual display of output \citep{memory_profiler}.\\
 
 \noindent\textbf{Static Analyzer:} The codebase will be statically analyzed using the PyLint tool, as it is easy to integrate with most IDEs and is actively maintained (as opposed to PySmells). PyLint provides a wide range of support, including error detection, refactoring suggestions, and code style enforcement, making it a strong choice for static analysis \citep{pylint}.\\
-<<<<<<< HEAD
 
 \noindent\textbf{Code Coverage Tools and Plan for Summary:} The code base will be analyzed to determine the percentage of code executed during tests. For granular-level coverage, \texttt{coverage.py} will be used, as it supports branch, line, and path coverage. Additionally, \texttt{coverage.py} is a test framework-independent, allowing integration with the project's unit test framework, Pytest.\\
 Initially the aim is to achieve a 40\% coverage and gradually increment the level with time. Weekly reports generated from \texttt{coverage.py} will be used to track coverage trends and set goals accordingly to address any gaps in testing in the growing codebase.\\
@@ -349,22 +345,6 @@
 
 \subsection{Software Validation Plan}
 
-=======
-
-\noindent\textbf{Code Coverage Tools and Plan for Summary:} The code base will be analyzed to determine the percentage of code executed during tests. For granular-level coverage, \texttt{coverage.py} will be used, as it supports branch, line, and path coverage. Additionally, \texttt{coverage.py} is a test framework-independent, allowing integration with the project's unit test framework, Pytest.\\
-Initially the aim is to achieve a 40\% coverage and gradually increment the level with time. Weekly reports generated from \texttt{coverage.py} will be used to track coverage trends and set goals accordingly to address any gaps in testing in the growing codebase.\\
-
-
-\noindent\textbf{Test Coverage Tools:} The project will use \texttt{TestRail}, a test case management tool, to provide traceability from test cases to requirements, ensuring all requirements are covered by tests. Additionally, TestRail can help run tests and track results in integration with Pytest \citep{testrail}.\\
-
-
-\noindent\textbf{Linters:} To enforce the official Python PEP 8 style guide, the team will use \texttt{PyLint}, which is also the choice for static analysis of the code.\\
-
-\noindent\textbf{CI Plan:} As mentioned in the Development Plan, GitHub Actions will integrate the above tools within the CI pipeline. GitHub Actions will be configured to run unit tests written in \texttt{Pytest} as well as \texttt{PyLint} checks on every code push. Through automated testing, any errors and code smells will be promptly identified.\\
-
-\subsection{Software Validation Plan}
-
->>>>>>> 30224547
 \begin{itemize}
     \item One or more open source Python code bases will be used to test the tool on. Based on its performance in functional and non-functional tests outlined in further sections of the document, the software can be validated against defined requirements.
     \item In addition to this, the team will reach out to Dr David as well as a group of volunteer Python developers to perform usability testing on the IDE plugin workflow as well as the CI/CD workflow.
@@ -452,7 +432,6 @@
     \textbf{Test Case Derivation:} Ensures the tool identifies test suites lacking test cases, complying with FR 2.\\[2mm]
     \textbf{How test will be performed:} Load a test suite file with no defined test cases and verify that the system produces an appropriate error message.
 \end{enumerate}
-<<<<<<< HEAD
 
 \noindent
 \colorrule
@@ -572,127 +551,6 @@
 \subsubsection{Refactoring Suggestion (RS) Tests}
 \colorrule
 
-=======
-
-\noindent
-\colorrule
-
-\subsubsection{Code Smell Detection Tests} \label{4.1.2}
-\colorrule
-
-\medskip
-
-\noindent
-This area includes tests to verify the detection of specified code 
-smells that impact energy efficiency (FR 2).
-
-\begin{enumerate}[label={\bf \textcolor{Maroon}{test-FR-CSD-\arabic*}}, wide=0pt, font=\itshape]
-  \item \textbf{Detection of Large Class (LC)}\\[2mm]
-    \textbf{Control:} Automatic \\
-    \textbf{Initial State:} Tool has loaded a \texttt{.py} file containing a class with many methods and attributes.\\
-    \textbf{Input:} Python file with a class that exceeds the threshold for "Large Class" smell.\\
-    \textbf{Output:} Tool identifies the "Large Class" smell and suggests refactoring options like breaking the class into smaller classes.\\[2mm]
-    \textbf{Test Case Derivation:} Ensures "Large Class" code smells are identified and appropriately refactored.\\[2mm]
-    \textbf{How test will be performed:} Load a file with a large class and verify detection.
-
-  \item \textbf{Detection of Long Parameter List (LPL)}\\[2mm]
-    \textbf{Control:} Automatic \\       
-    \textbf{Initial State:} Tool has loaded a \texttt{.py} file containing a method with a long parameter list.       \\
-    \textbf{Input:} Python file with a method using more parameters than the threshold.\\
-    \textbf{Output:} Tool flags the "Long Parameter List" smell and suggests bundling parameters into objects or reducing parameters.\\[2mm]
-    \textbf{Test Case Derivation:} Ensures "Long Parameter List" code smell detection.\\[2mm]
-    \textbf{How test will be performed:} Load a file with a method having a long parameter list and confirm detection.
-
-  \item \textbf{Detection of Long Method (LM)}\\[2mm]
-    \textbf{Control:} Automatic \\
-    \textbf{Initial State:} Tool has loaded a \texttt{.py} file with a method that exceeds the line limit threshold.\\
-    \textbf{Input:} Python file containing a long method.\\
-    \textbf{Output:} Tool detects "Long Method" and suggests breaking it into smaller methods.\\[2mm]
-    \textbf{Test Case Derivation:} Ensures "Long Method" detection and suggestions for improving readability.\\[2mm]
-    \textbf{How test will be performed:} Load a file with a long method and check for detection.
-
-  \item \textbf{Detection of Long Message Chain (LMC)}\\[2mm]
-    \textbf{Control:} Automatic \\
-    \textbf{Initial State:} Tool has loaded a \texttt{.py} file with a chain of method calls.\\
-    \textbf{Input:} Python file containing a message chain exceeding the threshold.\\
-    \textbf{Output:} Tool flags the "Long Message Chain" smell and suggests ways to simplify it, such as introducing intermediary methods.\\[2mm]
-    \textbf{Test Case Derivation:} Validates "Long Message Chain" detection and suggestions for code simplification.     \\[2mm]
-    \textbf{How test will be performed:} Load a file with a long chain of method calls and confirm detection.
-
-  \item \textbf{Detection of Long Scope Chaining (LSC)}\\[2mm]
-    \textbf{Control:} Automatic \\
-    \textbf{Initial State:} Tool has loaded a \texttt{.py} file containing deeply nested scopes.\\
-    \textbf{Input:} Python file with excessive scope chaining.\\
-    \textbf{Output:} Tool detects "Long Scope Chaining" and suggests reducing nesting or refactoring.\\[2mm]
-    \textbf{Test Case Derivation:} Ensures tool detects deep nesting and provides ways to make code more readable.\\[2mm]
-    \textbf{How test will be performed:} Load a file with nested scopes and confirm detection.
-
-  \item \textbf{Detection of Long Base Class List (LBCL)}\\[2mm]
-    \textbf{Control:} Automatic \\         
-    \textbf{Initial State:} Tool has loaded a \texttt{.py} file with a class that inherits from many base classes.\\
-    \textbf{Input:} Python file containing a class with an extensive inheritance list.\\
-    \textbf{Output:} Tool flags "Long Base Class List" and suggests refactoring, such as restructuring inheritance.\\[2mm]
-    \textbf{Test Case Derivation:} Validates that long inheritance lists are detected, and refactoring options are provided.\\[2mm]
-    \textbf{How test will be performed:} Load a file with a long base class list and confirm detection.
-
-  \item \textbf{Detection of Useless Exception Handling (UEH)}\\[2mm]
-    \textbf{Control:} Automatic \\
-    \textbf{Initial State:} Tool has loaded a \texttt{.py} file with empty or redundant \texttt{try-except} blocks.\\
-    \textbf{Input:} Python file containing useless exception handling blocks.\\
-    \textbf{Output:} Tool flags "Useless Exception Handling" and suggests meaningful handling or removal.\\[2mm]
-    \textbf{Test Case Derivation:} Confirms detection of redundant exception handling and refactoring options.\\[2mm]
-    \textbf{How test will be performed:} Load a file with empty \texttt{try-except} blocks and verify detection.
-
-  \item \textbf{Detection of Long Lambda Function (LLF)}\\[2mm]
-    \textbf{Control:} Automatic \\    
-    \textbf{Initial State:} Tool has loaded a \texttt{.py} file containing lambda functions that exceed the line or complexity threshold.     \\
-    \textbf{Input:} Python file with a long lambda function.\\
-    \textbf{Output:} Tool detects "Long Lambda Function" and suggests converting it to a named function.\\[2mm]
-    \textbf{Test Case Derivation:} Validates detection of long lambda functions and refactoring suggestions for clarity.\\[2mm]
-    \textbf{How test will be performed:} Load a file with a long lambda and verify detection.
-
-  \item \textbf{Detection of Complex List Comprehension (CLC)}\\[2mm]
-    \textbf{Control:} Automatic \\
-    \textbf{Initial State:} Tool has loaded a \texttt{.py} file with list comprehensions containing nested conditions.\\
-    \textbf{Input:} Python file with a complex list comprehension.\\
-    \textbf{Output:} Tool flags "Complex List Comprehension" and suggests simplifying the expression.\\[2mm]
-    \textbf{Test Case Derivation:} Ensures tool detects complex list comprehensions and suggests simplifications.\\[2mm]
-    \textbf{How test will be performed:} Load a file with complex list comprehension and confirm detection.
-
-  \item \textbf{Detection of Long Element Chain (LEC)}\\[2mm]
-    \textbf{Control:} Automatic \\
-    \textbf{Initial State:} Tool has loaded a \texttt{.py} file with a long sequence of chained elements (e.g., dictionary access).\\
-    \textbf{Input:} Python file containing an element chain exceeding the length threshold.\\
-    \textbf{Output:} Tool detects "Long Element Chain" and suggests restructuring the code for readability.\\[2mm]
-    \textbf{Test Case Derivation:} Confirms tool detects long element chains and suggests simplification.\\[2mm]
-    \textbf{How test will be performed:} Load a file with a long element chain and verify detection.
-
-  \item \textbf{Detection of Long Ternary Conditional Expression (LTCE)}\\[2mm]
-    \textbf{Control:} Automatic \\
-    \textbf{Initial State:} Tool has loaded a \texttt{.py} file with a ternary conditional expression that exceeds the line or complexity threshold.\\
-    \textbf{Input:} Python file containing a long ternary conditional.\\
-    \textbf{Output:} Tool flags "Long Ternary Conditional Expression" and suggests converting to a standard \texttt{if-else} block.\\[2mm]
-    \textbf{Test Case Derivation:} Ensures long ternary expressions are detected, and refactoring options are provided.\\[2mm]
-    \textbf{How test will be performed:} Load a file with a long ternary expression and confirm detection.
-
-
-  \item \textbf{No Code Smells Detected Handling}\\[2mm]
-    \textbf{Control:} Automatic \\
-    \textbf{Initial State:} Tool is idle.\\
-    \textbf{Input:} A valid Python file (filename.py) that adheres to best practices and contains no detectable code smells.\\
-    \textbf{Output:} The system returns a message indicating that no code smells were found in the code.\\[2mm]
-    \textbf{Test Case Derivation:} This test ensures that the tool can correctly identify when there are no code smells present, as per functional requirement FR 2.\\[2mm]
-    \textbf{How test will be performed:} Provide a Python file that is well-structured and free of common code smells, and verify that the tool outputs a message confirming the absence of smells.
-
-\end{enumerate}
-
-\noindent
-\colorrule
-
-\subsubsection{Refactoring Suggestion (RS) Tests}
-\colorrule
-
->>>>>>> 30224547
 \medskip
 
 \noindent
