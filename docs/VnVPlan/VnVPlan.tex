--- conflicted
+++ resolved
@@ -10,7 +10,6 @@
     linkcolor=red,
     urlcolor=blue
 }
-<<<<<<< HEAD
 
 %Includes "References" in the table of contents
 \usepackage[nottoc]{tocbibind}
@@ -19,10 +18,7 @@
 
 \usepackage[square,numbers,compress]{natbib}
 \bibliographystyle{abbrvnat}
-=======
-\usepackage[round]{natbib}
 \usepackage{amssymb}
->>>>>>> 890af060
 
 \input{../Comments}
 \input{../Common}
