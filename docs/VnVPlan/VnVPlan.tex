--- conflicted
+++ resolved
@@ -1315,7 +1315,6 @@
   Writing out all those tests was extremely long, and I found myself re-writing tests more than once while pondering on the best way to test the requirements. Some tests needed to be combined due to a near identical testing process and some needed more depth. I also sometimes struggled with determining if some testing could even be feasibly done with our team's resources. To resolve this I held a discussion or 2 with my team so that we could have more brains working on the matter and to ensure that I wasn't making some important decisions unilaterally.
 \end{itemize}
 
-<<<<<<< HEAD
 \subsubsection*{Ayushi Amin}
 \begin{itemize}
   \item \textit{What went well while writing this deliverable?} \\ 
@@ -1353,7 +1352,7 @@
   aligning our plan with the goals outlined in the SRS. Keeping that user-centered 
   perspective helped ground the plan, making it feel more actionable even at this 
   early stage.
-=======
+
 \subsubsection*{Tanveer Brar}
 \begin{itemize}
     \item \textit{What went well while writing this deliverable?} \\
@@ -1363,7 +1362,6 @@
     \item \textit{What pain points did you experience during this deliverable, and how did you resolve them?}\\
 
     One of the challenges was ensuring compatibility between different tools for automated testing and validation plan. For example, code coverage tool needs to be supported by the unit testing framework. To resolve this, I conducted research on all validation tools, to choose the ones that fit into the project's needs while being compatible with each other.
->>>>>>> 00ef440e
 
 \end{itemize}
 
