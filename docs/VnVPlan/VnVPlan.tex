\documentclass[12pt, titlepage]{article}

\usepackage{booktabs}
\usepackage{tabularx}
\usepackage{hyperref}
\usepackage{paralist}
\hypersetup{
  colorlinks,
  citecolor=blue,
  filecolor=black,
  linkcolor=red,
  urlcolor=blue
}

% Test

%Includes "References" in the table of contents
\usepackage[nottoc]{tocbibind}
\usepackage[toc,page]{appendix}
\usepackage[square,numbers,compress]{natbib}
\usepackage{placeins}
\bibliographystyle{abbrvnat}

\usepackage{amssymb}
\usepackage{enumitem}
\usepackage[letterpaper, portrait, margin=1in]{geometry}
\usepackage[dvipsnames]{xcolor}

\usepackage{float}

\input{../Comments}
\input{../Common}

\newcommand{\SRS}{\href{https://github.com/ssm-lab/capstone--source-code-optimizer/blob/main/docs/SRS/SRS.pdf}{SRS}}
\newcommand{\MG}{\href{https://github.com/ssm-lab/capstone--source-code-optimizer/blob/main/docs/Design/SoftArchitecture/MG.pdf}{MG}}
\newcommand{\MIS}{\href{https://github.com/ssm-lab/capstone--source-code-optimizer/blob/main/docs/Design/SoftDetailedDes/MIS.pdf}{MIS}}

\newcommand{\colorrule}{\textcolor{BlueViolet}{\rule{\linewidth}{2pt}}}

\begin{document}

\title{System Verification and Validation Plan for \progname{}}
\author{\authname}
\date{\today}

\maketitle

\pagenumbering{roman}

\section*{Revision History}

\begin{tabularx}{\textwidth}{p{4cm}p{2cm}X}
<<<<<<< HEAD
\toprule {\bf Date} & {\bf Version} & {\bf Notes}\\
\midrule
November 4th, 2024 & 0.0 & Created initial revision of VnV Plan\\
January 3rd, 2025 & 0.1 & Modified template for static tests, clarified test-SRT-3\\
\bottomrule
=======
  \toprule {\bf Date} & {\bf Version} & {\bf Notes}\\
  \midrule
  November 4th, 2024 & 0.0 & Created initial revision of VnV Plan\\
  March 10th, 2025 & 0.1 & Revised Functional and Non-Functional Requirements\\

  \bottomrule
>>>>>>> 449a5efd
\end{tabularx}

~\\
\wss{The intention of the VnV plan is to increase confidence in the software.
  However, this does not mean listing every verification and
  validation technique
  that has ever been devised.  The VnV plan should also be a \textbf{feasible}
  plan. Execution of the plan should be possible with the time and
  team available.
  If the full plan cannot be completed during the time available, it
  can either be
  modified to ``fake it'', or a better solution is to add a section describing
what work has been completed and what work is still planned for the future.}

\wss{The VnV plan is typically started after the requirements stage, but before
  the design stage.  This means that the sections related to unit testing cannot
  initially be completed.  The sections will be filled in after the design stage
  is complete.  the final version of the VnV plan should have all
  sections filled
in.}

\newpage

\tableofcontents

\listoftables
\wss{Remove this section if it isn't needed}

% \listoffigures
% \wss{Remove this section if it isn't needed}

\newpage

% \section{Symbols, Abbreviations, and Acronyms}

% \renewcommand{\arraystretch}{1.2}
% \begin{tabular}{l l}
%   \toprule
%   \textbf{symbol} & \textbf{description}\\
%   \midrule
%   T & Test\\
%   \bottomrule
% \end{tabular}\\

% \wss{symbols, abbreviations, or acronyms --- you can simply reference the SRS
%  ~\cite{SRS} tables, if appropriate}

% \wss{Remove this section if it isn't needed}

% \newpage

\pagenumbering{arabic}

This document outlines the process and methods to ensure that the
software meets its requirements and functions as intended. This
document provides a structured approach to evaluating the product,
incorporating both verification (to confirm that the software is
built correctly) and validation (to confirm that the correct software
has been built). By systematically identifying and mitigating
potential issues, the V\&V process aims to enhance quality, reduce
risks, and ensure compliance with both functional and non-functional
requirements.\\

The following sections will go over the approach for verification and
validation, including the team structure, verification strategies at
various stages and tools to be employed. Furthermore, a detailed list
of system and unit tests are also included in this document.

\section{General Information}

\subsection{Summary}

The software being tested is called EcoOptimizer. EcoOptimizer is a
python refactoring library that focuses on optimizing code in a way
that reduces its energy consumption. The system will be capable to
analyze python code in order to spot inefficiencies (code smells)
within, measuring the energy efficiency of the inputted code and, of
course, apply appropriate refactorings that preserve the initial
function of the source code. \\

Furthermore, peripheral tools such as a Visual Studio Code (VS Code)
extension and GitHub Action are also to be tested. The extension will
integrate the library with Visual Studio Code for a more efficient
development process and the GitHub Action will allow a proper
integration of the library into continuous integration (CI) workflows.

\subsection{Objectives}

The primary objective of this project is to build confidence in the
\textbf{correctness} and \textbf{energy efficiency} of the
refactoring library, ensuring that it performs as expected in
improving code efficiency while maintaining functionality. Usability
is also emphasized, particularly in the user interfaces provided
through the \textbf{VS Code extension} and \textbf{GitHub Action}
integrations, as ease of use is critical for adoption by software
developers. These qualities—correctness, energy efficiency, and
usability—are central to the project’s success, as they directly
impact user experience, performance, and the sustainable benefits of the tool.\\

Certain objectives are intentionally left out-of-scope due to
resource constraints. We will not independently verify external
libraries or dependencies; instead, we assume they have been
validated by their respective development teams.

\subsection{Challenge Level and Extras}

Our project, set at a \textbf{general} challenge level, includes two
additional focuses: \textbf{user documentation} and \textbf{usability
testing}. The user documentation aims to provide clear, accessible
guidance for developers, making it easy to understand the tool’s
setup, functionality, and integration into existing workflows.
Usability testing will ensure that the tool is intuitive and meets
user needs effectively, offering insights to refine the user
interface and optimize interactions with its features.

\subsection{Relevant Documentation}

The Verification and Validation (VnV) plan relies on three key
documents to guide testing and assessment:
\begin{itemize}
  \item[] \textbf{Software Requirements Specification
    (\SRS)~\cite{SRS}:} The foundation for the VnV plan, as it
    defines the functional and non-functional requirements the
    software must meet; aligning tests with these requirements
    ensures that the software performs as expected in terms of
    correctness, performance, and usability.

  \item[] \textbf{Module Interface Specification (\MG)~\cite{MGDoc}:}
    Provides detailed information about each module's interfaces,
    which is crucial for integration testing to verify that all
    modules interact correctly within the system.

  \item[] \textbf{Module Guide (\MIS)~\cite{MISDoc}:} Outlines the
    system's architectural design and module structure, ensuring the
    design of tests that align with the intended flow and
    dependencies within the system.
\end{itemize}

\section{Plan}

The following section outlines the comprehensive Verification and
Validation (VnV) strategy, detailing the team structure, specific
plans for verifying the Software Requirements Specification (SRS),
design, implementation, and overall VnV process, as well as the
automated tools employed and the approach to software validation.

\subsection{Verification and Validation Team}

The Verification and Validation (VnV) Team for the Source Code
Optimizer project consists of the following members and their specific roles:

\begin{itemize}
  \item \textbf{Sevhena Walker}: Lead Tester. Oversees and
    coordinates the testing process, ensuring all feedback is applied
    and all project goals are met.
  \item \textbf{Mya Hussain}: Functional Requirements Tester. Tests
    the software to verify that it meets all specified functional requirements.
  \item \textbf{Ayushi Amin}: Integration Tester. Focuses on testing
    the connection between the various components of the Python
    package, the VSCode plugin, and the GitHub Action to ensure
    seamless integration.
  \item \textbf{Tanveer Brar}: Non-Functional Requirements Tester.
    Assesses performance/security compliance with project standards.
  \item \textbf{Nivetha Kuruparan}: Non-Functional Requirements
    Tester. Ensures that the final product meets user expectations
    regarding user experience and interface intuitiveness.
  \item \textbf{Istvan David} (supervisor): Supervises the overall
    VnV process, providing feedback and guidance based on industry
    standards and practices.
\end{itemize}

\subsection{SRS Verification Plan}

\textbf{Function \& Non-Functional Requirements:}
\begin{itemize}
  \item A comprehensive test suite that covers all requirements
    specified in the SRS will be created.
  \item Each requirement will be mapped to specific test cases to
    ensure maximum coverage.
  \item Automated and manual testing will be conducted to verify that
    the implemented system meets each functional requirement.
  \item Usability testing with representative users will be carried
    out to validate user experience requirements and other
    non-functional requirements.
  \item Performance tests will be conducted to verify that the system
    meets specified performance requirements.
\end{itemize}

\textbf{Traceability Matrix:}
\begin{itemize}
  \item We will create a requirements traceability matrix that links
    each SRS requirement to its corresponding implementation, test
    cases, and test results.
  \item This matrix will help identify any requirements that may have
    been overlooked during development.
\end{itemize}

\textbf{Supervisor Review:}
\begin{itemize}
  \item After the implementation of the system, we will conduct a
    formal review session with key stakeholders such as our project
    supervisor, Dr. Istvan David.
  \item The stakeholders will be asked to verify that each
    requirement in the SRS is mapped out to specific expectations of
    the project.
  \item Prior to meeting, we will provide a summary of key
    requirements and design decisions and prepare a list specific
    questions or areas where we seek guidance.
  \item During the meeting, we will present an overview of the SRS
    using tables and other visual aids. We will conduct a walk
    through of critical section. Finally, we will discuss any
    potential risks or challenges identified.
\end{itemize}

\textbf{User Acceptance Testing (UAT):}
\begin{itemize}
  \item We will involve potential end-users in testing the system to
    ensure it meets real-world usage scenarios.
  \item Feedback from UAT will be used to identify any discrepancies
    between the SRS and user expectations.
\end{itemize}

\textbf{Continuous Verification:}
\begin{itemize}
  \item Throughout the development process, we will regularly review
    and update the SRS to ensure it remains aligned with the evolving system.
  \item Any changes to requirements will be documented and their
    impact on the system assessed.
\end{itemize}

\textbf{\textit{\\Checklist for SRS Verification Plan}}
\begin{itemize}
  \item[$\square$] Create comprehensive test suite covering all SRS requirements
  \item[$\square$] Map each requirement to specific test cases
  \item[$\square$] Conduct automated testing for functional requirements
  \item[$\square$] Perform manual testing for functional requirements
  \item[$\square$] Carry out usability testing with representative users
  \item[$\square$] Conduct performance tests to verify system meets requirements
  \item[$\square$] Create requirements traceability matrix
  \item[$\square$] Link each SRS requirement to implementation in
    traceability matrix
  \item[$\square$] Link each SRS requirement to test cases in
    traceability matrix
  \item[$\square$] Link each SRS requirement to test results in
    traceability matrix
  \item[$\square$] Schedule formal review session with project supervisor
  \item[$\square$] Prepare summary of key requirements and design
    decisions for supervisor review
  \item[$\square$] Prepare list of specific questions for supervisor review
  \item[$\square$] Create visual aids for SRS overview presentation
  \item[$\square$] Conduct walkthrough of critical SRS sections during review
  \item[$\square$] Discuss potential risks and challenges with supervisor
  \item[$\square$] Organize User Acceptance Testing (UAT) with
    potential end-users
  \item[$\square$] Collect and analyze UAT feedback
  \item[$\square$] Identify discrepancies between SRS and user
    expectations from UAT
  \item[$\square$] Establish process for regular SRS review and updates
  \item[$\square$] Document any changes to requirements
  \item[$\square$] Assess impact of requirement changes on the system
\end{itemize}

\subsection{Design Verification Plan}

\textbf{Peer Review Plan:}
\begin{itemize}
  \item Each team member along with other classmates will thoroughly
    review the entire Design Document.
  \item A checklist-based approach will be used to ensure all key
    elements are covered.
  \item Feedback will be collected and discussed in a dedicated team meeting.
\end{itemize}

\textbf{Supervisor Review:}
\begin{itemize}
  \item A structured review meeting will be scheduled with our
    project supervisor, Dr. Istvan David.
  \item We will present an overview of the design using visual aids
    (e.g., diagrams, tables).
  \item We will conduct a walkthrough of critical sections.
  \item We will use our project's issue tracker to document and
    follow up on any action items or changes resulting from this review.
\end{itemize}

\begin{itemize}
  \item[$\square$] All functional requirements are mapped to specific
    design elements
  \item[$\square$] Each functional requirement is fully addressed by the design
  \item[$\square$] No functional requirements are overlooked or
    partially implemented
  \item[$\square$] Performance requirements are met by the design
  \item[$\square$] Scalability considerations are incorporated
  \item[$\square$] Reliability and availability requirements are satisfied
  \item[$\square$] Usability requirements are reflected in the user
    interface design
  \item[$\square$] High-level architecture is clearly defined
  \item[$\square$] Architectural decisions are justified with rationale
  \item[$\square$] Architecture aligns with project constraints and goals
  \item[$\square$] All major components are identified and described
  \item[$\square$] Interactions between components are clearly specified
  \item[$\square$] Component responsibilities are well-defined
  \item[$\square$] Appropriate data structures are chosen for each task
  \item[$\square$] Efficient algorithms are selected for critical operations
  \item[$\square$] Rationale for data structure and algorithm choices
    is provided
  \item[$\square$] UI design is consistent with usability requirements
  \item[$\square$] User flow is logical and efficient
  \item[$\square$] Accessibility considerations are incorporated
  \item[$\square$] All external interfaces are properly specified
  \item[$\square$] Interface protocols and data formats are defined
  \item[$\square$] Error handling for external interfaces is addressed
  \item[$\square$] Comprehensive error handling strategy is in place
  \item[$\square$] Exception scenarios are identified and managed
  \item[$\square$] Error messages are clear and actionable
  \item[$\square$] Authentication and authorization mechanisms are described
  \item[$\square$] Data encryption methods are specified where necessary
  \item[$\square$] Security best practices are followed in the design
  \item[$\square$] Design allows for future expansion and feature additions
  \item[$\square$] Code modularity and reusability are considered
  \item[$\square$] Documentation standards are established for maintainability
  \item[$\square$] Performance bottlenecks are identified and addressed
  \item[$\square$] Resource utilization is optimized
  \item[$\square$] Performance testing strategies are outlined
  \item[$\square$] Design adheres to established coding standards
  \item[$\square$] Industry best practices are followed
  \item[$\square$] Design patterns are appropriately applied
  \item[$\square$] All major design decisions are justified
  \item[$\square$] Trade-offs are explained with pros and cons
  \item[$\square$] Alternative approaches considered are documented
  \item[$\square$] Documents is clear, concise, and free of ambiguities
  \item[$\square$] Documents follows a logical structure
\end{itemize}

\subsection{Verification and Validation Plan Verification Plan}

The Verification and Validation (V\&V) Plan for the Source Code
Optimizer project serves as a critical document that requires a
thorough examination to confirm its validity and effectiveness. To
achieve this, the following strategies will be implemented:

\begin{enumerate}
  \item \textbf{Peer Review}: Team members and peers will conduct a
    detailed review of the V\&V plan. This process aims to uncover
    any gaps or areas that could benefit from enhancement, leveraging
    the collective insights of the group to strengthen the overall plan.

  \item \textbf{Fault Injection Testing}: We will utilize mutation
    testing to assess the capability of our test cases to identify
    intentionally introduced faults. By generating variations of the
    original code, we can evaluate whether our testing strategies are
    robust enough to catch these discrepancies, hence enhancing the
    reliability of our verification process.

  \item \textbf{Feedback Loop Integration}: Continuous feedback from
    review sessions and testing activities will be systematically
    integrated to refine the V\&V plan. This ongoing process ensures
    the plan evolves based on insights gained from practical testing
    and peer input.
\end{enumerate}

\noindent To comprehensively verify the V\&V plan, we will utilize
the following checklist:

\begin{itemize}
  \item[$\square$] Does the V\&V plan include all necessary aspects
    of software verification and validation?
  \item[$\square$] Are the roles and responsibilities clearly
    outlined within the V\&V framework?
  \item[$\square$] Is there a diversity of testing methodologies
    included (e.g., unit testing, integration testing, system testing)?
  \item[$\square$] Does the plan have a clear process for
    incorporating feedback and gaining continuous improvement?
  \item[$\square$] Are success criteria established for each phase of testing?
  \item[$\square$] Is mutation testing considered to evaluate the
    effectiveness of the test cases?
  \item[$\square$] Are mechanisms in place to monitor and address any
    identified issues during the V\&V process?
  \item[$\square$] Does the V\&V plan align with the project
    timeline, available resources, and other constraints?
\end{itemize}

\subsection{Implementation Verification Plan}

The Implementation Verification Plan for the Source Code Optimizer
project aims to ensure that the software implementation adheres to
the requirements and design specifications defined in the SRS. Key
components of this plan include:

\begin{itemize}
  \item \textbf{Unit Testing}: A comprehensive suite of unit tests
    will be established to validate the functionality of individual
    components within the optimizer. These tests will specifically
    focus on the effectiveness of the code refactoring methods
    employed by the optimizer, utilizing
    \texttt{pytest}~\cite{pytest} for writing and executing these tests.

  \item \textbf{Static Code Analysis}: To maintain high code quality,
    static analysis tools will be employed. These tools will help
    identify potential bugs, security vulnerabilities, and adherence
    to coding standards in the Python codebase, ensuring that the
    optimizer is both efficient and secure.

  \item \textbf{Code Walkthroughs and Reviews}: The development team
    will hold regular code reviews and walkthrough sessions to
    collaboratively evaluate the implementation of the source code
    optimizer. These sessions will focus on code quality,
    readability, and compliance with the project’s design patterns.
    Additionally, the final presentation will provide an opportunity
    for a thorough code walkthrough, allowing peers to contribute
    feedback on usability and functionality.

  \item \textbf{Continuous Integration}: The project will implement
    continuous integration practices using tools like GitHub Actions.
    This approach will automate the build and testing processes,
    allowing the team to verify that each change to the optimizer
    codebase meets the established quality criteria and integrates
    smoothly with the overall system.

  \item \textbf{Performance Testing}: The performance of the source
    code optimizer will be assessed to simulate various usage
    scenarios. This testing will focus on evaluating how effectively
    the optimizer processes large codebases and applies refactorings,
    ensuring that the tool operates efficiently under different workloads.
\end{itemize}

\subsection{Automated Testing and Verification Tools}

\textbf{Unit Testing Framework:} Pytest is chosen as the main
framework for unit testing due to its
\begin{inparaenum}[(i)]
\item scalability
\item integration with other tools
  (\texttt{pytest-cov}~\cite{pytest-cov} for code coverage)
\item extensive support for parameterized tests.
\end{inparaenum} These features make it easy to test the codebase as
it grows, adapting to changes throughout the project's development.\\

\noindent\textbf{Profiling Tool:} The codebase will be evaluated
based on results from both time and memory profiling to optimize
computational speed and resource usage. For time profiling (recording
  the number of function calls, time spent in each function, and its
descendants), \texttt{cProfile} will be used, as it is included
within Python, making it a convenient choice for profiling. For
memory profiling, \texttt{memory\_profiler}~\cite{memory_profiler}
will be used, as it is easy to install and includes built-in support
for visual display of output.\\

\noindent\textbf{Static Analyzer:} The codebase will be statically
analyzed using \texttt{ruff}~\cite{ruff}, as it provides fast
linting, built-in rule enforcement, and integrates well with modern
Python projects. \texttt{ruff}~\cite{ruff} enforces both linting and
formatting rules, reducing the need for multiple tools.\\

\noindent\textbf{Code Coverage Tools and Plan for Summary:} The
codebase will be analyzed to determine the percentage of code
executed during tests. For granular-level coverage,
\texttt{pytest-cov}~\cite{pytest-cov} will be used, as it supports
branch, line, and path coverage. Additionally,
\texttt{pytest-cov}~\cite{pytest-cov} integrates seamlessly with
\texttt{pytest}~\cite{pytest}, ensuring that test coverage results
are generated alongside test execution.\\

Initially, the aim is to achieve a 40\% coverage and gradually
increment the level over time. Weekly reports generated from
\texttt{pytest-cov}~\cite{pytest-cov} will be used to track coverage
trends and set goals accordingly to address any gaps in testing in
the growing codebase.\\

\noindent\textbf{Linters and Formatters:} To enforce the official
Python PEP 8 style guide and maintain code quality, the team will use
\texttt{ruff}~\cite{ruff} for Python code and
\texttt{eslint}~\cite{eslint} paired with
\texttt{Prettier}~\cite{prettier} for the TypeScript extension.\\

\noindent\textbf{Testing Strategy for the VSCode Extension:} The
TypeScript extension will be tested using \texttt{jest}~\cite{jest}.
Automated tests will verify interactions between the extension and
the editor, reducing regressions during development.\\

\noindent\textbf{CI Plan:} As mentioned in the Development Plan,
GitHub Actions will integrate the above tools within the CI pipeline.
GitHub Actions will be configured to run unit tests written in
\texttt{pytest}, perform static analysis using
\texttt{ruff}~\cite{ruff}, and execute
\texttt{pytest-cov}~\cite{pytest-cov} for test coverage. For the
TypeScript extension, a pre-commit will run
\texttt{eslint}~\cite{eslint} and \texttt{Prettier}~\cite{prettier},
and automated tests will be executed as a GitHub Action using
\texttt{jest}~\cite{jest}. Through automated testing, any errors,
code style violations, and regressions will be promptly identified.\\

\subsection{Software Validation Plan}

\begin{itemize}
  \item One or more open source Python code bases will be used to
    test the tool on. Based on its performance in functional and
    non-functional tests outlined in further sections of the
    document, the software can be validated against defined requirements.
  \item In addition to this, the team will reach out to Dr David as
    well as a group of volunteer Python developers to perform
    usability testing on the IDE plugin workflow as well as the CI/CD workflow.
  \item The team will conduct a comprehensive review of the
    requirements from Dr David through the Rev 0 Demo.
\end{itemize}

\section{System Tests}

This section outlines the tests for verifying both functional and
nonfunctional requirements of the software, ensuring it meets user
expectations and performs reliably. This includes tests for code
quality, usability, performance, security, and traceability, covering
essential aspects of the software’s operation and compliance.

\subsection{Tests for Functional Requirements}

The subsections below outline tests corresponding to functional
requirements in the \SRS~\cite{SRS}. Each test is associated with a
unique functional area, helping to confirm that the tool meets the
specified requirements. Each functional area has its own subsection for clarity.

\noindent
\colorrule

\subsubsection{Code Input Acceptance Tests}
\colorrule

\medskip

\noindent
This section covers the tests for ensuring the system correctly
accepts Python source code files, detects errors in invalid files,
and provides suitable feedback (FR 1).

\begin{enumerate}[label={\bf
    \textcolor{Maroon}{test-FR-IA-\arabic*}}, wide=0pt, font=\itshape]
  \item \textbf{Valid Python File Acceptance} \\[2mm]
    \textbf{Control:} Manual \\
    \textbf{Initial State:} Tool is idle.  \\
    \textbf{Input:} A valid Python file (filename.py) with valid
    standard syntax. \\
    \textbf{Output:} The system accepts the file without errors.\\[2mm]
    \textbf{Test Case Derivation:} Confirming that the system
    correctly processes a valid Python file as per FR 1.\\[2mm]
    \textbf{How test will be performed:} Feed a syntactically valid
    .py file to the tool and observe if it’s accepted without issues.

  \item \textbf{Feedback for Python File with Bad Syntax} \\[2mm]
    \textbf{Control:} Manual \\
    \textbf{Initial State:} Tool is idle. \\
    \textbf{Input:} A .py file (badSyntax.py) containing deliberate
    syntax errors that render the file unrunnable. \\
    \textbf{Output:} The system rejects the file and provides an
    error message detailing the syntax issue. \\[2mm]
    \textbf{Test Case Derivation:} Verifies the tool’s handling of
    syntactically invalid Python files to ensure user awareness of
    the syntax issue, meeting FR 1. \\[2mm]
    \textbf{How test will be performed:} Feed a .py file with syntax
    errors to the tool and check that the system identifies it as
    invalid and produces an appropriate error message.

  \item \textbf{Feedback for Non-Python File}\\[2mm]
    \textbf{Control:} Manual \\
    \textbf{Initial State:} Tool is idle.\\
    \textbf{Input:} A non-Python file (document.txt) or a file with
    an incorrect extension (script.js).\\
    \textbf{Output:} The system rejects the file and provides an
    error message indicating the invalid file format.\\[2mm]
    \textbf{Test Case Derivation:} Ensures the tool detects
    unsupported file types and provides feedback, satisfying FR 1.\\[2mm]
    \textbf{How test will be performed:} Attempt to load a .txt or
    other non-Python file, and verify that the system rejects it with
    a message indicating an invalid file type.

    \noindent
    \colorrule

    \subsubsection{Code Smell Detection Tests and Refactoring
    Suggestion (RS) Tests} \label{4.1.2}
    \colorrule

    \medskip

    \noindent
    This area includes tests to verify the detection and refactoring
    of specified code
    smells that impact energy efficiency (FR 2). These tests will be
    done through unit testing.

\end{enumerate}

\noindent
\colorrule

\subsubsection{Output Validation Tests}
\colorrule

\medskip

\noindent
The following tests are designed to validate that the functionality
of the original Python code remains intact after refactoring. Each
test ensures that the refactored code passes the same test suite as
the original code, confirming compliance with functional requirement FR 3.

\begin{enumerate}[label={\bf
    \textcolor{Maroon}{test-FR-OV-\arabic*}}, wide=0pt, font=\itshape]
    \label{itm:FR-OV-1}
  \item \textbf{Verification of Valid Python Output}\\[2mm]
    \textbf{Control:} Manual \\
    \textbf{Initial State:} Tool has processed a file with detected
    code smells.\\
    \textbf{Input:} Output refactored Python code.\\
    \textbf{Output:} Refactored code is syntactically correct and
    Python-compliant.\\[2mm]
    \textbf{Test Case Derivation:} Ensures refactored code remains
    valid and usable, satisfying FR 6.\\[2mm]
    \textbf{How test will be performed:} Run a linter on the output
    code and verify it passes without syntax errors.

\end{enumerate}

\newpage

\noindent
\colorrule

\subsubsection{Tests for Reporting Functionality}
\colorrule

\medskip

\noindent
The reporting functionality of the tool is crucial for providing
users with comprehensive insights into the refactoring process,
including detected code smells, refactorings applied, energy
consumption measurements, and the results of the original test suite.
This section outlines tests that ensure the reporting feature
operates correctly and delivers accurate, well-structured information
as specified in the functional requirements (FR 9).

\begin{enumerate}[label={\bf
    \textcolor{Maroon}{test-FR-RP-\arabic*}}, wide=0pt, font=\itshape]
  \item \textbf{A Report With All Components Is Generated}\\[2mm]
    \textbf{Control:} Manual
    \textbf{Initial State:} The tool has completed refactoring a
    Python code file.\\
    \textbf{Input:} The refactoring results, including detected code
    smells, applied refactorings, and energy consumption metrics.\\
    \textbf{Output:} A well-structured report is generated,
    summarizing the refactoring process.\\[2mm]
    \textbf{Test Case Derivation:} This test ensures that the tool
    generates a comprehensive report that includes all necessary
    information as required by FR 9.\\[2mm]
    \textbf{How test will be performed:} After refactoring, the tool
    will invoke the report generation feature and a user can validate
    that the output meets the structure and content specifications.

  \item \textbf{Validation of Code Smell and Refactoring Data in Report}\\[2mm]
    \textbf{Control:} Automatic \\
    \textbf{Initial State:} The tool has identified code smells and
    performed refactorings.\\
    \textbf{Input:} The results of the refactoring process.\\
    \textbf{Output:} The generated report accurately lists all
    detected code smells and the corresponding refactorings applied.\\[2mm]
    \textbf{Test Case Derivation:} This test verifies that the report
    includes correct and complete information about code smells and
    refactorings, in compliance with FR 9.\\[2mm]
    \textbf{How test will be performed:} The tool will compare the
    contents of the generated report against the detected code smells
    and refactorings to ensure accuracy.

  \item \textbf{Energy Consumption Metrics Included in Report}\\[2mm]
    \textbf{Control:} Manual
    \textbf{Initial State:} The tool has measured energy consumption
    before and after refactoring.\\
    \textbf{Input:} Energy consumption metrics obtained during the
    refactoring process.\\
    \textbf{Output:} The report presents a clear comparison of energy
    usage before and after the refactorings.\\[2mm]
    \textbf{Test Case Derivation:} This test confirms that the
    reporting feature effectively communicates energy consumption
    improvements, aligning with FR 9.\\[2mm]
    \textbf{How test will be performed:} A user will analyze the
    energy metrics in the report to ensure they accurately reflect
    the measurements taken during the refactoring.

  \item \textbf{Functionality Test Results Included in Report}\\[2mm]
    \textbf{Control:} Automatic \\
    \textbf{Initial State:} The original test suite has been executed
    against the refactored code.\\
    \textbf{Input:} The outcomes of the test suite execution.\\
    \textbf{Output:} The report summarizes the test results,
    indicating which tests passed and failed.\\[2mm]
    \textbf{Test Case Derivation:} This test ensures that the
    reporting functionality accurately reflects the results of the
    test suite as specified in FR 9.\\[2mm]
    \textbf{How test will be performed:} The tool will generate the
    report and validate that it contains a summary of test results
    consistent with the actual test outcomes.
\end{enumerate}

\noindent
\colorrule

\subsubsection{Documentation Availability Tests}
\colorrule

\medskip

\noindent
The following test is designed to ensure the availability of
documentation as per FR 10.

\begin{enumerate}[label={\bf
    \textcolor{Maroon}{test-FR-DA-\arabic*}}, wide=0pt, font=\itshape]
  \item \textbf{Test for Documentation Availability}\\[2mm]
    \textbf{Control:} Manual\\
    \textbf{Initial State:} The system may or may not be installed.\\
    \textbf{Input:} User attempts to access the documentation.\\
    \textbf{Output:} The documentation is available and covers
    installation, usage, and troubleshooting.\\[2mm]
    \textbf{Test Case Derivation:} Validates that the documentation
    meets user needs (FR 10).\\[2mm]
    \textbf{How test will be performed:} Review the documentation for
    completeness and clarity.
\end{enumerate}

\noindent
\colorrule

\subsubsection{IDE Extension Tests}
\colorrule

\medskip

\noindent
The following tests are designed to ensure that the user can
integrate the tool into VS Code IDE as specified in FR 11 and that
the tool works as intended as an extension.

\begin{enumerate}[label={\bf
    \textcolor{Maroon}{test-FR-IE-\arabic*}}, wide=0pt, font=\itshape]
  \item \textbf{Installation of Extension in Visual Studio Code}\\[2mm]
    \textbf{Control:} Manual\\
    \textbf{Initial State:} The user has Visual Studio Code installed
    on their machine.\\
    \textbf{Input:} The user attempts to install the refactoring tool
    extension from the Visual Studio Code Marketplace.\\
    \textbf{Output:} The extension installs successfully, and the
    user is able to see it listed in the Extensions view.\\[2mm]
    \textbf{Test Case Derivation:} This test validates the
    installation process of the extension to ensure that users can
    easily add the tool to their development environment.\\[2mm]
    \textbf{How test will be performed:}
    \begin{enumerate}[label=\arabic*.]
      \item Open Visual Studio Code.
      \item Navigate to the Extensions view (Ctrl+Shift+X).
      \item Search for the refactoring tool extension in the marketplace.
      \item Click on the "Install" button.
      \item After installation, verify that the extension appears in
        the installed extensions list.
      \item Confirm that the extension is enabled and ready for use
        by checking its functionality within the editor.
    \end{enumerate}

  \item \textbf{Running the Extension in Visual Studio Code}\\[2mm]
    \textbf{Control:} Manual\\
    \textbf{Initial State:} The user has successfully installed the
    refactoring tool extension in Visual Studio Code.\\
    \textbf{Input:} The user opens a Python file and activates the
    refactoring tool extension.\\
    \textbf{Output:} The extension runs successfully, and the user
    can see a list of detected code smells and suggested refactorings.\\[2mm]
    \textbf{Test Case Derivation:} This test validates that the
    extension can be executed within the development environment and
    that it correctly identifies code smells as per the functional
    requirements in the SRS.\\[2mm]
    \textbf{How test will be performed:}
    \begin{enumerate}[label=\arabic*.]
      \item Open Visual Studio Code.
      \item Open a valid Python file that contains known code smells.
      \item Activate the refactoring tool extension using the command
        palette (Ctrl+Shift+P) and selecting the extension command.
      \item Observe the output panel for the detection of code smells.
      \item Verify that the extension lists the identified code
        smells and provides appropriate refactoring suggestions.
      \item Confirm that the suggestions are relevant and feasible
        for the detected code smells.
    \end{enumerate}
\end{enumerate}

\subsection{Tests for Nonfunctional Requirements}

The section will cover system tests for the non-functional
requirements (NFR) listed in the \SRS \hspace{1pt}
document\cite{SRS}. The goal for these tests is to address the fit
criteria for the requirements. Each test will be linked back to a
specific NFR that can be observed in section \ref{trace-sys}.

\noindent
\colorrule

\subsubsection{Look and Feel}

\colorrule

\medskip

\noindent
The following subsection tests cover all Look and Feel requirements
listed in the SRS~\cite{SRS}. They seek to validate that the system
is modern, visually appealing, and supporting of a calm and focused
user experience.

\begin{enumerate}[label={\bf \textcolor{Maroon}{test-LF-\arabic*}},
    wide=0pt, font=\itshape]
  \item \textbf{Side-by-side code comparison in IDE plugin} \\[2mm]
    \textbf{Type:} Non-Functional, Manual, Dynamic \\
    \textbf{Initial State:} IDE plugin open in VS Code, with a sample
    code file loaded \\
    \textbf{Input/Condition:} The user initiates a refactoring operation \\
    \textbf{Output/Result:} The plugin displays the original and
    refactored code side by side\\[2mm]
    \textbf{How test will be performed:} The tester will open a
    sample code file within the IDE plugin and apply a refactoring
    operation. After refactoring, they will verify that the original
    code appears on one side of the interface and the refactored code
    on the other, with clear options to accept or reject each change.
    The tester will interact with the accept/reject buttons to ensure
    functionality and usability, confirming that users can seamlessly
    make refactoring decisions with both versions displayed side by side.

  \item \textbf{Theme adaptation in VS Code} \\[2mm]
    \textbf{Type:} Non-functional, Manual, Dynamic \\
    \textbf{Initial State:} IDE plugin open in VS Code with either
    light or dark theme enabled \\
    \textbf{Input/Condition:} The user switches between light and
    dark themes in VS Code \\
    \textbf{Output/Result:} The plugin’s interface adjusts
    automatically to match the theme \\[2mm]
    \textbf{How test will be performed:} The tester will open the
    plugin in both light and dark themes within VS Code by toggling
    the theme settings in the IDE. They will observe the plugin
    interface each time the theme is switched, ensuring that the
    plugin automatically adjusts to match the selected theme without
    any manual adjustments required.

  \item \textbf{Design Acceptance} \\[2mm]
    \textbf{Type:} Non-Functional, Manual, Dynamic \\
    \textbf{Initial State:} IDE plugin open \\
    \textbf{Input/Condition:} User interacts with the plugin \\
    \textbf{Output/Result:} A survey report \\[2mm]
    \textbf{How test will be performed:} After a testing session,
    developers fill out the survey found in \ref{A.2} evaluating
    their experience with the plugin.
\end{enumerate}

\noindent
\colorrule

\subsubsection{Usability \& Humanity}

\colorrule

\medskip

\noindent
The following subsection tests cover all Usability \& Humanity
requirements listed in the SRS~\cite{SRS}. They seek to validate that
the system is accessible, user-centred, intuitive and easy to navigate.

\begin{enumerate}[label={\bf \textcolor{Maroon}{test-UH-\arabic*}},
    wide=0pt, font=\itshape]
  \item \textbf{Customizable settings for refactoring preferences} \\[2mm]
    \textbf{Type:} Non-Functional, Manual, Dynamic \\
    \textbf{Initial State:} IDE plugin open with settings panel accessible \\
    \textbf{Input/Condition:} User customizes refactoring style and
    detection sensitivity \\
    \textbf{Output/Result:} Custom configurations save and load
    successfully \\[2mm]
    \textbf{How test will be performed:} The tester will navigate to
    the settings menu within the tool and adjust various options,
    including refactoring style, colour-coded indicators, and unit
    preferences (metric vs. imperial). After each adjustment, the
    tester will observe if the interface and refactoring suggestions
    reflect the changes made.

  \item \textbf{Multilingual support in user guide} \\[2mm]
    \textbf{Type:} Non-Functional, Manual, Dynamic \\
    \textbf{Initial State:} Bilingual user navigates to system documentation \\
    \textbf{Input/Condition:} User accesses guide in both English and French \\
    \textbf{Output/Result:} The guide is accessible in both languages \\[2mm]
    \textbf{How test will be performed:} The tester will set the
    tool’s language to French and access the user guide, reviewing
    each section to ensure accurate translation and readability.
    After verifying the French version, they will switch the language
    to English, confirming consistency in content, layout, and
    clarity between both versions.

  \item \textbf{YouTube installation tutorial availability} \\[2mm]
    \textbf{Type:} Non-Functional, Manual, Dynamic \\
    \textbf{Initial State:} User access documentation resources \\
    \textbf{Input/Condition:} User follows the provided link to a
    YouTube tutorial \\
    \textbf{Output/Result:} Installation tutorial is available and
    accessible on YouTube, and user successfully installs the system. \\[2mm]
    \textbf{How test will be performed:} The tester will start with
    the installation instructions provided in the user guide and
    follow the link to the YouTube installation tutorial. They will
    watch the video and proceed with each installation step as
    demonstrated. Throughout the process, the tester will note the
    clarity and pacing of the instructions, any gaps between the
    video and the actual steps, and if the video effectively guides
    them to a successful installation.

  \item \textbf{High-Contrast Theme Accessibility Check} \\[2mm]
<<<<<<< HEAD
    \textbf{Type:} Non-Functional, Static Analysis \\
    \textbf{Objective:} Evaluate the high-contrast themes in the refactoring tool for compliance with accessibility standards to ensure usability for visually impaired users. \\
    \textbf{Scope:} Focus on UI components that utilize high-contrast themes, including text, buttons, and backgrounds. \\
    \textbf{Process:} 
=======
    \textbf{Objective:} Evaluate the high-contrast themes in the
    refactoring tool for compliance with accessibility standards to
    ensure usability for visually impaired users. \\
    \textbf{Scope:} Focus on UI components that utilize high-contrast
    themes, including text, buttons, and backgrounds. \\
    \textbf{Methodology:} Static Analysis \\
    \textbf{Process:}
>>>>>>> 449a5efd
    \begin{itemize}
      \item Identify all colour codes used in the system and
        categorize them by their role in the UI (i.e. background,
        foreground text, buttons, etc.).
      \item Use tools to measure colour contrast ratios against WCAG
        thresholds (4.5:1 for normal text, 3:1 for large text~\cite{WCAG}.
      \end{itemize}
      \textbf{Roles and Responsibilities:} Developers implement
      themes that pass the testing process. \\[2mm]
      \textbf{Tools and Resources:} WebAIM Color Contrast Checker,
      WCAG guidelines documentation, internal coding standards. \\[2mm]
      \textbf{Acceptance Criteria:} All UI elements must meet WCAG
      contrast ratios; documentation must accurately reflect theme usage.

    \item \textbf{Intuitive user interface for core functionality} \\[2mm]
      \textbf{Type:} Non-Functional, User Testing, Dynamic \\
      \textbf{Initial State:} IDE plugin open with code loaded \\
      \textbf{Input/Condition:} User interacts with the plugin \\
      \textbf{Output/Result:} Users can access core functions within
      three clicks or less \\[2mm]
      \textbf{How test will be performed:} After a testing session,
      developers fill out the survey found in \ref{A.2} evaluating
      their experience with the plugin.

    \item \textbf{Clear and concise user prompts} \\[2mm]
      \textbf{Type:} Non-Functional, User Survey, Dynamic \\
      \textbf{Initial State:} IDE plugin prompts user for input \\
      \textbf{Input/Condition:} Users follow on-screen instructions \\
      \textbf{Output/Result:} 90\% of users report the prompts are
      straightforward and effective \\[2mm]
      \textbf{How test will be performed:} Users complete tasks
      requiring prompts and answer the survey found in \ref{A.2} on
      the clarity of guidance provided.

    \item \textbf{Context-sensitive help based on user actions} \\[2mm]
      \textbf{Type:} Non-Functional, Manual, Dynamic \\
      \textbf{Initial State:} IDE plugin open with help function enabled \\
      \textbf{Input/Condition:} User engages in various actions,
      requiring guidance \\
      \textbf{Output/Result:} Help resources are accessible within
      1-3 clicks \\[2mm]
      \textbf{How test will be performed:} The tester will perform a
      series of tasks within the tool, such as initiating a code
      analysis, applying a refactoring, and adjusting settings. At
      each step, they will access the context-sensitive help option
      to confirm that the information provided is relevant to the
      current task. The tester will evaluate the ease of accessing
      help, the relevance and clarity of guidance, and whether the
      help content effectively supports task completion.

    \item \textbf{Clear and constructive error messaging} \\[2mm]
      \textbf{Type:} Non-Functional, Manual, Dynamic \\
      \textbf{Initial State:} IDE plugin open with possible error
      scenarios triggered \\
      \textbf{Input/Condition:} User encounters an error during use \\
      \textbf{Output/Result:} 80\% of users report that error
      messages are helpful and courteous \\[2mm]
      \textbf{How test will be performed:} After receiving error
      messages, users fill out the survey found in \ref{A.2} on their
      clarity and constructiveness.
  \end{enumerate}

  \noindent
  \textcolor{Blue}{\colorrule}

  \subsubsection{Performance}
  \colorrule

  \medskip

  \noindent
  The following subsection tests cover all Performance requirements
  listed in the SRS~\cite{SRS}. These tests validate the tool’s
  efficiency and responsiveness under varying workloads, including
  code analysis, refactoring, and data reporting.

  \begin{enumerate}[label={\bf \textcolor{Maroon}{test-PF-\arabic*}},
      wide=0pt, font=\itshape]
    \item \textbf{Performance and capacity validation for analysis
      and refactoring} \\[2mm]
      \textbf{Type:} Non-Functional, Automated, Dynamic \\
      \textbf{Initial State:} IDE open with multiple python files of
      varying sizes ready (250, 1000, 3000 lines of code). \\
      \textbf{Input/Condition:} Initiate the refactoring process for
      each file sequentially \\
      \textbf{Output/Result:} Process completes within 20 seconds for
      files up to 250 lines of code, 50 seconds for 1000 lines of
      code and within 2 minutes for 3000 lines of code. \\[2mm]
      \textbf{How test will be performed:} The tester will use three
      python files of different sizes: small (250 lines), medium
      (1000 lines), and
      large (3000 lines). For each file, start the refactoring
      process while running a timer.
      The scope of the test ends when the system presents the user
      with the completed refactoring proposal.
      The time taken for the total detection + refactoring is checked
      against the expected result.

    \item \textbf{Accuracy of code smell detection} \\[2mm]
      \textbf{Type:} Non-Functional, Automated, Dynamic \\
      \textbf{Initial State:} Python file containing pre-determined
      code smells ready for refactoring with proper configurations
      for the system \\
      \textbf{Input/Condition:} User initiates refactoring on the code file \\
      \textbf{Output/Result:} All code smells determined prior to the
      test are detected. \\[2mm]
      \textbf{How test will be performed:} see tests in the
      \hyperref[4.1.2]{Code Smell Detection} section.

    \item \textbf{Valid syntax and structure in refactored code} \\[2mm]
      \textbf{Type:} Non-Functional, Automated, Dynamic \\
      \textbf{Initial State:} A refactored code file is present in
      the user's workspace \\
      \textbf{Input/Condition:} A python linter is run on the
      refactored python file \\
      \textbf{Output/Result:} Refactored code meets Python syntax and
      structural standards \\[2mm]
      \textbf{How test will be performed:} see test
      \hyperref[itm:FR-OV-2]{test-FR-OV-2}

  \end{enumerate}

  \noindent
  \colorrule

  \subsubsection{Operational \& Environmental}
  \colorrule

  \medskip

  \noindent
  The following subsection tests cover all Operational and
  Environmental requirements listed in the SRS~\cite{SRS}. Testing
  includes adherence to emissions standards, integration with
  environmental metrics, and adaptability to diverse operational settings.

  \begin{enumerate}[label={\bf
      \textcolor{Maroon}{test-OPE-\arabic*}}, wide=0pt, font=\itshape]
    \item \textbf{VS Code compatibility for refactoring library
      extension} \\[2mm]
      \textbf{Type:} Non-Functional, Manual, Dynamic \\
      \textbf{Initial State:} VS Code IDE open and library installed\\
      \textbf{Input/Condition:} User installs and opens the
      refactoring library extension in VS Code \\
      \textbf{Output/Result:} The refactoring library extension
      installs successfully and runs within VS Code \\[2mm]
      \textbf{How test will be performed:} The tester will navigate
      to the VS Code marketplace, search for the refactoring library
      extension, and install it. Once installed, the tester will open
      the extension and perform a basic refactoring task to ensure
      the tool operates correctly within the VS Code environment and
      has access to the system library.

    \item \textbf{Import and export capabilities for codebases and
      metrics} \\[2mm]
      \textbf{Type:} Non-Functional, Manual, Dynamic \\
      \textbf{Initial State:} IDE plugin open with the option to
      import/export codebases and metrics \\
      \textbf{Input/Condition:} User imports an existing codebase and
      exports refactored code and metrics reports \\
      \textbf{Output/Result:} The tool successfully imports
      codebases, refactors them, and exports both code and metrics
      reports \\[2mm]
      \textbf{How test will be performed:} The tester will load an
      existing codebase into the tool, initiate refactoring, and
      select the option to export the refactored code and metrics
      report. The export should generate files in the selected
      format. The tester will verify the file formats, check for
      correct data structure, and validate that the content
      accurately reflects the refactoring and metrics generated by the tool.

    \item \textbf{PIP package installation availability} \\[2mm]
      \textbf{Type:} Non-Functional, Manual, Dynamic \\
      \textbf{Initial State:} Python environment ready without the
      refactoring library installed \\
      \textbf{Input/Condition:} User installs the refactoring library
      using the command \texttt{pip install ecooptimizer} \\
      \textbf{Output/Result:} The library installs successfully
      without errors and is available for use in Python scripts \\[2mm]
      \textbf{How test will be performed:} The tester will open a new
      Python environment and enter the command to install the
      refactoring library via PIP. Once installed, the tester will
      import the library in a Python script and execute a basic
      function to confirm successful installation and functionality.
      The test verifies the library’s availability and ease of
      installation for end users.

  \end{enumerate}

  \noindent
  \colorrule

  \subsubsection{Maintenance and Support}
  \colorrule

  \medskip

  \noindent
  The following subsection tests cover all Maintenance and Support
  requirements listed in the SRS~\cite{SRS}. These tests focus on
  rollback capabilities, compatibility with external libraries,
  automated testing, and extensibility for adding new code smells and
  refactoring functions.

  \begin{enumerate}[label={\bf \textcolor{Maroon}{test-MS-\arabic*}},
      wide=0pt, font=\itshape]
    \item \textbf{Extensibility for New Code Smells and Refactorings} \\[2mm]
      \textbf{Objective:} Confirm that the tool’s architecture allows
      for the addition of new code smell detections and refactoring
      techniques with minimal code changes and disruption to existing
      functionality. \\[2mm]
      \textbf{Scope:} This test applies to the tool’s extensibility,
      including modularity of code structure, ease of integration for
      new detection methods, and support for customization. \\[2mm]
      \textbf{Methodology:} Code walkthrough \\[2mm]
      \textbf{Process:}
      \begin{itemize}
        \item Conduct a code walkthrough focusing on the modularity
          and structure of the code smell detection and refactoring components.
        \item Add a sample code smell detection and refactoring
          function to validate the ease of integration within the
          existing architecture.
        \item Verify that the new function integrates seamlessly
          without altering existing features and that it is
          accessible through the tool’s main interface.
      \end{itemize}
      \textbf{Roles and Responsibilities:} Once the system is
      complete, the development team will perform the code
      walkthrough and integration. They will review and approve any
      structural changes required. \\[2mm]
      \textbf{Tools and Resources:} Code editor, tool’s developer
      documentation, sample code smell and refactoring patterns \\[2mm]
      \textbf{Acceptance Criteria:} New code smells and refactoring
      functions can be added within the existing modular structure,
      requiring minimal changes. The new function does not impact the
      performance or functionality of existing features.

    \item \textbf{Maintainable and Adaptable Codebase} \\[2mm]
      \textbf{Objective:} Ensure that the codebase is modular,
      well-documented, and maintainable, supporting future updates
      and adaptations for new Python versions and standards. \\[2mm]
      \textbf{Scope:} This test covers the maintainability of the
      codebase, including structure, documentation, and modularity of
      key components. \\[2mm]
      \textbf{Methodology:} Static analysis and documentation
      walkthrough \\[2mm]
      \textbf{Process:}
      \begin{itemize}
        \item Review the codebase to verify the modular organization
          and clear separation of concerns between components.
        \item Examine documentation for code clarity and
          completeness, especially around key functions and configuration files.
        \item Assess code comments and the quality of function/method
          naming conventions, ensuring readability and consistency
          for future maintenance.
      \end{itemize}
      \textbf{Roles and Responsibilities:} Once the system is
      complete, the development team will conduct the code review, to
      identify areas for improvement. If necessary, they will also
      ensure to improve the quality of the documentation. \\[2mm]
      \textbf{Tools and Resources:} Code editor, documentation
      templates, code commenting standards, Python development guides \\[2mm]
      \textbf{Acceptance Criteria:} The codebase is modular and
      maintainable, with sufficient documentation to support future
      development. All major components are organized to allow for
      easy updates with minimal impact on existing functionality.

    \item \textbf{Easy rollback of updates in case of errors} \\[2mm]
      \textbf{Type:} Non-Functional, Manual, Dynamic \\
      \textbf{Initial State:} Latest version of the tool installed
      with the ability to apply and revert updates \\
      \textbf{Input/Condition:} User applies a simulated new update
      and initiates a rollback \\
      \textbf{Output/Result:} The system reverts to the previous
      stable state without any errors \\[2mm]
      \textbf{How test will be performed:} The tester will apply a
      simulated update. Following this, they will initiate the
      rollback function, which should restore the tool to its
      previous stable version. The tester will verify that all
      features function as expected post-rollback and document the
      time taken to complete the rollback process
  \end{enumerate}

  \newpage

  \noindent
  \colorrule

  \subsubsection{Security}
  \colorrule

  \medskip

  \noindent
  The following subsection tests cover all Security requirements
  listed in the SRS~\cite{SRS}. These tests seek to validate that the
  tool is protected against unauthorized access, data breaches, and
  external threats.

  \begin{enumerate}[label={\bf
      \textcolor{Maroon}{test-SRT-\arabic*}}, wide=0pt, font=\itshape]
    \item \textbf{Audit Logs for Refactoring Processes} \\[2mm]
      \textbf{Objective:} Ensure that the tool maintains a secure,
      tamper-proof log of all refactoring processes, including
      pattern analysis, energy analysis, and report generation, for
      accountability in refactoring events. \\[2mm]
      \textbf{Scope:} This test covers the logging of refactoring
      events, ensuring logs are complete and tamper-proof for future
      auditing needs. \\[2mm]
      \textbf{Methodology:} Code walkthrough and static analysis \\[2mm]
      \textbf{Process:}
      \begin{itemize}
        \item Review the codebase to confirm that each refactoring
          event (e.g., pattern analysis, energy analysis, report
          generation) is logged with details such as timestamps and
          event descriptions.
        \item Document any logging gaps or security vulnerabilities,
          and consult with the development team to implement enhancements.
      \end{itemize}
      \textbf{Roles and Responsibilities:} The development team will
      review and test the logging mechanisms, with the project
      supervisor ensuring alignment with auditing requirements. \\[2mm]
      \textbf{Tools and Resources:} Access to logging components,
      tamper-proof logging tools \\[2mm]
      \textbf{Acceptance Criteria:} All refactoring processes are
      logged in a secure, tamper-proof manner, ensuring complete
      traceability for future audits.
  \end{enumerate}
  \newpage

  \noindent
  \colorrule

  \subsubsection{Cultural}
  \colorrule

  \medskip

  \noindent
  Cultural requirements are not applicable to this project since we
  are using VS Code settings and a plugin-based approach. These
  aspects do not involve cultural considerations, making such
  requirements unnecessary.

  \newpage

  \noindent
  \colorrule

  \subsubsection{Compliance}
  \colorrule

  \medskip

  \noindent
  The following subsection tests cover all Compliance requirements
  listed in the SRS~\cite{SRS}. The tests focus on adherence to
  PIPEDA, CASL, and ISO 9001, as well as SSADM standards, ensuring
  the tool complies with relevant regulations and aligns with
  professional development practices.

  \begin{enumerate}[label={\bf
      \textcolor{Maroon}{test-CPL-\arabic*}}, wide=0pt, font=\itshape]
    \item \textbf{Compliance with PIPEDA and CASL} \\[2mm]
      \textbf{Objective:} Ensure the tool’s data handling and
      communication practices align with the Personal Information
      Protection and Electronic Documents Act (PIPEDA) and Canada’s
      Anti-Spam Legislation (CASL). The focus is on ensuring
      compliance through best practices rather than direct data
      storage verification as no data is locally stored. \\[2mm]
      \textbf{Scope:} This test applies to all processes related to
      data handling and user communication to verify compliance with
      PIPEDA and CASL. \\[2mm]
      \textbf{Methodology:} Comparison of code data handling
      processes with compliance best practices \\[2mm]
      \textbf{Process:}
      \begin{itemize}
        \item Review the tool’s data handling procedures to confirm
          all processing remains local and that no user data is stored.
        \item Verify that no personal data collection occurs,
          ensuring no explicit user consent is required beyond
          general software disclaimers.
        \item Inspect communication practices to ensure compliance
          with CASL, confirming that the tool does not send
          unsolicited communications.
      \end{itemize}
      \textbf{Roles and Responsibilities:} The development team will
      review compliance best practices and update documentation as
      needed. \\[2mm]
      \textbf{Tools and Resources:} Access to PIPEDA and CASL guidelines \\[2mm]
      \textbf{Acceptance Criteria:} Compliance is confirmed if no
      unsolicited communications occur and all best practices are
      followed. The tool must ensure that all data handling remains
      local and that no user data is stored or transmitted externally.

    \item \textbf{Compliance with ISO 9001 and SSADM Standards} \\[2mm]
      \textbf{Objective:} Assess whether the tool’s quality
      management and software development processes follow structured
      methodologies in line with ISO 9001 quality management
      principles and SSADM (Structured Systems Analysis and Design
      Method) best practices. \\[2mm]
      \textbf{Scope:} This test evaluates development workflows,
      documentation practices, and adherence to structured
      methodologies. \\[2mm]
      \textbf{Methodology:} Documentation review and evaluation of
      structured development practices \\[2mm]
      \textbf{Process:}
      \begin{itemize}
        \item Review development documentation to ensure structured
          workflow practices are followed.
        \item Evaluate version control and change tracking methods to
          confirm basic quality assurance measures exist.
        \item Identify any gaps in structured development adherence
          and suggest improvements.
        \item Validate improvements through informal documentation
          and process reviews.
      \end{itemize}
      \textbf{Roles and Responsibilities:} The development team will
      conduct an internal workflow assessment, and updates will be
      made to improve documentation and structured processes. \\[2mm]
      \textbf{Tools and Resources:} Development documentation,
      version control records, best practice comparisons \\[2mm]
      \textbf{Acceptance Criteria:} The tool's development must
      follow a structured approach with version control, clear
      documentation, and logical workflow practices. Compliance is
      met if basic structured development principles are followed,
      even without formal certification.
  \end{enumerate}

  \subsection{Traceability Between Test Cases and Requirements}
  \label{trace-sys}

  \begin{table}[H]
    \centering
    \caption{Functional Requirements and Corresponding Test Sections}
    \begin{tabular}{|p{0.6\textwidth}|p{0.3\textwidth}|}
      \toprule \textbf{Section} & \textbf{Functional Requirement} \\

      \midrule
      Input Acceptance Tests & FR 1 \\ \hline
      Code Smell Detection Tests & FR 2 \\ \hline
      Refactoring Suggestion Tests & FR 4 \\ \hline
      Output Validation Tests & FR 3, FR 6 \\ \hline
      Tests for Report Generation & FR 9 \\ \hline
      Documentation Availability Tests & FR 10 \\ \hline
      IDE Integration Tests & FR 11 \\
      \bottomrule
    \end{tabular}
    \label{tab:sections_requirements}
  \end{table}

  \label{tab:nfr-trace-reqs}
  \begin{table}[H]
    \centering
    \caption{Look \& Feel Tests and Corresponding Requirements}
    \begin{tabular}{|c|c|}
      \toprule \textbf{Test ID (test-)} & \textbf{Non-Functional Requirement} \\
      \midrule
      % Look and Feel
      LF-1 & LFR-AP 1 \\
      LF-2 & LFR-AP 2 \\
      LF-3 & LFR-AP 3 \\
      LF-4 & LFR-AP 5 \\
      LF-5 & LFR-AP 4, LFR-ST 1-3 \\
      \bottomrule
    \end{tabular}
  \end{table}

  \begin{table}[H]
    \centering
    \caption{Usability \& Humanity Tests and Corresponding Requirements}
    \begin{tabular}{|c|c|}
      \toprule \textbf{Test ID (test-)} & \textbf{Non-Functional Requirement} \\
      \midrule
      % Usability and Humanity
      UH-1 & UHR-PS1 1 \\
      UH-2 & UHR-PS1 2, MS-SP 1 \\
      UH-3 & UHR-LRN 2 \\
      UH-4 & UHR-ACS 1 \\
      UH-5 & UHR-ACS 2 \\
      UH-6 & UHR-EOU 1 \\
      UH-7 & UHR-EOU 2 \\
      UH-8 & UHR-LRN 1 \\
      UH-9 & UHR-UPL 1 \\
      \bottomrule
    \end{tabular}
  \end{table}

  \begin{table}[H]
    \centering
    \caption{Performance Tests and Corresponding Requirements}
    \begin{tabular}{|c|c|}
      \toprule \textbf{Test ID (test-)} & \textbf{Non-Functional Requirement} \\
      \midrule
      % Performance
      PF-1 & PR-SL 1, PR-SL 2, PR-CR 1 \\
      PF-2 & PR-SCR 1 \\
      PF-3 & PR-PAR 1 \\
      PF-4 & PR-PAR 2 \\
      PF-5 & PR-PAR 3 \\
      PF-6 & PR-RFT 1 \\
      PF-7 & PR-RFT 2 \\
      PF-8 & PR-LR 1, MS-MNT 5 \\
      \bottomrule
    \end{tabular}
  \end{table}

  \begin{table}[H]
    \centering
    \caption{Operational \& Environmental Tests and Corresponding Requirements}
    \begin{tabular}{|c|c|}
      \toprule \textbf{Test ID (test-)} & \textbf{Non-Functional Requirement} \\
      \midrule
      % Operational and Environmental
      Not explicitly tested & OER-EP 1 \\
      Not explicitly tested & OER-EP 2 \\
      OPE-1 & OER-WE 1 \\
      OPE-2 & OER-IAS 1 \\
      OPE-3 & OER-IAS 2 \\
      OPE-4 & OER-IAS 3 \\
      OPE-5 & OER-PR 1 \\
      Tested by FRs & OER-RL 1 \\
      Not explicitly tested & OER-RL 2 \\
      \bottomrule
    \end{tabular}
  \end{table}

  \begin{table}[H]
    \centering
    \caption{Maintenance \& Support Tests and Corresponding Requirements}
    \begin{tabular}{|c|c|}
      \toprule \textbf{Test ID (test-)} & \textbf{Non-Functional Requirement} \\
      \midrule
      % Maintenance and Support
      MS-1 & MS-MNT 1, PR-SER 1 \\
      MS-2 & MS-MNT 2 \\
      MS-3 & MS-MNT 3 \\
      Not explicitly tested & MS-MNT 4 \\
      \bottomrule
    \end{tabular}
  \end{table}

  \begin{table}[H]
    \centering
    \caption{Security Tests and Corresponding Requirements}
    \begin{tabular}{|c|c|}
      \toprule \textbf{Test ID (test-)} & \textbf{Non-Functional Requirement} \\
      \midrule
      % Security
      SRT-1 & SR-AR 1 \\
      SRT-2 & SR-AR 2 \\
      SRT-3 & SR-IR 1 \\
      SRT-4 & SR-PR 1 \\
      SRT-5 & SR-PR 2 \\
      SRT-6 & SR-AUR 1 \\
      SRT-7 & SR-AUR 2 \\
      SRT-8 & SR-IM 1 \\
      \bottomrule
    \end{tabular}
  \end{table}

  \begin{table}[H]
    \centering
    \caption{Cultural Tests and Corresponding Requirements}
    \begin{tabular}{|c|c|}
      \toprule \textbf{Test ID (test-)} & \textbf{Non-Functional Requirement} \\
      \midrule
      % Cultural
      CULT-1 & CULT 1 \\
      CULT-2 & CULT 2 \\
      CULT-3 & CULT 3 \\
      \bottomrule
    \end{tabular}
  \end{table}

  \begin{table}[H]
    \centering
    \caption{Compliance Tests and Corresponding Requirements}
    \begin{tabular}{|c|c|}
      \toprule \textbf{Test ID (test-)} & \textbf{Non-Functional Requirement} \\
      \midrule
      % Compliance
      CPL-1 & CL-LR 1 \\
      CPL-2 & CL-SCR 1 \\
      \bottomrule
    \end{tabular}
  \end{table}

  \newpage

  \section{Unit Test Description}

  \wss{This section should not be filled in until after the MIS (detailed design
  document) has been completed.}

  \wss{Reference your MIS (detailed design document) and explain your overall
  philosophy for test case selection.}

  \wss{To save space and time, it may be an option to provide less
    detail in this section.
    For the unit tests you can potentially lay out your testing
    strategy here.  That is, you
    can explain how tests will be selected for each module.  For
    instance, your test building
    approach could be test cases for each access program, including
    one test for normal behaviour
    and as many tests as needed for edge cases.  Rather than create
    the details of the input
    and output here, you could point to the unit testing code.  For
    this to work, you code
  needs to be well-documented, with meaningful names for all of the tests.}

  \subsection{Detection Module}

  \subsubsection{Analyzer Controller}

  \textbf{Goal:} The analyzer controller serves as the central
  coordination unit for detecting code smells using various analysis
  methods. It interfaces with multiple analyzers, processes detection
  results, and ensures accurate filtering and customization of
  analysis options. The following unit tests verify the correctness
  of this functionality.\\

  \noindent The tests validate the proper execution of smell
  detection, correct filtering of smells based on the chosen analysis
  method, appropriate handling of missing or disabled smells, and the
  generation of custom analysis options. Edge cases such as empty
  files, incorrect configurations, and mismatched smell detection
  methods are also considered.\\

  \noindent\textbf{Target requirement(s):} FR2, FR5~\cite{SRS} \\

  \begin{itemize}
    \item \textbf{Running Smell Detection Analysis}
      \begin{itemize}
        \item Ensures the analyzer correctly detects CRC smells in a
          given Python file.
        \item Validates that detected smells include the correct
          attributes, such as message ID, file path, and confidence level.
        \item Confirms that logs capture detected smells for debugging.
      \end{itemize}

    \item \textbf{Handling Cases with No Detected Smells}
      \begin{itemize}
        \item Ensures that when no smells are detected, the
          controller logs an appropriate success message.
        \item Verifies that the returned list of smells is empty.
      \end{itemize}

    \item \textbf{Filtering Smells by Analysis Method}
      \begin{itemize}
        \item Ensures that the controller correctly filters smells
          based on the specified analysis method (e.g., AST, Astroid, Pylint).
        \item Verifies that only smells matching the given method are returned.
      \end{itemize}

    \item \textbf{Generating Custom Analysis Options}
      \begin{itemize}
        \item Ensures that the controller correctly generates custom
          options for AST and Astroid analysis.
        \item Validates that generated options include callable
          detection functions for applicable smells.
      \end{itemize}
  \end{itemize}

  \noindent The test cases for this module can be found
  \href{https://github.com/ssm-lab/capstone--source-code-optimizer/blob/new-poc/tests/controllers/test_analyzer_controller.py}{here}.

  \subsubsection{String Concatenation in a Loop}

  \textbf{Goal:} The string concatenation in a loop detection module
  identifies inefficient string operations occurring inside loops,
  which can significantly impact performance. The following unit
  tests verify the detection capabilities.\\

  \noindent The tests evaluate different types of string
  concatenation scenarios within loops, ensuring that various cases
  are detected correctly. These include basic concatenation, nested
  loops, conditional concatenation, type inference, and different
  string interpolation methods. The robustness of the detection logic
  is assessed through multiple test cases covering common patterns.\\

  \noindent\textbf{Target requirement(s)}: FR2~\cite{SRS} \\

<<<<<<< HEAD
  \item \textbf{Fallback Options for Failed Refactoring Attempts} \\[2mm]
    \textbf{Type:} Non-Functional, Manual, Dynamic \\
    \textbf{Initial State:} The tool is set up in an IDE with a sample code file that includes code smells \\
    \textbf{Input/Condition:} User initiates a refactoring process on the sample code file \\
    \textbf{Output/Result:} The tool logs failed refactoring attempts, provides a clear error notification, and suggests alternative refactoring options without interrupting the overall process. \\[2mm]
    \textbf{How test will be performed:} The tester will load a sample code file into the tool that contains code smells. Upon initiating the refactoring, the tester will observe the tool’s response to any failed attempts, verifying that it logs the error. The tool should then attempt alternative refactorings without restarting the process. The tester will document the clarity of the error message, the relevance of alternative suggestions, and confirm that the tool remains functional, supporting uninterrupted refactoring of other code smells.
  

  \item \textbf{Maintainability and Adaptability of the Tool} \\[2mm]
    \textbf{Type:} Non-Functional, Code walkthrough, Static Analysis \\
    \textbf{Objective:} Ensure that the tool’s codebase is structured to support future updates for new Python versions and evolving coding standards, minimizing the effort required for maintenance. \\[2mm]
    \textbf{Scope:} This test applies to the tool’s code structure, documentation quality, and modularity to facilitate adaptability and maintainability over time. \\[2mm]
    \textbf{Process:}
    \begin{itemize}
      \item Conduct a code walkthrough to evaluate the modular structure of the codebase, verifying that components are organized to allow independent updates.
      \item Review code comments, documentation, and naming conventions to ensure clarity and consistency, supporting ease of understanding for future developers.
      \item Identify any dependencies on specific Python versions and assess the ease of updating these components for compatibility with newer versions.
      \item Document any gaps in modularity or documentation and consult with the development team on improvements to support maintainability.
    \end{itemize}
    \textbf{Roles and Responsibilities:} The development team will conduct the code review and documentation assessment, with the project supervisor overseeing and validating improvements for long-term adaptability. \\[2mm]
    \textbf{Tools and Resources:} Code editor, documentation templates, Python development guidelines, and coding standards \\[2mm]
    \textbf{Acceptance Criteria:} The codebase is modular, well-documented, and adaptable, allowing for straightforward updates with minimal impact on existing functionality.
=======
  \begin{itemize}
    \item \textbf{Basic Concatenation in a Loop}
      \begin{itemize}
        \item Simple assignment string concatenation of the form
          \texttt{var = var + \( \ldots \)} inside \texttt{for} and
          \texttt{while} loops.
        \item Augmented assignment string concatenation using
          \texttt{+=} inside \texttt{for} and \texttt{while} loops.
        \item Concatenation involving object attributes (e.g.,
          \texttt{var.attr += \( \ldots \)}).
        \item Concatenation modifying values inside complex objects
          (i.e., dictionaries, iterables).
      \end{itemize}

    \item \textbf{Nested Loop Concatenation}
      \begin{itemize}
        \item String concatenation inside nested loops where the
          outer loop contributes to the concatenation.
        \item Resetting the concatenation variable inside the outer
          loop but continuing inside the inner loop.
      \end{itemize}

    \item \textbf{Conditional Concatenation}
      \begin{itemize}
        \item String concatenation inside loops with
          \texttt{if}-\texttt{else} conditions modifying the
          concatenation variable.
        \item Different branches of a condition appending different
          string literals.
      \end{itemize}

    \item \textbf{Type Inference}
      \begin{itemize}
        \item Proper detection of string types through initial
          variable assignment.
        \item Proper detection of string types through assignment type hints.
        \item Proper detection of string types through function
          definition type hints.
        \item Proper detection of string types initialized as class variables.
      \end{itemize}

    \item \textbf{String Interpolation Methods}
      \begin{itemize}
        \item Concatenation using \texttt{\%} formatting.
        \item Concatenation using \texttt{str.format()}.
        \item Concatenation using f-strings inside loops.
      \end{itemize}

    \item \textbf{Concatenation with Repeated Reassignment}
      \begin{itemize}
        \item A variable being reassigned multiple times in the same
          loop iteration before proceeding to the next iteration.
      \end{itemize}

    \item \textbf{Concatenation with Variable Access Inside the Loop}
      \begin{itemize}
        \item Cases where the concatenation variable is accessed
          inside the loop, making refactoring ineffective since the
          joined result would be required at every iteration.
      \end{itemize}

    \item \textbf{Concatenation Order Sensitivity}
      \begin{itemize}
        \item Concatenation where new values are inserted at the
          beginning of the string instead of the end.
        \item Concatenation that involves both prefix and suffix
          additions within the same loop.
      \end{itemize}
  \end{itemize}
>>>>>>> 449a5efd

  \noindent The test cases for this module can be found
  \href{https://github.com/ssm-lab/capstone--source-code-optimizer/blob/new-poc/tests/analyzers/test_str_concat_in_loop.py}{here}.

  \subsubsection{Long Element Chain}

  \textbf{Goal:} The long element chain detection module identifies
  excessive dictionary access chains that exceed a predefined
  threshold (default: 3). The following unit tests verify the
  detection capabilities.\\

  \noindent The tests evaluate the detection of long element chains
  by verifying that sequences exceeding the threshold, such as deep
  dictionary accesses, are correctly identified. They include edge
  cases, such as chains just below the threshold, variations in data
  structures, and multiple chains in the same scope, to assess the
  robustness of the detection logic.\\

  \noindent\textbf{Target requirement(s):} FR2~\cite{SRS} \\

<<<<<<< HEAD
\begin{enumerate}[label={\bf \textcolor{Maroon}{test-OPE-\arabic*}}, wide=0pt, font=\itshape]
  \item \textbf{Emissions Standards Compliance} \\[2mm]
    \textbf{Type:} Non-Functional, Documentation walkthrough, Static Analysis \\  
    \textbf{Objective:} Ensure that the tool’s emissions metrics and reports align with widely used standards (e.g., GRI 305, GHG, ISO 14064) to support users in environmental compliance and sustainability tracking. \\[2mm]
    \textbf{Scope:} This test applies to the tool's metrics and reporting components, including data format and labelling in the emissions report. \\[2mm]
    \textbf{Process:}
    \begin{itemize}
      \item Review emissions metrics in the tool’s documentation and compare them with requirements from GRI 305, GHG, and ISO 14064 standards.
      \item Verify that all required emissions metrics from these standards are present in the tool’s reports, with proper format and units.
      \item Confirm that all emissions categories and labels align with standard definitions to ensure consistency and accuracy.
    \end{itemize}
    \textbf{Roles and Responsibilities:} The development team and project supervisor will conduct the documentation review and patch any discrepancies. \\[2mm]
    \textbf{Tools and Resources:} Tool’s user guide, sample emissions reports, GRI 305, GHG, and ISO 14064 standards documentation \\[2mm]
    \textbf{Acceptance Criteria:} The tool’s emissions metrics meet or exceed the coverage required by GRI 305, GHG, and ISO 14064 standards. All labels and units are accurate, consistent, and aligned with these standards.
=======
  \begin{itemize}
    \item \textbf{Ignores code with no chains}
      \begin{itemize}
        \item Ensures that code without any nested element chains
          does not trigger a detection.
      \end{itemize}

    \item \textbf{Ignores chains below the threshold}
      \begin{itemize}
        \item Verifies that element chains shorter than the threshold
          are not flagged.
      \end{itemize}

    \item \textbf{Detects chains exactly at threshold}
      \begin{itemize}
        \item Ensures that an element chain with a length equal to
          the threshold is flagged.
      \end{itemize}

    \item \textbf{Detects chains exceeding the threshold}
      \begin{itemize}
        \item Verifies that chains longer than the threshold are
          correctly detected.
      \end{itemize}

    \item \textbf{Detects multiple chains in the same file}
      \begin{itemize}
        \item Ensures that multiple long element chains appearing in
          different locations within the same code file are
          individually detected.
      \end{itemize}

    \item \textbf{Detects chains inside nested functions and classes}
      \begin{itemize}
        \item Confirms that element chains occurring within functions
          and class methods are correctly identified.
      \end{itemize}

    \item \textbf{Reports identical chains on the same line only once}
      \begin{itemize}
        \item Ensures that duplicate chains appearing on a single
          line are not reported multiple times.
      \end{itemize}

    \item \textbf{Handles different variable types in chains}
      \begin{itemize}
        \item Verifies detection of chains that involve a mix of
          dictionaries, lists, tuples, and nested structures.
      \end{itemize}

    \item \textbf{Correctly applies custom threshold values}
      \begin{itemize}
        \item Ensures that adjusting the threshold parameter
          correctly affects detection behavior.
      \end{itemize}

    \item \textbf{Verifies result structure and metadata}
      \begin{itemize}
        \item Confirms that detected chains return correctly
          formatted results, including message ID, type, and occurrence details.
      \end{itemize}
  \end{itemize}
>>>>>>> 449a5efd

  \noindent The test cases for this module can be found
  \href{https://github.com/ssm-lab/capstone--source-code-optimizer/blob/new-poc/tests/analyzers/test_detect_lec.py}{here}.

  \subsubsection{Repeated Calls}

  \textbf{Goal:} The repeated calls detection module identifies
  instances where function or method calls are redundantly executed
  within the same scope, leading to unnecessary performance overhead.
  It ensures that developers receive precise recommendations for
  caching results when applicable. The following unit tests validate
  the accuracy of this functionality.\\

  \noindent The tests assess the module’s ability to detect redundant
  function calls, ignore functionally distinct calls, handle object
  state changes, and recognize cases where caching would not be
  beneficial. Edge cases, such as external function calls, built-in
  function invocations, and method calls on different objects, are
  also considered. \\

  \noindent \textbf{Target requirement(s):} FR2, FR3, PR-PAR2,
  PR-PAR3~\cite{SRS} \\

  \begin{itemize}
    \item \textbf{Detecting Repeated Function Calls}
      \begin{itemize}
        \item Ensures the detection of repeated function calls with
          identical arguments within the same scope.
        \item Validates that function calls on different arguments
          are not incorrectly flagged.
      \end{itemize}

    \item \textbf{Detecting Repeated Method Calls}
      \begin{itemize}
        \item Ensures that method calls on the same object instance
          are detected when repeated within a function.
        \item Verifies that method calls on different object
          instances are not falsely flagged.
      \end{itemize}

    \item \textbf{Handling Object State Modifications}
      \begin{itemize}
        \item Ensures that function calls on objects with modified
          attributes between calls are not flagged.
        \item Verifies that method calls are only flagged when they
          occur without intervening state changes.
      \end{itemize}

    \item \textbf{Detecting External Function Calls}
      \begin{itemize}
        \item Detects redundant external function calls such as
          \texttt{len(data.get("key"))}.
        \item Ensures that only calls with matching parameters and
          return values are considered redundant.
      \end{itemize}

    \item \textbf{Handling Built-in Functions}
      \begin{itemize}
        \item Ensures that expensive built-in function calls (e.g.,
          \texttt{max(data)}) are detected when redundant.
        \item Verifies that lightweight built-in functions (e.g.,
          \texttt{abs(-5)}) are ignored.
      \end{itemize}

    \item \textbf{Ensuring Accuracy and Performance}
      \begin{itemize}
        \item Ensures that detection does not introduce false
          positives by incorrectly flagging calls that differ in
          meaningful ways.
        \item Verifies that detection performance scales efficiently
          with large codebases.
      \end{itemize}
  \end{itemize}

  \noindent The test cases for this module can be found
  \href{https://github.com/ssm-lab/capstone--source-code-optimizer/blob/new-poc/tests/analyzers/test_detect_repeated_calls.py}{here}.

  \subsubsection{Long Message Chain}

  \textbf{Goal:} The long message chain detection module identifies
  method call chains that exceed a predefined threshold (default: 5
  calls). The following unit tests verify the detection capabilities. \\

  \noindent The tests evaluate the detection of long message chains
  by verifying that sequences exceeding the threshold, such as five
  consecutive messages within a short time, are correctly identified.
  They include edge cases, like chains just below the threshold or
  varying in length, to assess the robustness of the detection logic\\

<<<<<<< HEAD
\begin{enumerate}[label={\bf \textcolor{Maroon}{test-MS-\arabic*}}, wide=0pt, font=\itshape]
  \item \textbf{Extensibility for New Code Smells and Refactorings} \\[2mm]
    \textbf{Type:} Non-Functional, Code walkthrough \\  
    \textbf{Objective:} Confirm that the tool’s architecture allows for the addition of new code smell detections and refactoring techniques with minimal code changes and disruption to existing functionality. \\[2mm]
    \textbf{Scope:} This test applies to the tool’s extensibility, including modularity of code structure, ease of integration for new detection methods, and support for customization. \\[2mm]
    \textbf{Process:}
    \begin{itemize}
      \item Conduct a code walkthrough focusing on the modularity and structure of the code smell detection and refactoring components.
      \item Add a sample code smell detection and refactoring function to validate the ease of integration within the existing architecture.
      \item Verify that the new function integrates seamlessly without altering existing features and that it is accessible through the tool’s main interface.
    \end{itemize}
    \textbf{Roles and Responsibilities:} Once the system is complete, the development team will perform the code walkthrough and integration. They will review and approve any structural changes required. \\[2mm]
    \textbf{Tools and Resources:} Code editor, tool’s developer documentation, sample code smell and refactoring patterns \\[2mm]
    \textbf{Acceptance Criteria:} New code smells and refactoring functions can be added within the existing modular structure, requiring minimal changes. The new function does not impact the performance or functionality of existing features.
=======
  \noindent\textbf{Target requirement(s):} FR2 ~\cite{SRS} \\
>>>>>>> 449a5efd

  \begin{itemize}
    \item \textbf{Detects exact five calls chain} \newline
      Ensures that a method chain with exactly five calls is flagged.

<<<<<<< HEAD
  \item \textbf{Maintainable and Adaptable Codebase} \\[2mm]
  \textbf{Type:} Non-Functional, Documentation walkthrough, Static Analysis \\
    \textbf{Objective:} Ensure that the codebase is modular, well-documented, and maintainable, supporting future updates and adaptations for new Python versions and standards. \\[2mm]
    \textbf{Scope:} This test covers the maintainability of the codebase, including structure, documentation, and modularity of key components. \\[2mm]
    \textbf{Process:}
    \begin{itemize}
      \item Review the codebase to verify the modular organization and clear separation of concerns between components.
      \item Examine documentation for code clarity and completeness, especially around key functions and configuration files.
      \item Assess code comments and the quality of function/method naming conventions, ensuring readability and consistency for future maintenance.
    \end{itemize}
    \textbf{Roles and Responsibilities:} Once the system is complete, the development team will conduct the code review, to identify areas for improvement. If necessary, they will also ensure to improve the quality of the documentation. \\[2mm]
    \textbf{Tools and Resources:} Code editor, documentation templates, code commenting standards, Python development guides \\[2mm]
    \textbf{Acceptance Criteria:} The codebase is modular and maintainable, with sufficient documentation to support future development. All major components are organized to allow for easy updates with minimal impact on existing functionality.
  
  \item \textbf{Easy rollback of updates in case of errors} \\[2mm]
    \textbf{Type:} Non-Functional, Manual, Dynamic \\
    \textbf{Initial State:} Latest version of the tool installed with the ability to apply and revert updates \\
    \textbf{Input/Condition:} User applies a simulated new update and initiates a rollback \\
    \textbf{Output/Result:} The system reverts to the previous stable state without any errors \\[2mm]
    \textbf{How test will be performed:} The tester will apply a simulated update. Following this, they will initiate the rollback function, which should restore the tool to its previous stable version. The tester will verify that all features function as expected post-rollback and document the time taken to complete the rollback process
\end{enumerate}
=======
    \item \textbf{Detects six calls chain} \newline
      Verifies that a chain with six method calls is detected as a smell.
>>>>>>> 449a5efd

    \item \textbf{Ignores chain of four calls} \newline
      Ensures that a chain with only four calls (below threshold) is
      not flagged.

    \item \textbf{Detects chain with attributes and calls} \newline
      Tests detection of a chain that involves both attribute access
      and method calls.

    \item \textbf{Detects chain inside a loop} \newline
      Ensures detection of a chain meeting the threshold when inside a loop.

    \item \textbf{Detects multiple chains on one line} \newline
      Verifies that only the first long chain on a single line is reported.

    \item \textbf{Ignores separate statements} \newline
      Ensures that separate method calls across multiple statements
      are not mistakenly combined into a single chain.

<<<<<<< HEAD
\begin{enumerate}[label={\bf \textcolor{Maroon}{test-SRT-\arabic*}}, wide=0pt, font=\itshape]
  \item \textbf{User authentication before accessing tool features} \\[2mm]
    \textbf{Type:} Non-Functional, Manual, Dynamic \\
    \textbf{Initial State:} System installed, user unauthenticated \\
    \textbf{Input/Condition:} User attempts to submit code or view refactoring reports \\
    \textbf{Output/Result:} Access is denied \\[2mm]
    \textbf{How test will be performed:} The tester will first attempt to submit code and access refactored reports without logging in, verifying that access is denied. The tester will then log in using valid company credentials and repeat the actions to confirm access is granted only after successful authentication.
  
  \item \textbf{Internal-Only Communication with Energy and Reinforcement Learning Tools} \\[2mm]
    \textbf{Type:} Non-Functional, Code walkthrough, Static Analysis \\  
    \textbf{Objective:} Ensure that the refactoring tool communicates exclusively with the internal energy consumption tool and reinforcement learning model, without exposing any public API endpoints. \\[2mm]
    \textbf{Scope:} This test applies to all network and API interactions between the refactoring tool and internal services, ensuring no direct access is available to users or external applications. \\[2mm]
    \textbf{Process:}
    \begin{itemize}
      \item Conduct a code walkthrough of the network and API components, focusing on the access control configurations for the energy consumption tool and reinforcement learning model.
      \item Inspect the code for any exposed API endpoints or network configurations that might allow external access.
      \item Attempt to access the internal tools directly from an external environment, ensuring that all external attempts are blocked.
      \item Verify that the tool’s communication is contained within internal environments and restricted to authorized system components.
    \end{itemize}
    \textbf{Roles and Responsibilities:} The development team will conduct the code review and testing, ensuring secure access protocols. \\[2mm] \\
    \textbf{Tools and Resources:} Access to the codebase, network configuration files, and security audit tools \\[2mm]
    \textbf{Acceptance Criteria:} No public or external API endpoints exist for the internal tools, and only the refactoring tool can access the energy consumption and reinforcement learning models.
  
  \item \textbf{Preventing Unauthorized Changes to Refactored Code and Reports} \\[2mm]
    \textbf{Type:} Non-Functional, Code walkthrough, Static Analysis \\
    \textbf{Objective:} Ensure the tool’s refactored code and energy reports are protected from any unauthorized external modifications, maintaining data integrity and user trust. \\[2mm]
    \textbf{Scope:} This test applies to the data security of refactored code and energy report storage layers, verifying that access is restricted to authorized users and processes only. \\[2mm]
    \textbf{Process:}
    \begin{itemize}
      \item Review the codebase and database configurations to verify the implementation of access controls and data security measures.
      \item Confirm that the tool’s security settings prevent any unauthorized external modifications, maintaining data integrity across all storage layers. Unauthorized external sources include any external network or API requests to the system. Data integrity need also be maintained through verification by the system that any refactored files were not modified further by a third party during the refactoring process.  
      \item Document any vulnerabilities found and evaluate with the development team to ensure improvements are made where necessary.
    \end{itemize}
    \textbf{Roles and Responsibilities:} The development team will conduct the code review while the project supervisor will oversee the test results and approve any necessary security enhancements. \\[2mm]
    \textbf{Tools and Resources:} Access to security configuration files, code editor \\[2mm]
    \textbf{Acceptance Criteria:} The review attendees find no egregious faults within the system that might allow unauthorized external access or modifications to refactored code and energy report data.

  \item \textbf{Notification and consent for data handling} \\[2mm]
    \textbf{Type:} Non-Functional, Manual, Dynamic \\ 
    \textbf{Initial State:} System idle \\
    \textbf{Input/Condition:} User initiates refactoring on their source code \\
    \textbf{Output/Result:} Tool displays data handling notice and requests explicit consent before data collection \\[2mm]
    \textbf{How test will be performed:} The tester will begin the refactoring process, and the tool should present a notice explaining data collection, storage, and processing practices, in compliance with PIPEDA. The user must provide explicit consent before proceeding. The tester will confirm that no data collection occurs until consent is granted.
  
  \item \textbf{Confidential Handling of User Data in Compliance with PIPEDA} \\[2mm]
    \textbf{Type:} Non-Functional, Code walkthrough, Static Analysis \\  
    \textbf{Objective:} Ensure that all user-submitted data, energy reports, and refactored code are treated as confidential, encrypted during storage and transmission, and managed according to PIPEDA. \\[2mm]
    \textbf{Scope:} This test applies to the tool’s data handling practices, specifically the encryption protocols for transmission and storage, and data modification options for user compliance requests. \\[2mm]
    \textbf{Process:}
    \begin{itemize}
      \item Review the encryption settings in the codebase to confirm that all data related to user submissions, energy reports, and refactored code is encrypted during transmission and storage.
      \item Verify that an option is available for users to request modifications to their personal data as per PIPEDA requirements.
      \item Document any gaps in data security or user request handling, and collaborate with the development team to implement improvements as needed.
    \end{itemize}
    \textbf{Roles and Responsibilities:} The development team will conduct the code review and implement any necessary improvements, with the project supervisor overseeing the compliance with PIPEDA standards. \\[2mm]
    \textbf{Tools and Resources:} Access to encryption libraries, security configuration files \\[2mm]
    \textbf{Acceptance Criteria:} All user data is encrypted during storage and transmission, and users have a reliable method for requesting data modifications as per PIPEDA specifications.

  \item \textbf{Audit Logs for User Actions} \\[2mm]
    \textbf{Type:} Non-Functional, Code walkthrough, Static Analysis \\
    \textbf{Objective:} Ensure the tool maintains tamper-proof logs of key user actions, including code submissions, login events, and access to refactored code and reports, to ensure accountability and traceability. \\[2mm]
    \textbf{Scope:} This test applies to the logging mechanisms for user actions, focusing on the security and tamper-proof nature of logs. \\[2mm]
    \textbf{Process:}
    \begin{itemize}
      \item Review the logging mechanisms within the codebase to confirm that events such as logins, code submissions, and report accesses are properly recorded with timestamps and user identifiers.
      \item Document the integrity of the logs and any vulnerabilities found, and collaborate with the development team on any necessary improvements.
    \end{itemize}
    \textbf{Roles and Responsibilities:} The development team will conduct the code review, with oversight by the project supervisor to verify that logging mechanisms meet security requirements. \\[2mm]
    \textbf{Tools and Resources:} Access to log files, logging library documentation, security testing tools \\[2mm]
    \textbf{Acceptance Criteria:} Logs are tamper-proof, recording all critical user actions with integrity, and resistant to unauthorized modifications.

  \item \textbf{Audit Logs for Refactoring Processes} \\[2mm]
    \textbf{Type:} Non-Functional, Code walkthrough, Static Analysis \\
    \textbf{Objective:} Ensure that the tool maintains a secure, tamper-proof log of all refactoring processes, including pattern analysis, energy analysis, and report generation, for accountability in refactoring events. \\[2mm]
    \textbf{Scope:} This test covers the logging of refactoring events, ensuring logs are complete and tamper-proof for future auditing needs. \\[2mm]
    \textbf{Process:}
    \begin{itemize}
      \item Review the codebase to confirm that each refactoring event (e.g., pattern analysis, energy analysis, report generation) is logged with details such as timestamps and event descriptions.
      \item Document any logging gaps or security vulnerabilities, and consult with the development team to implement enhancements.
    \end{itemize}
    \textbf{Roles and Responsibilities:} The development team will review and test the logging mechanisms, with the project supervisor ensuring alignment with auditing requirements. \\[2mm]
    \textbf{Tools and Resources:} Access to logging components, tamper-proof logging tools \\[2mm]
    \textbf{Acceptance Criteria:} All refactoring processes are logged in a secure, tamper-proof manner, ensuring complete traceability for future audits.

  \item \textbf{Immunity Against Malware and Unauthorized Programs} \\[2mm]
    \textbf{Type:} Non-Functional, Automated, Dynamic \\
    \textbf{Initial State:} The tool is deployed in a controlled test environment with security protocols enabled, ready to be tested against simulated malware attacks. \\
    \textbf{Input/Condition:} Simulated malware attacks are executed using Atomic Red Team by Red Canary\cite{ARTCanary}, targeting vulnerabilities such as unauthorized data access, process interference, and data tampering. \\
    \textbf{Output/Result:} The tool detects, blocks, and logs all simulated malware activities without any compromise to data integrity or tool functionality. \\[2mm]
    \textbf{How test will be performed:} The tester will deploy the tool in a secure, isolated test environment and initiate simulated malware attacks using Atomic Red Team. Each simulation will mimic various malware behaviours, including attempts to access or modify data and disrupt the refactoring process. The tester will observe and document the tool's responses to each simulated attack, verifying that it blocks unauthorized actions, maintains data integrity, and logs the events for traceability.
\end{enumerate}

\noindent
\colorrule
=======
    \item \textbf{Ignores short chain comprehension} \newline
      Ensures that a short chain within a list comprehension is not flagged.

    \item \textbf{Detects long chain comprehension} \newline
      Verifies that a list comprehension with a long method chain is detected.

    \item \textbf{Detects five separate long chains} \newline
      Ensures that multiple long chains on separate lines within the
      same function are individually detected.
>>>>>>> 449a5efd

    \item \textbf{Ignores element access chains} \newline
      Confirms that attribute and index lookups without method calls
      are not flagged.
  \end{itemize}

  \noindent The test cases for this module can be found
  \href{https://github.com/ssm-lab/capstone--source-code-optimizer/blob/new-poc/tests/analyzers/test_long_message_chain.py}{here}

  \subsubsection{Long Lambda Element}

  \textbf{Goal:} The following unit tests verify the correct
  detection of long lambda functions based on expression count and
  character length thresholds.\\

  \noindent The goal of this test suite is to ensure the detection
  system accurately identifies long lambda
  functions based on predefined complexity thresholds, such as
  expression count and character
  length. It verifies that the detection logic is precise, avoiding
  false positives for trivial
  or short lambdas while correctly flagging complex or lengthy ones.
  The tests cover edge cases,
  including nested lambdas and inline lambdas passed as arguments to
  functions like map or
  filter. Additionally, the suite ensures degenerate cases, such as
  empty or extremely short
  lambdas, are not mistakenly flagged. By validating these scenarios,
  the detection system
  maintains robustness and reliability in identifying problematic
  lambda expressions.\\

  \noindent\textbf{Target requirement(s):} FR2 ~\cite{SRS} \\

  \begin{itemize}
    \item \textbf{No lambdas present} \newline
      Ensures that when no lambda functions exist in the code, no
      smells are detected.

    \item \textbf{Short single lambda} \newline
      Confirms that a single short lambda (well under the length
      threshold) with only one expression is not flagged.

    \item \textbf{Lambda exceeding expression count} \newline
      Detects a lambda function that contains multiple expressions,
      exceeding the threshold for complexity.

    \item \textbf{Lambda exceeding character length} \newline
      Identifies a lambda function that surpasses the maximum allowed
      character length, making it difficult to read.

    \item \textbf{Lambda exceeding both thresholds} \newline
      Flags a lambda function that is both too long in character
      length and contains too many expressions.

    \item \textbf{Nested lambda functions} \newline
      Ensures that both outer and inner nested lambdas are properly
      detected as long expressions.

    \item \textbf{Inline lambda passed to function} \newline
      Detects lambda functions that are passed inline to functions
      like \texttt{map} and \texttt{filter} when they exceed the
      complexity thresholds.

    \item \textbf{Trivially short lambda function} \newline
      Verifies that degenerate cases, such as a lambda with no real
      body or trivial operations, are not mistakenly flagged.
  \end{itemize}

  \noindent The test cases for this module can be found
  \href{https://github.com/ssm-lab/capstone--source-code-optimizer/blob/new-poc/tests/analyzers/test_long_lambda_element.py}{here}

  \subsection{CodeCarbon Measurement Module}
  \textbf{Goal:} The CodeCarbon Measurement module is designed to
  measure the carbon emissions associated with running a specific
  piece of code. It integrates with the CodeCarbon library, which
  calculates the energy consumption based on the execution of a
  Python script.\\ \\
  \noindent The tests validate the functionality of the system in
  measuring and handling energy consumption data for code execution.
  They ensure that the system correctly tracks carbon emissions using
  the CodeCarbon library, handles both successful and failed
  subprocess executions, processes emissions data from CSV files, and
  appropriately logs all relevant events.\\

  \noindent \textbf{Target requirement(s):} FR5, FR6,PR-RFT1,
  PR-SCR1~\cite{SRS} \\

  \begin{itemize}
    \item \textbf{Handle CodeCarbon Measurements with a Valid File Path}
      \begin{itemize}
        \item When a valid file path is provided, the system
          correctly invokes the subprocess for CodeCarbon.
        \item The start and stop API endpoints of the
          EmissionsTracker are called, and a success message is logged.
      \end{itemize}

    \item \textbf{Handle CodeCarbon Measurements with a Valid File
      Path that Causes a Subprocess Failure}
      \begin{itemize}
        \item The subprocess is invoked even if an error occurs
          during the file execution.
        \item The system logs an error message and the emissions data
          is set to None when execution fails.
      \end{itemize}

    \item \textbf{Results Produced by CodeCarbon Run at a Valid CSV
      File Path and Can Be Read}
      \begin{itemize}
        \item The emissions data can be read successfully from a
          valid CSV file produced by CodeCarbon.
        \item The function returns the last row of emissions data.
      \end{itemize}

    \item \textbf{Results Produced by CodeCarbon Run at a Valid CSV
      File Path but the File Cannot Be Read}
      \begin{itemize}
        \item An error message is logged when the CSV file cannot be read.
        \item The function returns \texttt{None} if reading the CSV file fails.
      \end{itemize}

    \item \textbf{Given CSV Path for Results Produced by CodeCarbon
      Does Not Have a File}
      \begin{itemize}
        \item When the given CSV path does not point to an existing
          file, an error message is logged.
        \item The function returns \texttt{None} when the file is missing.
      \end{itemize}
  \end{itemize}

  \noindent The test cases for this module can be found
  \href{https://github.com/ssm-lab/capstone--source-code-optimizer/blob/new-poc/src/ecooptimizer/measurements/codecarbon_energy_meter.py}{here}.

  \subsection{Refactoring Module}

  \subsubsection{Refactorer Controller}

  \textbf{Goal:} These tests verify the behavior of the
  RefactorerController in various scenarios, ensuring that it handles
  refactoring correctly and interacts with external components as expected.\\

  \noindent \textbf{Target requirement(s):} FR5, UHR-UPL1~\cite{SRS} \\

  \begin{itemize}
    \item \textbf{Verifying Successful Refactoring with a Valid Refactorer}
      \begin{itemize}
        \item Ensures that the RefactorerController correctly runs
          the refactorer when a valid refactorer is available.
        \item Checks that the logger captures the refactoring event.
        \item Ensures the refactor method is called with the expected arguments.
        \item Verifies that the modified file path is correctly generated.
      \end{itemize}

    \item \textbf{Handling Case When No Refactorer is Found}
      \begin{itemize}
        \item Ensures that if no refactorer is found for a given
          smell, the RefactorerController raises a \texttt{NotImplementedError}.
        \item Confirms that the appropriate error message is logged.
      \end{itemize}

    \item \textbf{Handling Multiple Refactorer Calls for the Same Smell}
      \begin{itemize}
        \item Tests the behavior when the refactorer is called
          multiple times for the same smell.
        \item Ensures that the smell counter is updated correctly.
        \item Verifies that unique file names are generated for each call.
      \end{itemize}

    \item \textbf{Verifying the Behavior When Overwrite is Disabled}
      \begin{itemize}
        \item Ensures that when the overwrite flag is set to false,
          the refactor method is called with the correct argument.
        \item Verifies that files are not overwritten when this
          option is disabled.
      \end{itemize}

    \item \textbf{Handling Case Where No Files are Modified}
      \begin{itemize}
        \item Checks that when no files are modified by the
          refactorer, the RefactorerController correctly returns an
          empty list of modified files.
      \end{itemize}
  \end{itemize}

<<<<<<< HEAD
\begin{enumerate}[label={\bf \textcolor{Maroon}{test-CPL-\arabic*}}, wide=0pt, font=\itshape]
  \item \textbf{Compliance with PIPEDA and CASL} \\[2mm]
    \textbf{Type:} Non-Functional, Documentation walkthrough, Static Analysis \\
    \textbf{Objective:} Ensure the tool’s data collection, usage, storage, and communication practices are fully compliant with the Personal Information Protection and Electronic Documents Act (PIPEDA) and Canada’s Anti-Spam Legislation (CASL), to avoid legal penalties and enhance user trust. \\[2mm]
    \textbf{Scope:} This test applies to all processes related to data handling, storage, and user communication to verify compliance with PIPEDA and CASL. \\[2mm]
    \textbf{Process:}
    \begin{itemize}
      \item Review the tool’s data handling and storage protocols to confirm compliance with PIPEDA, particularly focusing on secure storage, data usage transparency, and privacy rights.
      \item Verify the presence of a user consent mechanism that informs users of data collection and provides options for managing their data.
      \item Inspect communication practices to ensure compliance with CASL, confirming that the tool provides users with notification and opt-in options for all communications.
      \item Document any gaps in compliance and consult with the development team for required adjustments.
    \end{itemize}
    \textbf{Roles and Responsibilities:} The development team will conduct the compliance review and implement any necessary updates. \\[2mm]
    \textbf{Tools and Resources:} Access to documentation on PIPEDA and CASL requirements, tool’s data handling and communication protocols, test user accounts for opt-in verification \\[2mm]
    \textbf{Acceptance Criteria:} The tool complies with all PIPEDA and CASL requirements, with secure data handling, user consent options, and compliant communication practices.

\item \textbf{Compliance with ISO 9001 and SSADM Standards} \\[2mm]
  \textbf{Type:} Non-Functional, Code walkthrough, Code walkthrough \\
    \textbf{Objective:} Ensure the tool’s quality management and software development processes align with ISO 9001 for quality management and SSADM (Structured Systems Analysis and Design Method) standards for software development, building stakeholder trust and market acceptance. \\[2mm]
    \textbf{Scope:} This test covers the tool’s adherence to ISO 9001 quality management practices and SSADM methodologies for software development processes. \\[2mm]
    \textbf{Process:}
    \begin{itemize}
      \item Conduct a review of the tool’s quality management procedures to verify alignment with ISO 9001 standards, including documentation, testing, and feedback mechanisms.
      \item Examine software development workflows to confirm adherence to SSADM standards, focusing on design, analysis, and structured development practices.
      \item Identify any deviations from ISO 9001 and SSADM requirements, document these findings, and discuss necessary adjustments with the development team.
      \item Validate improvements in quality management and software development after implementing recommendations.
    \end{itemize}
    \textbf{Roles and Responsibilities:} The development team will conduct the standards compliance review, and the project supervisor will oversee the review process. \\[2mm]
    \textbf{Tools and Resources:} Access to ISO 9001 and SSADM standards documentation, project quality management records, and development workflows \\[2mm]
    \textbf{Acceptance Criteria:} The tool’s quality management and software development processes fully adhere to ISO 9001 and SSADM standards, supporting a high-quality, structured approach to development.
\end{enumerate}
=======
  \noindent The test cases for this module can be found
  \href{https://github.com/ssm-lab/capstone--source-code-optimizer/blob/new-poc/tests/controllers/test_refactorer_controller.py}{here}.
>>>>>>> 449a5efd

  \subsubsection{String Concatenation in a Loop}

  \textbf{Goal:} The refactoring module transforms inefficient string
  concatenation into a more performant approach using list
  accumulation and \texttt{''.join()}. Unit tests for this module ensure that:\\

  \noindent\textbf{Target requirement(s):} FR3, FR6~\cite{SRS} \\

  \begin{itemize}
    \item \textbf{Proper Initialization of the List}
      \begin{itemize}
        \item The string variable being concatenated is replaced with
          a list at the start of the loop.
        \item The list is initialized to an empty list if the initial
          string is obviously empty.
        \item Otherwise, the list is initialized with the initial
          string as the first item.
      \end{itemize}

    \item \textbf{Correct Usage of List Methods in the Loop}
      \begin{itemize}
        \item The \texttt{append()} method is used instead of
          assignments inside the loop.
        \item The \texttt{insert()} method is used to insert values
          at the beginning of the string.
        \item If the string is re-initialized inside the loop, the
          \texttt{clear()} method is used to empty the list before
          re-initializing it.
        \item If multiple concatenations happen in the same loop,
          each is accumulated in the correct list.
      \end{itemize}

    \item \textbf{Correct String Joining After the Loop}
      \begin{itemize}
        \item The accumulated list is joined using
          \texttt{''.join(list)} after the loop.
        \item The final assignment replaces the original
          concatenation variable with the joined string.
      \end{itemize}

    \item \textbf{Handling of Edge Cases from Detection}
      \begin{itemize}
        \item If the concatenation variable is accessed inside the
          loop, no refactoring is applied.
        \item Conditional concatenations result in conditional list appends.
        \item Order-sensitive concatenations (e.g., prefix
          insertions) preserve the original behavior.
      \end{itemize}

    \item \textbf{Preserving Readability and Maintainability}
      \begin{itemize}
        \item The refactored code maintains readability and does not
          introduce unnecessary complexity.
        \item Nested loop modifications preserve the correct scoping
          of the refactored lists.
        \item The refactored code maintains proper formatting and indentation.
        \item Unnecessary modifications to unrelated code are avoided.
      \end{itemize}
  \end{itemize}

  \noindent The test cases for this module can be found
  \href{https://github.com/ssm-lab/capstone--source-code-optimizer/blob/new-poc/tests/refactorers/test_str_concat_in_loop_refactor.py}{here}.

  \subsubsection{Long Element Chain}

  \textbf{Goal:} The long element chain refactoring module simplifies
  deeply nested dictionary accesses by flattening them into top-level
  keys while preserving functionality. The following unit tests
  verify the correctness of this transformation.\\

  \noindent The tests assess the ability to detect and refactor long
  element chains by verifying correct dictionary transformations,
  accessing pattern updates, and handling of various data structures.
  Edge cases, such as shallow accesses, multiple affected files, and
  mixed depths of access, are included to ensure robustness. \\

  \noindent\textbf{Target requirement(s):} FR3, FR6, PR-PAR3~\cite{SRS} \\

  \begin{itemize}
    \item \textbf{Identifies and Refactors Basic Nested Dictionary Access}
      \begin{itemize}
        \item Ensures that deeply nested dictionary keys are detected
          and refactored correctly.
      \end{itemize}

    \item \textbf{Refactors Dictionary Accesses Across Multiple Files}
      \begin{itemize}
        \item Verifies that dictionary changes propagate correctly
          when a deeply nested dictionary is accessed in different files.
      \end{itemize}

    \item \textbf{Handles Dictionary Access via Class Attributes}
      \begin{itemize}
        \item Ensures that nested dictionary accesses within class
          attributes are correctly detected and refactored.
      \end{itemize}

    \item \textbf{Ignores Shallow Dictionary Accesses}
      \begin{itemize}
        \item Verifies that dictionary accesses below the predefined
          threshold remain unchanged.
      \end{itemize}

    \item \textbf{Handles Multiple Long Element Chains in the Same File}
      \begin{itemize}
        \item Ensures that all occurrences of excessive dictionary
          accesses in a file are refactored individually.
      \end{itemize}

    \item \textbf{Detects and Refactors Mixed Access Depths}
      \begin{itemize}
        \item Confirms that the module correctly differentiates and
          processes deep accesses while ignoring shallow ones.
      \end{itemize}

    \item \textbf{Validates Resulting Metadata and Formatting}
      \begin{itemize}
        \item Confirms that the refactored output includes
          well-structured results, such as correct message IDs,
          types, and occurrences.
      \end{itemize}
  \end{itemize}

  \noindent The test cases for this module can be found
  \href{https://github.com/ssm-lab/capstone--source-code-optimizer/blob/new-poc/tests/refactorers/test_long_element_chain.py}{here}.

  \subsubsection{Member Ignoring Method}

  \textbf{Goal:} The member ignoring method refactoring module
  ensures that methods that do not reference instance attributes or
  methods are converted into static methods. This transformation
  improves code clarity, enforces proper design patterns, and
  eliminates unnecessary instance bindings. The following unit tests
  validate the correctness of this functionality.\\

  \noindent The tests assess the correct detection of methods that
  can be converted to static methods, proper removal of \texttt{self}
  as a parameter, correct updating of method calls, and handling of
  inheritance. Edge cases such as instance-dependent methods,
  overridden methods, and preserving existing decorators are also considered.\\

  \noindent \textbf{Target requirement(s):} FR3, FR6~\cite{SRS} \\

  \begin{itemize}
    \item \textbf{Correct Addition of the \texttt{@staticmethod} Decorator}
      \begin{itemize}
        \item The method receives the \texttt{@staticmethod}
          decorator when it does not use \texttt{self} or any
          instance attributes.
        \item The decorator is added directly above the method
          definition, preserving any existing decorators.
      \end{itemize}

    \item \textbf{Removal of the \texttt{self} Parameter}
      \begin{itemize}
        \item The first parameter of the method is removed if it is
          named \texttt{self}.
        \item Other parameters remain unchanged.
        \item The method signature is correctly adjusted to reflect the removal.
      \end{itemize}

    \item \textbf{Modify Instance Calls to the Method}
      \begin{itemize}
        \item Instance objects of the class calling the method will
          be modified to use a static call directly from the class itself.
        \item Calls in a different file from the one where the smell
          was detected will also have the appropriate calls modified.
      \end{itemize}

    \item \textbf{Handling of Methods in Classes with Inheritance}
      \begin{itemize}
        \item If a subclass instance calls the method, the call is
          also modified.
        \item If a method is overridden in a subclass, refactoring is
          \textbf{not} applied.
      \end{itemize}

    \item \textbf{Ensuring No Modification to Instance-Dependent Methods}
      \begin{itemize}
        \item Methods that reference \texttt{self} directly (e.g.,
          \texttt{self.attr}, \texttt{self.method()}) are not modified.
        \item Methods that indirectly access instance attributes
          (e.g., through another method call) are left unchanged.
      \end{itemize}

    \item \textbf{Preserving Readability and Maintainability}
      \begin{itemize}
        \item The refactored code maintains proper formatting and indentation.
        \item Unnecessary modifications to unrelated code are avoided.
      \end{itemize}
  \end{itemize}

  \noindent The test cases for this module can be found
  \href{https://github.com/ssm-lab/capstone--source-code-optimizer/blob/new-poc/tests/refactorers/test_member_ignoring_method.py}{here}.

  \subsubsection{Use a Generator}

  \textbf{Goal:} The use-a-generator refactoring module optimizes
  list comprehensions used within functions like \texttt{all()} and
  \texttt{any()} by transforming them into generator expressions.
  This refactoring improves memory efficiency while maintaining code
  correctness. The following unit tests validate the accuracy of this
  functionality.\\

  \noindent The tests ensure that list comprehensions inside
  \texttt{all()} and \texttt{any()} calls are correctly converted to
  generator expressions while preserving original behavior.
  Additional test cases verify proper handling of multiline
  comprehensions, nested conditions, and various iterable types. Edge
  cases, such as improperly formatted comprehensions or
  comprehensions spanning multiple lines, are also considered.\\

  \noindent \textbf{Target requirement(s):} FR3, FR5, FR6, PR-PAR3~\cite{SRS} \\

  \begin{itemize}
    \item \textbf{Refactoring List Comprehensions Inside \texttt{all()} Calls}
      \begin{itemize}
        \item Ensures that list comprehensions within \texttt{all()}
          are transformed into generator expressions.
        \item Validates that the transformation preserves original
          functionality.
      \end{itemize}

    \item \textbf{Refactoring List Comprehensions Inside \texttt{any()} Calls}
      \begin{itemize}
        \item Ensures that list comprehensions within \texttt{any()}
          are transformed into generator expressions.
        \item Verifies that the modified code remains functionally
          identical to the original.
      \end{itemize}

    \item \textbf{Handling Multi-line List Comprehensions}
      \begin{itemize}
        \item Ensures that multi-line list comprehensions are
          refactored correctly.
        \item Verifies that proper indentation and formatting are
          preserved after transformation.
      \end{itemize}

    \item \textbf{Handling Edge Cases}
      \begin{itemize}
        \item Ensures that improperly formatted comprehensions do not
          result in errors.
        \item Confirms that refactoring does not introduce
          unnecessary modifications or change unrelated code.
      \end{itemize}

    \item \textbf{Ensuring Correct Formatting and Readability}
      \begin{itemize}
        \item Validates that refactored code adheres to Python’s
          style guidelines.
        \item Ensures that readability and maintainability are
          preserved after refactoring.
      \end{itemize}
  \end{itemize}

  \noindent The test cases for this module can be found
  \href{https://github.com/ssm-lab/capstone--source-code-optimizer/blob/new-poc/tests/refactorers/test_list_comp_any_all_refactor.py}{here}.

  \subsubsection{Cache Repeated Calls}

  \textbf{Goal:} The cache repeated calls refactoring module
  optimizes redundant function and method calls by storing results in
  local variables, reducing unnecessary recomputation. This
  refactoring enhances performance by eliminating duplicate
  executions of expensive operations. The following unit tests
  validate the accuracy of this functionality.\\

  \noindent The tests ensure that function and method calls that
  produce identical results are cached and replaced with stored
  values where applicable. Additional test cases verify proper
  handling of method calls on objects, preserving object state, and
  integrating with function arguments. Edge cases, such as function
  calls with varying inputs, method calls on different instances, and
  presence of docstrings, are also considered.\\

  \noindent \textbf{Target requirement(s):} FR3, FR5, FR6, PR-PAR3,
  PR-PAR2~\cite{SRS} \\

  \begin{itemize}
    \item \textbf{Refactoring Repeated Function Calls}
      \begin{itemize}
        \item Ensures that repeated function calls within a scope are
          replaced with cached results.
        \item Validates that caching is only applied when function
          arguments remain unchanged.
      \end{itemize}

    \item \textbf{Refactoring Repeated Method Calls}
      \begin{itemize}
        \item Ensures that method calls on the same object instance
          are cached and replaced with stored values.
        \item Verifies that method calls on different object
          instances are not incorrectly refactored.
      \end{itemize}

    \item \textbf{Handling Object State Modifications}
      \begin{itemize}
        \item Ensures that method calls on objects whose attributes
          change between calls are not cached.
        \item Verifies that method calls are only cached when no
          state changes occur.
      \end{itemize}

    \item \textbf{Handling Edge Cases}
      \begin{itemize}
        \item Ensures that function calls with varying arguments are
          not incorrectly cached.
        \item Confirms that caching does not interfere with function
          scope, closures, or nested function calls.
      \end{itemize}

    \item \textbf{Refactoring in the Presence of Docstrings}
      \begin{itemize}
        \item Ensures that refactoring does not alter function
          behavior when docstrings are present.
        \item Verifies that caching maintains readability and proper formatting.
      \end{itemize}

    \item \textbf{Ensuring Correct Formatting and Readability}
      \begin{itemize}
        \item Validates that refactored code adheres to Python’s
          style guidelines.
        \item Ensures that readability and maintainability are
          preserved after refactoring.
      \end{itemize}
  \end{itemize}

  \noindent The test cases for this module can be found
  \href{https://github.com/ssm-lab/capstone--source-code-optimizer/blob/new-poc/tests/refactorers/test_repeated_calls.py}{here}.

  \subsubsection{Long Parameter List}

  \textbf{Goal:} The Long Parameter List refactoring module replaces
  function definitions and calls involving a large number of
  parameters with grouped parameter instances. This enhances the
  efficiency of the code as related parameters are grouped together
  into instantiated parameters. The validity of the functionality can
  be ensured through unit tests.\\

  \noindent The tests ensure that all cases for function
  declarations, including constructors, instance methods, static
  methods and standalone functions are updated with the group
  parameter instances. Similarly, corresponding calls to these
  functions as well as references to original parameters are
  preserved. The refactored result also preserves use of default
  values in function signature and positional arguments in function calls.x\\

  \noindent \textbf{Target requirement(s):} FR3, FR6~\cite{SRS} \\

  \begin{itemize}
    \item \textbf{Handle Constructor with More Parameters than
      Configured Limit, All Used}
      \begin{itemize}
        \item The refactor correctly handles constructors with 8
          parameters, including a mix of positional and keyword arguments.
        \item Function signature and instantiation are updated to
          include all 8 parameters.
      \end{itemize}

    \item \textbf{Handle Constructor More Parameters than Configured
      Limit, some of which are Unused}
      \begin{itemize}
        \item Constructor correctly handles unused parameters by
          excluding them from the updated signature and instantiation.
        \item The refactor updates the constructor and function body
          to properly reflect the used parameters.
      \end{itemize}

    \item \textbf{Handle Instance Method More Parameters than
      Configured Limit (2 Defaults)}
      \begin{itemize}
        \item The refactor correctly handles instance methods with 8
          parameters, including default values for some.
        \item The method signature and instantiation are updated to
          preserve the default values while reflecting the used parameters.
      \end{itemize}

    \item \textbf{Handle Instance Method Refactor with More
      Parameters than Configured Limit, some of which are Unused}
      \begin{itemize}
        \item Unused parameters in the instance method are correctly
          excluded and grouped into new data and config parameter classes.
        \item Function maintains the correct structure and that the
          method now accepts the new class objects instead of
          individual parameters.
      \end{itemize}

    \item \textbf{Handle Static Method Refactor with More Parameters
        than Configured Limit, some of which are Unused and some have
      Default Values}
      \begin{itemize}
        \item Unused parameters are correctly excluded from the
          static method signature and instantiation.
        \item Parameters with default values are properly maintained
          in the updated method signature and body.
      \end{itemize}

    \item \textbf{Handle Standalone Function Refactor with More
      Parameters than Configured Limit, some of which are Unused}
      \begin{itemize}
        \item Unused parameter is excluded from the function
          signature after the refactor.
        \item Refactored function uses grouped parameter classes to
          handle the remaining parameters efficiently.
      \end{itemize}
  \end{itemize}

  \noindent The test cases for this module can be found
  \href{https://github.com/ssm-lab/capstone--source-code-optimizer/blob/new-poc/tests/refactorers/test_long_parameter_list_refactor.py
  }{here}.

  \subsubsection{Long Message Chain}

  \textbf{Goal:} The following unit tests verify the correctness of
  refactoring long element chains into more readable and efficient
  code while maintaining valid Python syntax.\\

  \noindent This test suite focuses on validating the refactoring of
  long method chains into
  intermediate variables, improving code readability while preserving
  functionality.
  It ensures that simple method chains are split correctly and that
  special cases,
  such as f-strings or chains with arguments, are handled
  appropriately. The tests
  also verify that refactoring maintains proper indentation,
  especially within nested
  blocks like if statements or loops. Additionally, the suite confirms that
  refactoring does not alter the behavior of the original code, even in contexts
  like print statements. By testing both long and short chains, the
  suite ensures
  consistency and correctness across various scenarios.\\

  \noindent \textbf{Target requirement(s):} FR5, FR6, FR3 ~\cite{SRS} \\

  \begin{itemize}
    \item \textbf{Basic method chain refactoring} \newline
      Ensures that a simple method chain is refactored correctly into
      separate intermediate variables.

    \item \textbf{F-string chain refactoring} \newline
      Verifies that method chains applied to f-strings are properly
      broken down while preserving correctness.

    \item \textbf{Modifications even if the chain is not long} \newline
      Ensures that method chains are refactored consistently, even if
      they do not exceed the length threshold.

    \item \textbf{Proper indentation preserved} \newline
      Confirms that the refactored code maintains the correct
      indentation when inside a block statement such as an
      \texttt{if} condition.

    \item \textbf{Method chain with arguments} \newline
      Tests that method chains containing arguments (e.g.,
      \texttt{replace("H", "J")}) are correctly refactored.

    \item \textbf{Print statement preservation} \newline
      Ensures that method chains within a \texttt{print} statement
      are refactored without altering their functionality.

    \item \textbf{Nested method chains} \newline
      Verifies that nested method chains (e.g., method calls on
      method results) are properly refactored into intermediate variables.
  \end{itemize}

  \noindent The test cases for this module can be found
  \href{https://github.com/ssm-lab/capstone--source-code-optimizer/blob/new-poc/tests/refactorers/test_long_element_chain.py}{here}

  \subsubsection{Long Lambda Element}

  \textbf{Goal:} The following unit tests verify the correctness of
  refactoring long lambda expressions into named functions while
  maintaining valid Python syntax and preserving code functionality.\\

  \noindent The goal of this test suite is to ensure long lambda
  expressions are refactored into named
  functions while maintaining code functionality, readability, and
  proper syntax. It verifies
  that simple single-line lambdas are converted correctly and that
  more complex cases, such as
  multi-line lambdas or those with multiple parameters, are handled
  appropriately. The tests
  ensure that refactoring preserves the original behavior of the
  code, even for lambdas used
  as keyword arguments or passed to functions like map or reduce.
  Additionally, the suite
  confirms that no unnecessary changes, such as added print
  statements, are introduced during
  refactoring. By covering a wide range of cases, the suite ensures
  the refactoring process
  is both reliable and effective.\\

  \noindent \textbf{Target requirement(s):} FR5, FR6, FR3 ~\cite{SRS} \\

  \begin{itemize}
    \item \textbf{Basic lambda conversion} \newline
      Verifies that a simple single-line lambda expression is
      correctly converted into a named function with proper
      indentation and structure.

    \item \textbf{No extra print statements} \newline
      Ensures that the refactoring process does not introduce
      unnecessary print statements when converting lambda expressions.

    \item \textbf{Lambda in function argument} \newline
      Tests that lambda expressions used as arguments to other
      functions (e.g., in \texttt{map()} calls) are properly
      refactored while maintaining the original function call structure.

    \item \textbf{Multi-argument lambda} \newline
      Verifies that lambda expressions with multiple parameters are
      correctly converted into named functions with the appropriate
      parameter list.

    \item \textbf{Lambda with keyword arguments} \newline
      Ensures that lambda expressions used as keyword arguments in
      function calls are properly refactored while preserving the
      original keyword argument syntax and indentation.

    \item \textbf{Very long lambda function} \newline
      Tests the refactoring of complex, multi-line lambda expressions
      with extensive mathematical operations, verifying that the
      converted function maintains the original logic and structure.
  \end{itemize}

  \noindent The test cases for this module can be found
  \href{https://github.com/ssm-lab/capstone--source-code-optimizer/blob/new-poc/tests/refactorers/test_long_lambda_element_refactoring.py}{here}

  \subsection{VsCode Plugin}

  \subsubsection{Detect Smells Command}

  \textbf{Goal:} The detect smells command is responsible for
  initiating the smell detection process, retrieving results from the
  backend, and ensuring proper highlighting in the VS Code editor.
  The command must handle various scenarios, including caching,
  missing editor instances, and server failures, while providing
  meaningful feedback to the user. The following unit tests verify
  its accuracy.\\

  \noindent The tests assess the correct fetching and caching of
  smells, proper interaction with the highlighting module, handling
  of missing files or inactive editors, and the system's ability to
  recover from server downtime. Edge cases such as rapidly changing
  file hashes and updates to enabled smells are also considered.\\

  \noindent\textbf{Target requirement(s):} FR10, OER-IAS1~\cite{SRS} \\

  \begin{itemize}
    \item \textbf{Handling of Missing Active Editor}
      \begin{itemize}
        \item The command shows an error message when no active editor is found.
      \end{itemize}

    \item \textbf{Handling of Missing File Path}
      \begin{itemize}
        \item The command shows an error message when the active
          editor has no valid file path.
      \end{itemize}

    \item \textbf{Handling of No Enabled Smells}
      \begin{itemize}
        \item The command shows a warning message when no smells are
          enabled in the configuration.
      \end{itemize}

    \item \textbf{Using Cached Smells}
      \begin{itemize}
        \item The command uses cached smells when the file hash and
          enabled smells match the cached data.
        \item The command highlights the cached smells in the editor.
      \end{itemize}

    \item \textbf{Fetching New Smells}
      \begin{itemize}
        \item The command fetches new smells when the file hash
          changes or enabled smells are updated.
        \item The command updates the cache with the new smells and
          highlights them in the editor.
      \end{itemize}

    \item \textbf{Handling of Server Downtime}
      \begin{itemize}
        \item The command shows a warning message when the server is
          down and no cached smells are available.
      \end{itemize}

    \item \textbf{Highlighting Smells}
      \begin{itemize}
        \item The command highlights detected smells in the editor
          when smells are found.
        \item The command shows a success message with the number of
          highlighted smells.
      \end{itemize}
  \end{itemize}

  \noindent The test cases for this module can be found
  \href{https://github.com/ssm-lab/capstone--sco-vs-code-plugin/blob/plugin-multi-file/test/commands/detectSmells.test.ts}{here}.

  \subsubsection{Refactor Smells Command}

  \textbf{Goal:} The refactorSmell command is responsible for
  refactoring code areas identified as "smells" in a project. It
  works by refactoring areas in code that could benefit from
  refactoring (smells) that are chosen by the user. The process
  involves multiple steps, including saving the file, calling a
  backend refactoring service to refactor the identified smell,
  updating any relevant data, and initiating a refactor preview to the user.\\

  \noindent The tests assess the correct fetching and caching of
  smells, proper interaction with the highlighting module, handling
  of missing files or inactive editors, and the system's ability to
  recover from server downtime. Edge cases such as rapidly changing
  file hashes and updates to enabled smells are also considered.\\

  \noindent\textbf{Target requirement(s):} FR5, FR6, FR10, PR-RFT1,
  PR-RFT2 ~\cite{SRS} \\

  \begin{itemize}
    \item \textbf{No Active Editor Found}
      \begin{itemize}
        \item The command correctly handles the case where there is
          no active editor open.
        \item An appropriate error message is shown when no editor or
          file path is available.
      \end{itemize}

    \item \textbf{Attempting to Refactor When No Smells Are Detected}
      \begin{itemize}
        \item The command does not proceed when no smells are
          detected in the file.
        \item An error message is shown indicating that no smells are
          detected for refactoring.
      \end{itemize}

    \item \textbf{Attempting to Refactor When Selected Line Doesn’t
      Match Any Smell}
      \begin{itemize}
        \item The command doesn't proceed if the selected line
          doesn't match any detected smell.
        \item An error message is shown to inform the user that no
          matching smell was found for refactoring.
      \end{itemize}

    \item \textbf{Refactoring a Smell When Found on the Selected Line}
      \begin{itemize}
        \item The command successfully saves the current file and
          triggers the refactoring of a detected smell.
        \item The \texttt{refactorSmell} method is called with the
          correct parameters, and the refactored preview is shown to the user.
      \end{itemize}

    \item \textbf{Handling API Failure During Refactoring}
      \begin{itemize}
        \item The command gracefully handles API failures during the
          refactoring process.
        \item An error message is displayed to the user if
          refactoring fails, with the appropriate details logged.
      \end{itemize}
  \end{itemize}

  \noindent The test cases for this module can be found
  \href{https://github.com/ssm-lab/capstone--sco-vs-code-plugin/blob/plugin-multi-file/test/commands/refactorSmell.test.ts}{here}.

  \subsubsection{Document Hashing}

  \textbf{Goal:} The document hashing module is responsible for
  generating and managing document hashes to track changes in files.
  By ensuring efficient tracking, this module allows caching
  mechanisms to work correctly and prevents unnecessary reprocessing.
  The following unit tests validate its correctness.\\

  \noindent The tests verify the module’s ability to detect file
  modifications, handle new files, and prevent redundant updates when
  no changes occur. Edge cases such as rapid sequential edits, hash
  mismatches, and multiple concurrent document updates are also considered.\\

  \noindent\textbf{Target requirement(s):} FR10, OER-IAS1~\cite{SRS} \\

  \begin{itemize}
    \item \textbf{Handling of Unchanged Document Hashes}
      \begin{itemize}
        \item The module does not update the workspace storage if the
          document hash has not changed.
        \item The existing hash is retained for the document.
      \end{itemize}

    \item \textbf{Handling of Changed Document Hashes}
      \begin{itemize}
        \item The module updates the workspace storage when the
          document hash changes.
        \item The new hash is correctly calculated and stored.
      \end{itemize}

    \item \textbf{Handling of New Documents}
      \begin{itemize}
        \item The module updates the workspace storage when no hash
          exists for the document.
        \item A new hash is generated and stored for the document.
      \end{itemize}
  \end{itemize}

  \noindent The test cases for this module can be found
  \href{https://github.com/ssm-lab/capstone--sco-vs-code-plugin/blob/plugin-multi-file/test/utils/hashDocs.test.ts}{here}.

  \subsubsection{File Highlighter}

  \textbf{Goal:} The file highlighter module enhances code visibility
  by applying visual decorations to highlight detected code smells in
  the editor. It ensures that identified issues are clearly
  distinguishable while preserving readability. The following unit
  tests verify the correctness of this functionality.\\

  \noindent The tests assess the correct creation of decorations,
  accurate application of highlighting based on detected smells,
  proper handling of initial and subsequent highlights, and the
  removal of outdated decorations. Edge cases such as overlapping
  decorations and incorrect style applications are also considered.\\

  \noindent\textbf{Target requirement(s):} FR10, OER-IAS1, LFR-AP2~\cite{SRS} \\

  \begin{itemize}
    \item \textbf{Creation of Decorations}
      \begin{itemize}
        \item Decorations are created with the correct color and
          style for each type of code smell.
        \item The decoration type is properly initialized and can be
          applied to the editor.
      \end{itemize}

    \item \textbf{Highlighting Smells}
      \begin{itemize}
        \item Smells are highlighted in the editor based on their
          line occurrences.
        \item The hover content for each smell is correctly
          associated with the decoration.
      \end{itemize}

    \item \textbf{Handling of Initial Highlighting}
      \begin{itemize}
        \item On the first initialization, decorations are applied
          without resetting existing ones.
        \item The decorations are properly stored for future updates.
      \end{itemize}

    \item \textbf{Resetting Decorations}
      \begin{itemize}
        \item On subsequent calls, existing decorations are disposed
          of before applying new ones.
        \item The reset process ensures no overlapping or redundant decorations.
      \end{itemize}
  \end{itemize}

  \noindent The test cases for this module can be found
  \href{https://github.com/ssm-lab/capstone--sco-vs-code-plugin/blob/plugin-multi-file/test/ui/fileHighlighter.test.ts}{here}.

  \subsubsection{Hover Manager}

  \textbf{Goal:} The Hover Manager module manages hover functionality
  for Python files, providing hover content for detected code smells
  and allowing refactoring commands. The following unit tests verify
  the accuracy of this functionality.\\

  \noindent The tests assess the ability of the \texttt{HoverManager}
  to register hover providers, handle hover content, update smells,
  generate refactor commands, and ensure correct hover content
  formatting. Edge cases, such as no smells and the correct
  propagation of updates to smells, are also considered.\\

  \noindent \textbf{Target requirement(s):} LFR-AP2~\cite{SRS} \\

  \begin{itemize}
    \item \textbf{Registers hover provider for Python files}
      \begin{itemize}
        \item Verifies that the \texttt{HoverManager} correctly
          registers a hover provider for Python files.
      \end{itemize}

    \item \textbf{Subscribes hover provider correctly}
      \begin{itemize}
        \item Ensures that the hover provider is correctly subscribed
          to the context manager.
      \end{itemize}

    \item \textbf{Returns null for hover content if there are no smells}
      \begin{itemize}
        \item Checks that \texttt{getHoverContent} returns
          \texttt{null} when no smells are detected for a file.
      \end{itemize}

    \item \textbf{Updates smells when \texttt{getInstance} is called again}
      \begin{itemize}
        \item Verifies that when \texttt{getInstance} is called again
          with new smells, the manager updates the stored smells and
          returns the same instance.
      \end{itemize}

    \item \textbf{Updates smells correctly}
      \begin{itemize}
        \item Confirms that \texttt{updateSmells} correctly updates
          the list of smells in the manager.
      \end{itemize}

    \item \textbf{Generates valid hover content}
      \begin{itemize}
        \item Ensures that \texttt{getHoverContent} generates valid
          hover content with correctly formatted smell details,
          including refactor commands and proper structure.
      \end{itemize}

    \item \textbf{Registers refactor commands}
      \begin{itemize}
        \item Verifies that the refactor commands are properly
          registered for individual and all smells of a specific type.
      \end{itemize}
  \end{itemize}

  \noindent The test cases for this module can be found
  \href{https://github.com/ssm-lab/capstone--sco-vs-code-plugin/blob/plugin-multi-file/test/ui/hoverManager.test.ts}{here}.

  \subsubsection{Line Selection Manager}

  \textbf{Goal:} The Line Selection Manager module provides
  functionality for detecting and commenting on code smells based on
  a line selection. The following unit tests verify the correctness
  of this functionality.\\

  \noindent The tests assess the ability of the
  \texttt{LineSelectionManager} to handle various scenarios such as
  missing editor instances, multiple smells on a line, single-line
  vs. multi-line selections, and correct comment generation. Edge
  cases, such as mismatched document hashes, non-existent smells, and
  the absence of selected text, are also considered.\\

  \noindent \textbf{Target requirement(s):} UHR-EOU1~\cite{SRS} \\

  \begin{itemize}
    \item \textbf{Removes last comment if decoration exists}
      \begin{itemize}
        \item Verifies that the last comment decoration is removed
          correctly if one exists, ensuring that the decoration is
          disposed of properly.
      \end{itemize}

    \item \textbf{Does not proceed if no editor is provided}
      \begin{itemize}
        \item Ensures that no action is taken when
          \texttt{commentLine} is called with \texttt{null} as the editor.
      \end{itemize}

    \item \textbf{Does not add comment if no smells detected for file}
      \begin{itemize}
        \item Checks that no comment is added when no smells are
          detected for the current file, confirming that no
          unnecessary decorations are applied.
      \end{itemize}

    \item \textbf{Does not add comment if document hash does not match}
      \begin{itemize}
        \item Verifies that no comment is added when the document
          hash in the workspace data does not match the hash of the
          document, ensuring that the editor's state remains
          consistent with the expected data.
      \end{itemize}

    \item \textbf{Does not add comment for multi-line selections}
      \begin{itemize}
        \item Tests that no comment is added when there is a
          multi-line selection, ensuring that only single-line
          selections are processed.
      \end{itemize}

    \item \textbf{Does not add comment when no smells exist at line}
      \begin{itemize}
        \item Ensures that no comment is added when no smells are
          associated with the selected line, preventing unnecessary
          decorations from being applied.
      \end{itemize}

    \item \textbf{Displays single smell comment without count}
      \begin{itemize}
        \item Verifies that a single smell is displayed correctly
          without a count, confirming that the decoration is applied
          with the correct content format.
      \end{itemize}

    \item \textbf{Adds a single-line comment if a smell is found}
      \begin{itemize}
        \item Confirms that a single-line comment is added correctly
          when a smell is found on the selected line, ensuring proper
          decoration application.
      \end{itemize}

    \item \textbf{Displays a combined comment if multiple smells exist}
      \begin{itemize}
        \item Verifies that a combined comment is displayed when
          multiple smells exist on the same line.
        \item Ensures that the decoration is created with the correct
          formatting and applied to the correct range.
      \end{itemize}
  \end{itemize}

  \noindent The test cases for this module can be found
  \href{https://github.com/ssm-lab/capstone--sco-vs-code-plugin/blob/plugin-multi-file/test/ui/lineSelection.test.ts}{here}.

  \subsubsection{Handle Smells Settings}

  \textbf{Goal:} The VS Code settings management module enables users
  to customize detection settings, update enabled smells, and ensure
  workspace consistency. This module integrates with the IDE to
  provide real-time updates when settings change. The following unit
  tests validate the correctness of this functionality.\\

  \noindent The tests ensure that enabled smells are correctly
  retrieved from user configurations, updates to settings trigger the
  appropriate notifications, and changes are accurately reflected in
  the workspace. Additional test cases verify proper handling of
  missing configurations, format conversions, and cache clearing
  operations. Edge cases, such as unchanged settings and invalid
  inputs, are also considered.\\

  \noindent \textbf{Target requirement(s):} FR10, UHR-PSI1, UHR-EOU2,
  OER-IAS1~\cite{SRS} \\

  \begin{itemize}
    \item \textbf{Retrieving Enabled Smells}
      \begin{itemize}
        \item Ensures that the function retrieves all enabled smells
          from the user's VS Code settings.
        \item Validates that the function returns an empty object
          when no smells are enabled.
      \end{itemize}

    \item \textbf{Handling Updates to Smell Filters}
      \begin{itemize}
        \item Ensures that enabling a smell triggers a notification to the user.
        \item Confirms that disabling a smell results in a proper
          update message.
        \item Validates that when no changes occur, no unnecessary
          cache updates are performed.
      \end{itemize}

    \item \textbf{Clearing Cache on Settings Update}
      \begin{itemize}
        \item Ensures that enabling or disabling a smell triggers a
          workspace cache wipe.
        \item Confirms that cache clearing only occurs when actual
          changes are made.
      \end{itemize}

    \item \textbf{Formatting Smell Names}
      \begin{itemize}
        \item Ensures that smell names stored in kebab-case are
          correctly formatted into a readable format.
        \item Verifies that empty input results in an empty string
          without errors.
      \end{itemize}

    \item \textbf{Ensuring User-Friendly Notifications}
      \begin{itemize}
        \item Confirms that updates to smell settings provide clear,
          informative messages.
        \item Ensures that error handling follows polite and
          constructive messaging principles.
      \end{itemize}
  \end{itemize}

  \noindent The test cases for this module can be found
  \href{https://github.com/ssm-lab/capstone--sco-vs-code-plugin/blob/plugin-multi-file/test/utils/handleSmellSettings.test.ts}{here}.

  \subsubsection{Wipe Workspace Cache}

  \textbf{Goal:} The "Wipe Workspace Cache" command is responsible
  for clearing specific caches related to the workspace in a
  development environment, primarily to reset the state of stored
  data such as "smells" and file changes. It can be triggered for
  different reasons, which determine which caches are cleared and how
  the command behaves. It also updates file hashes for visible
  editors when appropriate. Upon successful execution, a
  corresponding success message is shown to the user. In case of an
  error, an error message is displayed to the user.\\

  \noindent The tests ensure that appropriate caches are being
  cleared as and when instructed.\\

  \noindent \textbf{Target requirement(s):} FR3, FR5, FR8~\cite{SRS} \\

  \begin{itemize}
    \item \textbf{Wipe Cache with No Reason Provided}
      \begin{itemize}
        \item Only the "smells" cache is cleared when no reason is provided.
        \item A success message indicating the workspace cache has
          been successfully wiped is displayed.
      \end{itemize}

    \item \textbf{Wipe Cache with Reason "manual"}
      \begin{itemize}
        \item Both the "smells" and "file changes" caches are cleared
          when the reason is "manual."
        \item A success message indicating the workspace cache was
          manually wiped is shown.
      \end{itemize}

    \item \textbf{Wipe Cache When No Files Are Open}
      \begin{itemize}
        \item The command correctly handles the case when there are
          no open files.
        \item A log message is generated indicating that no open
          files are available to update.
      \end{itemize}

    \item \textbf{Wipe Cache with Open Files}
      \begin{itemize}
        \item When there are open files, a message indicating the
          number of visible files is logged.
        \item The hashes for each open file are updated as expected.
      \end{itemize}

    \item \textbf{Wipe Cache with Reason "settings"}
      \begin{itemize}
        \item Only the "smells" cache is cleared when the reason is "settings."
        \item A success message is shown indicating the cache was
          wiped due to changes in smell detection settings.
      \end{itemize}

    \item \textbf{Wipe Cache When an Error Occurs}
      \begin{itemize}
        \item An error message is logged when an error occurs during
          the cache wipe process.
        \item a user-facing error message is displayed, indicating
          the failure to wipe the workspace cache.
      \end{itemize}
  \end{itemize}

  \noindent The test cases for this module can be found
  \href{https://github.com/ssm-lab/capstone--sco-vs-code-plugin/blob/plugin-multi-file/test/commands/wipeWorkCache.test.ts}{here}.

  \subsubsection{Backend}

  \textbf{Goal:} The backend handles interactions with the backend
  server for tasks such as checking server status, initializing logs,
  fetching detected smells, and refactoring those smells in the code.\\

  \noindent The tests ensure that the system correctly interacts with
  the backend to check the server's status, initialize logging, fetch
  code smells, and perform refactoring tasks. These tests confirm
  that the server status is accurately updated based on successful or
  failed responses, that log initialization behaves as expected under
  different conditions, and that the system correctly handles and
  processes detected smells for refactoring.\\

  \noindent \textbf{Target requirement(s):} FR6, PR-SCR1, PR-RFT1,
  PR-RFT2~\cite{SRS} \\

  \begin{itemize}
    \item \textbf{Handle Server Status Check with Successful Response}
      \begin{itemize}
        \item When the server responds successfully, the status is
          set to \texttt{ServerStatusType.UP}.
        \item The correct update of server status to indicate that
          the server is operational.
      \end{itemize}

    \item \textbf{Handle Server Status Check with Error or Failure}
      \begin{itemize}
        \item When the server responds with an error or fails to
          respond, the status is set to \texttt{ServerStatusType.DOWN}.
        \item Correctly handles a failed server response by ensuring
          the status reflects the server's downtime.
      \end{itemize}

    \item \textbf{Handle Initiation of Logs with Valid Directory Path (Success)}
      \begin{itemize}
        \item When a valid directory path is provided and the backend
          responds successfully, the function returns \texttt{true},
          indicating successful log initialization.
        \item System can successfully initialize logs with the
          backend and sync them.
      \end{itemize}

    \item \textbf{Handle Initiation of Logs with Valid Directory Path (Failure)}
      \begin{itemize}
        \item When the backend fails to initialize logs, the function
          returns false.
        \item Properly handles to provide feedback if the log
          initialization process fails.
      \end{itemize}
  \end{itemize}

  \noindent The test cases for this module can be found
  \href{https://github.com/ssm-lab/capstone--sco-vs-code-plugin/blob/plugin-multi-file/test/api/backend.test.ts}{here}.

  \subsection{API Routes}

  \subsubsection{Smell Detection Endpoint}

  \textbf{Goal:} The smell detection endpoint provides an API for
  retrieving detected code smells from the backend. It ensures
  efficient communication with the smell detection module while
  handling errors gracefully. The following unit tests verify the
  accuracy of this functionality.\\

  \noindent The tests assess the correctness of the endpoint’s
  response structure, error handling for missing files, validation of
  request data, and handling of internal exceptions. Edge cases, such
  as malformed requests and empty responses, are also considered.\\

  \noindent\textbf{Target requirement(s):} FR10, OER-IAS1~\cite{SRS} \\

  \begin{itemize}
    \item \textbf{Successful Detection of Smells}
      \begin{itemize}
        \item The API endpoint returns a successful response when the
          file exists and smells are detected.
        \item The response contains the correct number of detected
          smells and adheres to the expected data structure.
      \end{itemize}

    \item \textbf{Handling of File Not Found Errors}
      \begin{itemize}
        \item The API endpoint returns an appropriate error response
          when the specified file does not exist.
        \item The error message clearly indicates that the file was not found.
      \end{itemize}

    \item \textbf{Handling of Internal Server Errors}
      \begin{itemize}
        \item The API endpoint returns an error response when an
          unexpected exception occurs during smell detection.
        \item The error message indicates an internal server error.
      \end{itemize}

    \item \textbf{Validation of Input Data}
      \begin{itemize}
        \item The API validates the presence and correctness of
          required fields in the request.
        \item The API rejects invalid input with appropriate error messages.
      \end{itemize}
  \end{itemize}

  \noindent The test cases for this module can be found
  \href{https://github.com/ssm-lab/capstone--source-code-optimizer/blob/new-poc/tests/api/test_detect_route.py}{here}.

  \subsubsection{Refactoring Endpoint}

  \textbf{Goal:} The refactoring endpoint provides an API for
  refactoring detected code smells by leveraging the backend
  refactoring module. It ensures that refactored code is returned
  efficiently while verifying energy savings. The following unit
  tests validate the accuracy of this functionality.\\

  \noindent The tests assess the correctness of refactored output,
  proper retrieval of energy measurements, error handling for missing
  source directories, and graceful failures when unexpected
  conditions arise. Edge cases such as unsuccessful refactorings and
  unchanged energy consumption are also considered.\\

  \noindent\textbf{Target requirement(s):} FR10, OER-IAS1~\cite{SRS} \\

  \begin{itemize}
    \item \textbf{Successful Refactoring Process}
      \begin{itemize}
        \item The API endpoint returns a successful response when the
          refactoring process completes without errors.
        \item The response includes the refactored data and updated smells.
        \item Energy measurements are correctly retrieved and
          compared to ensure energy savings.
      \end{itemize}

    \item \textbf{Handling of Source Directory Not Found}
      \begin{itemize}
        \item The API endpoint returns an appropriate error response
          when the specified source directory does not exist.
        \item The error message clearly indicates that the directory
          was not found.
      \end{itemize}

    \item \textbf{Handling of Energy Measurement Failures}
      \begin{itemize}
        \item The API endpoint returns an error response when initial
          or final energy measurements cannot be retrieved.
        \item The API endpoint returns an error response when no
          energy savings are detected after refactoring.
      \end{itemize}

    \item \textbf{Handling of Unexpected Errors}
      \begin{itemize}
        \item The API endpoint returns an error response when an
          unexpected exception occurs during the refactoring process.
        \item The error message includes details about the exception.
      \end{itemize}
  \end{itemize}

  \noindent The test cases for this module can be found
  \href{https://github.com/ssm-lab/capstone--source-code-optimizer/blob/new-poc/tests/api/test_refactoring.py}{here}.

  % \subsection{Unit Testing Scope}

  \wss{What modules are outside of the scope.  If there are modules that are
    developed by someone else, then you would say here if you aren't planning on
    verifying them.  There may also be modules that are part of your
    software, but
    have a lower priority for verification than others.  If this is the case,
  explain your rationale for the ranking of module importance.}

  % \subsection{Tests for Functional Requirements}

  % \wss{Most of the verification will be through automated unit testing.  If
  %   appropriate specific modules can be verified by a non-testing based
  %   technique.  That can also be documented in this section.}

  % \subsubsection{Module 1}

  % \wss{Include a blurb here to explain why the subsections below
  % cover the module.
  %   References to the MIS would be good.  You will want tests from a black box
  %   perspective and from a white box perspective.  Explain to the
  % reader how the
  %   tests were selected.}

  % \begin{enumerate}

  % \item \textbf{test-id1\\}

  % Type: \wss{Functional, Dynamic, Manual, Automatic, Static etc. Most will
  %   be automatic}

  % \textbf{Initial State:}

  % \textbf{Input:}

  % \textbf{Output:} \wss{The expected result for the given inputs}

  % \textbf{Test Case Derivation:} \wss{Justify the expected value
  % given in the Output field}

  % \textbf{How test will be performed:}

  % \item \textbf{test-id2\\}

  % Type: \wss{Functional, Dynamic, Manual, Automatic, Static etc. Most will
  %   be automatic}

  % \textbf{Initial State:}

  % \textbf{Input:}

  % \textbf{Output:} \wss{The expected result for the given inputs}

  % \textbf{Test Case Derivation:} \wss{Justify the expected value
  % given in the Output field}

  % \textbf{How test will be performed:}

  % \item \textbf{...\\}

  % \end{enumerate}

  % \subsubsection{Module 2}

  % ...

  % \subsection{Tests for Nonfunctional Requirements}

  % \wss{If there is a module that needs to be independently assessed for
  %   performance, those test cases can go here.  In some projects, planning for
  %   nonfunctional tests of units will not be that relevant.}

  % \wss{These tests may involve collecting performance data from previously
  %   mentioned functional tests.}

  % \subsubsection{Module 1}

  % \begin{enumerate}

  % \item \textbf{test-id1\\}

  % Type: \wss{Functional, Dynamic, Manual, Automatic, Static etc. Most will
  %   be automatic}

  % \textbf{Initial State:}

  % Input/Condition:

  % Output/Result:

  % \textbf{How test will be performed:}

  % \item \textbf{test-id2\\}

  % Type: Functional, Dynamic, Manual, Static etc.

  % \textbf{Initial State:}

  % \textbf{Input:}

  % Output:

  % \textbf{How test will be performed:}

  % \end{enumerate}

  % \subsubsection{Module 2}

  % ...

  % \subsection{Traceability Between Test Cases and Modules}

  % \wss{Provide evidence that all of the modules have been considered.}

  \bibliography{../../refs/References}

  \newpage

  \begin{appendices}

    \section{Appendix}

    \wss{This is where you can place additional information.}

    \subsection{Symbolic Parameters}

    Not applicable at the moment.

    \subsection{Usability Survey Questions} \label{A.2}

    See the surveys folder under \texttt{docs/Extras/UsabilityTesting}.

    \newpage{}
    \section{Reflection}

    \wss{This section is not required for CAS 741}

    The information in this section will be used to evaluate the team
    members on the
    graduate attribute of Lifelong Learning.

    \input{../Reflection.tex}

    \begin{enumerate}
      \item What went well while writing this deliverable?
      \item What pain points did you experience during this deliverable, and how
        did you resolve them?
      \item What knowledge and skills will the team collectively need
        to acquire to
        successfully complete the verification and validation of your project?
        Examples of possible knowledge and skills include dynamic
        testing knowledge,
        static testing knowledge, specific tool usage, Valgrind etc.
        You should look to
        identify at least one item for each team member.
      \item For each of the knowledge areas and skills identified in
        the previous
        question, what are at least two approaches to acquiring the knowledge or
        mastering the skill?  Of the identified approaches, which will each team
        member pursue, and why did they make this choice?
    \end{enumerate}

    \subsubsection*{Mya Hussain}
    \begin{itemize}
      \item \textit{What went well while writing this deliverable?} \\

        Writing functional tests for the capstone project went surprisingly
        smoothly. I found that having a clear understanding of the project's
        requirements and functionalities made it easier to structure my tests
        logically. The existing documentation provided a solid foundation,
        allowing me to focus on creating relevant scenarios without needing
        extensive revisions.Overall, I felt a sense of accomplishment
        as I was able to
        write robust tests that will contribute to the project's
        success.

      \item \textit{What pain points did you experience during this
        deliverable, and how did you resolve them?}\\

        One challenge I faced was ensuring that each test was precise and
        effectively communicated its purpose. At times, I found myself
        overthinking the wording or structure, which slowed me down. To
        tackle this, I started breaking down each test into simple components,
        focusing on the core functionality rather than getting lost in the
        details. I also struggled with organizing the tests logically to
        create a seamless flow in the documentation. I resolved this by
        grouping tests thematically, which made it easier to follow. Despite
        the frustrations, I learned to embrace the process and appreciate the
        importance of thorough documentation in building a robust project.
        Balancing this deliverable and the POC was also challenging as there
        wasnt much turnaroud time between the two and we hadn't coded anything
        previously.

    \end{itemize}

    \subsubsection*{Sevhena Walker}
    \begin{itemize}
      \item \textit{What went well while writing this deliverable?} \\

        I was responsible for writing system tests for the projects
        non-functional requirements and I found the process to be
        very useful for gaining a deep understanding of all the
        qualities a system should have. When you write a requirement,
        obviously, there is some thought put into it, but actually
        writing out the test really sheds light on all the facets
        that go into that requirement. I feel like I have even more
        to contribute to my team after this deliverable.

      \item \textit{What pain points did you experience during this
        deliverable, and how did you resolve them?}\\

        Writing out all those tests was extremely long, and I found
        myself re-writing tests more than once while pondering on the
        best way to test the requirements. Some tests needed to be
        combined due to a near identical testing process and some
        needed more depth. I also sometimes struggled with
        determining if some testing could even be feasibly done with
        our team's resources. To resolve this I held a discussion or
        2 with my team so that we could have more brains working on
        the matter and to ensure that I wasn't making some important
        decisions unilaterally.
    \end{itemize}

    \subsubsection*{Nivetha Kuruparan}
    \begin{itemize}
      \item \textit{What went well while writing this deliverable?} \\

        Working on the Verification and Validation (VnV) plan for the
        Source Code Optimizer project was a pretty smooth experience
        overall. I really enjoyed defining the roles in section 3.1,
        which helped clarify what everyone was responsible for. This
        not only made the team feel more involved but also kept us on
        track with our testing strategies.

        Diving into the Design Verification Plan in section 3.3 was
        another highlight for me. It helped me get a better grasp of
        the requirements from the SRS. I felt more confident knowing
        we had a solid verification approach that covered all the
        bases, including functional and non-functional requirements.
        The discussions about incorporating static verification
        techniques and the importance of regular peer reviews were
        eye-opening and really enhanced our strategy for maintaining
        code quality.

      \item \textit{What pain points did you experience during this
        deliverable, and how did you resolve them?}\\

        I struggled a bit with figuring out how to effectively
        integrate feedback mechanisms into our VnV plan. It was tough
        to think through how to keep the feedback loop going
        throughout development. I tackled this by setting up a clear
        process for documenting feedback during our code reviews and
        testing phases, which I included in section 3.4. This not
        only improved our documentation but also helped us stay
        committed to continuously improving as we moved forward.

    \end{itemize}

    \subsubsection*{Ayushi Amin}
    \begin{itemize}
      \item \textit{What went well while writing this deliverable?} \\

        Writing this deliverable was a really crucial part of the process. It
        helped me see the bigger picture of how we’re going to ensure everything
        in the SRS gets tested properly. What went well was the
        clarity that came
        from laying out the plan step by step. Even though we haven’t
        put it into
        action yet, just knowing we have a solid structure in place
        gives me confidence.

        Another highlight was sharing our completed sections with Dr. Istvan. It
        was great to get his feedback and know that he appreciated the level of
        detail we included. Having that validation made me feel like
        we’re on the
        right track. It also reminded me how important it is to be thorough from
        the start, so we’re not scrambling later when we’re deep into testing.
        Having all the requiremnts and test cases mapped out helps me
        stress less
        as I know have an idea of what the proejct will look like and have these
        documents top guide the process in case we get stuck or
        forget something.

      \item \textit{What pain points did you experience during this
        deliverable, and how did you resolve them?}\\

        One of the challenges was trying to anticipate potential gaps or issues
        in our testing process while still being in the planning phase. Thinking
        through how to cover both functional and non-functional requirements in
        the SRS in a comprehensive yet practical way was tricky. We
        resolved this
        by deciding to create a traceability matrix, which will help
        us ensure that
        every requirement is accounted for once we move into the
        testing phase. Even
        though the matrix isn’t done yet, just planning to use it gives a sense
        of structure.

        Another tough spot was figuring out how to handle usability
        and performance
        testing in a way that doesn’t feel overly theoretical. Since
        we’re not at the
        implementation stage, it’s hard to gauge what users will
        really need. To work
        through this, I focused on drawing from what we know about
        our end-users and
        aligning our plan with the goals outlined in the SRS. Keeping
        that user-centered
        perspective helped ground the plan, making it feel more
        actionable even at this
        early stage.
    \end{itemize}

    \subsubsection*{Tanveer Brar}
    \begin{itemize}
      \item \textit{What went well while writing this deliverable?} \\

        Clearly pointing out the tools to use for various aspects of
        Automated Validation and Testing(such as unit test framework,
        linter) has created a well-defined plan for this
        verification. Now the project has a structured approach to
        validation. Knowing the tools before implementation will
        allow both code quality enforcement and the gathering of
        coverage metrics. For the Software Validation Plan, external
        data source(open source Python code bases for testing) has
        added confidence that the validation approach would align
        closely with real world scenarios.

      \item \textit{What pain points did you experience during this
        deliverable, and how did you resolve them?}\\

        One of the challenges was ensuring compatibility between
        different tools for automated testing and validation plan.
        For example, code coverage tool needs to be supported by the
        unit testing framework. To resolve this, I conducted research
        on all validation tools, to choose the ones that fit into the
        project's needs while being compatible with each other.

    \end{itemize}

    \subsubsection*{Group Reflection}
    \begin{itemize}
      \item \textit{What knowledge and skills will the team
          collectively need to acquire to
          successfully complete the verification and validation of your project?
          Examples of possible knowledge and skills include dynamic
          testing knowledge,
          static testing knowledge, specific tool usage, Valgrind
          etc.  You should look to
        identify at least one item for each team member.\\}

        Sevhena will need to deepen her understanding of test
        coordination and project
        tracking using GitHub Issues. She’ll focus on creating
        detailed issue templates
        for various testing stages, managing the workflow through
        Kanban boards, and using
        labels and milestones effectively to track progress.
        Additionally, mastering test
        case documentation and ensuring efficient communication
        through GitHub’s discussion
        and comment features will be critical.

        Mya will enhance her skills in functional testing by learning
        to write comprehensive
        test cases directly linked to GitHub Issues. She will
        leverage GitHub Actions to
        automate repetitive functional tests and integrate them into
        the development workflow.
        Familiarity with continuous integration pipelines and how
        they relate to functional
        testing will help her verify that all functional requirements
        are met consistently.

        Ayushi will focus on integration testing by ensuring that the
        Python package, VSCode
        plugin, and GitHub Action work together seamlessly. She’ll
        develop expertise in using
        PyJoules to assess energy efficiency during integration tests
        and learn to create
        automated workflows via GitHub Actions. Ensuring smooth
        integration of PyTorch models
        and maintaining consistent coding standards with Pylint will
        be essential. She’ll
        also manage dependencies and coordinate with the team using
        GitHub’s multi-repository
        capabilities.

        Tanveer will deepen her knowledge of performance testing
        using PyJoules to monitor
        and optimize energy consumption. She will also need to
        develop skills in security
        testing, ensuring that the Python code adheres to best
        security practices, possibly
        integrating tools like Bandit along with Pylint for static
        code analysis. Setting
        up and maintaining performance benchmarks using GitHub Issues
        will ensure transparency
        and continuous improvement.

        Nivetha will enhance her skills in usability and user
        experience testing, particularly
        in evaluating the intuitiveness of the VSCode plugin
        interface. She will focus on
        collecting and analyzing user feedback, linking it to GitHub
        Issues to drive interface
        improvements. Documenting user experience testing and
        ensuring that the product’s UI
        meets user expectations will be a significant part of her
        role. Using Pylint to maintain
        consistent code quality in user-facing components will also
        be essential.

        Istvan will provide oversight by monitoring the team’s
        progress, using GitHub Insights
        to ensure that testing processes meet industry standards. He
        will guide the team in
        integrating PyJoules, Pylint, and PyTorch effectively into
        the V\&V workflow, offering
        feedback and ensuring alignment with project goals.

        All group members will have to learn how to use pytests to
        perform test cases in this
        entire project.

      \item \textit{For each of the knowledge areas and skills
          identified in the previous
          question, what are at least two approaches to acquiring the
          knowledge or
          mastering the skill?  Of the identified approaches, which
          will each team
        member pursue, and why did they make this choice?\\}


        \textbf{Sevhena Walker (Lead Tester)}
        \begin{itemize}
          \item \textbf{Knowledge Areas:} Test coordination,
            PyJoules, GitHub Actions, Pylint.
          \item \textbf{Approaches:}
            \begin{itemize}
              \item Online Courses and Tutorials: Enroll in courses
                focused on test automation, PyJoules, and GitHub Actions.
              \item Hands-on Practice: Apply knowledge directly by
                setting up test cases and automation workflows in the project.
            \end{itemize}
          \item \textbf{Preferred Approach:} Hands-on Practice
          \item \textbf{Reason:} This approach allows her to see
            immediate results and iterate quickly, building
            confidence in her coordination and automation skills.
        \end{itemize}

        \textbf{Mya Hussain (Functional Requirements Tester)}
        \begin{itemize}
          \item \textbf{Knowledge Areas:} PyTorch, functional
            testing, GitHub Actions, Pylint.
          \item \textbf{Approaches:}
            \begin{itemize}
              \item Technical Documentation and Community Forums:
                Study PyTorch documentation and participate in forums
                like Stack Overflow.
              \item Mentorship and Collaboration: Pair with
                experienced team members or mentors to get guidance
                and feedback on functional testing practices.
            \end{itemize}
          \item \textbf{Preferred Approach:} Technical Documentation
            and Community Forums
          \item \textbf{Reason:} It allows her to explore topics
            deeply and find solutions to specific issues, promoting
            self-sufficiency.
        \end{itemize}

        \textbf{Ayushi Amin (Integration Tester)}
        \begin{itemize}
          \item \textbf{Knowledge Areas:} PyJoules, integration
            testing, PyTorch, GitHub Actions.
          \item \textbf{Approaches:}
            \begin{itemize}
              \item Workshops and Webinars: Attend live or recorded
                sessions focused on energy-efficient software
                development and integration testing techniques.
              \item Project-Based Learning: Directly work on
                integrating components and iteratively improving
                based on project needs.
            \end{itemize}
          \item \textbf{Preferred Approach:} Project-Based Learning
          \item \textbf{Reason:} It aligns with her role's focus on
            real-world integration, providing relevant experience and
            immediate feedback.
        \end{itemize}

        \textbf{Tanveer Brar (Non-Functional Requirements Tester -
        Performance/Security)}
        \begin{itemize}
          \item \textbf{Knowledge Areas:} Performance testing with
            PyJoules, security testing, Pylint.
          \item \textbf{Approaches:}
            \begin{itemize}
              \item Specialized Training Programs: Join programs or
                bootcamps that focus on performance and security testing.
              \item Peer Learning: Collaborate with team members and
                participate in knowledge-sharing sessions.
            \end{itemize}
          \item \textbf{Preferred Approach:} Peer Learning
          \item \textbf{Reason:} It promotes team synergy and allows
            him to gain practical insights from those working on similar tasks.
        \end{itemize}

        \textbf{Nivetha Kuruparan (Non-Functional Requirements Tester
        - Usability/UI)}
        \begin{itemize}
          \item \textbf{Knowledge Areas:} Usability testing, user
            experience, GitHub Issues, Pylint.
          \item \textbf{Approaches:}
            \begin{itemize}
              \item User Feedback Analysis: Conduct regular user
                testing sessions and analyze feedback.
              \item Online UX/UI Design Courses: Enroll in courses
                that focus on usability principles and user experience design.
            \end{itemize}
          \item \textbf{Preferred Approach:} User Feedback Analysis
          \item \textbf{Reason:} This approach provides real-world
            insights into how the product is perceived and used,
            making adjustments more relevant.
        \end{itemize}

        \textbf{Istvan David (Supervisor)}
        \begin{itemize}
          \item \textbf{Knowledge Areas:} Supervising V\&V processes,
            providing feedback, ensuring industry standards.
          \item \textbf{Approaches:}
            \begin{itemize}
              \item Industry Conferences and Seminars: Attend events
                focused on software verification and validation trends.
              \item Continuous Professional Development: Engage in
                regular self-study and professional development activities.
            \end{itemize}
          \item \textbf{Preferred Approach:} Continuous Professional Development
          \item \textbf{Reason:} This method allows for a consistent
            update of skills and knowledge aligned with evolving
            industry standards.
        \end{itemize}

    \end{itemize}

  \end{appendices}

  \end{document}<|MERGE_RESOLUTION|>--- conflicted
+++ resolved
@@ -50,20 +50,13 @@
 \section*{Revision History}
 
 \begin{tabularx}{\textwidth}{p{4cm}p{2cm}X}
-<<<<<<< HEAD
-\toprule {\bf Date} & {\bf Version} & {\bf Notes}\\
-\midrule
-November 4th, 2024 & 0.0 & Created initial revision of VnV Plan\\
-January 3rd, 2025 & 0.1 & Modified template for static tests, clarified test-SRT-3\\
-\bottomrule
-=======
   \toprule {\bf Date} & {\bf Version} & {\bf Notes}\\
   \midrule
   November 4th, 2024 & 0.0 & Created initial revision of VnV Plan\\
+January 3rd, 2025 & 0.1 & Modified template for static tests, clarified test-SRT-3\\
   March 10th, 2025 & 0.1 & Revised Functional and Non-Functional Requirements\\
 
   \bottomrule
->>>>>>> 449a5efd
 \end{tabularx}
 
 ~\\
@@ -980,12 +973,6 @@
     them to a successful installation.
 
   \item \textbf{High-Contrast Theme Accessibility Check} \\[2mm]
-<<<<<<< HEAD
-    \textbf{Type:} Non-Functional, Static Analysis \\
-    \textbf{Objective:} Evaluate the high-contrast themes in the refactoring tool for compliance with accessibility standards to ensure usability for visually impaired users. \\
-    \textbf{Scope:} Focus on UI components that utilize high-contrast themes, including text, buttons, and backgrounds. \\
-    \textbf{Process:} 
-=======
     \textbf{Objective:} Evaluate the high-contrast themes in the
     refactoring tool for compliance with accessibility standards to
     ensure usability for visually impaired users. \\
@@ -993,7 +980,6 @@
     themes, including text, buttons, and backgrounds. \\
     \textbf{Methodology:} Static Analysis \\
     \textbf{Process:}
->>>>>>> 449a5efd
     \begin{itemize}
       \item Identify all colour codes used in the system and
         categorize them by their role in the UI (i.e. background,
@@ -1678,30 +1664,6 @@
 
   \noindent\textbf{Target requirement(s)}: FR2~\cite{SRS} \\
 
-<<<<<<< HEAD
-  \item \textbf{Fallback Options for Failed Refactoring Attempts} \\[2mm]
-    \textbf{Type:} Non-Functional, Manual, Dynamic \\
-    \textbf{Initial State:} The tool is set up in an IDE with a sample code file that includes code smells \\
-    \textbf{Input/Condition:} User initiates a refactoring process on the sample code file \\
-    \textbf{Output/Result:} The tool logs failed refactoring attempts, provides a clear error notification, and suggests alternative refactoring options without interrupting the overall process. \\[2mm]
-    \textbf{How test will be performed:} The tester will load a sample code file into the tool that contains code smells. Upon initiating the refactoring, the tester will observe the tool’s response to any failed attempts, verifying that it logs the error. The tool should then attempt alternative refactorings without restarting the process. The tester will document the clarity of the error message, the relevance of alternative suggestions, and confirm that the tool remains functional, supporting uninterrupted refactoring of other code smells.
-  
-
-  \item \textbf{Maintainability and Adaptability of the Tool} \\[2mm]
-    \textbf{Type:} Non-Functional, Code walkthrough, Static Analysis \\
-    \textbf{Objective:} Ensure that the tool’s codebase is structured to support future updates for new Python versions and evolving coding standards, minimizing the effort required for maintenance. \\[2mm]
-    \textbf{Scope:} This test applies to the tool’s code structure, documentation quality, and modularity to facilitate adaptability and maintainability over time. \\[2mm]
-    \textbf{Process:}
-    \begin{itemize}
-      \item Conduct a code walkthrough to evaluate the modular structure of the codebase, verifying that components are organized to allow independent updates.
-      \item Review code comments, documentation, and naming conventions to ensure clarity and consistency, supporting ease of understanding for future developers.
-      \item Identify any dependencies on specific Python versions and assess the ease of updating these components for compatibility with newer versions.
-      \item Document any gaps in modularity or documentation and consult with the development team on improvements to support maintainability.
-    \end{itemize}
-    \textbf{Roles and Responsibilities:} The development team will conduct the code review and documentation assessment, with the project supervisor overseeing and validating improvements for long-term adaptability. \\[2mm]
-    \textbf{Tools and Resources:} Code editor, documentation templates, Python development guidelines, and coding standards \\[2mm]
-    \textbf{Acceptance Criteria:} The codebase is modular, well-documented, and adaptable, allowing for straightforward updates with minimal impact on existing functionality.
-=======
   \begin{itemize}
     \item \textbf{Basic Concatenation in a Loop}
       \begin{itemize}
@@ -1771,7 +1733,6 @@
           additions within the same loop.
       \end{itemize}
   \end{itemize}
->>>>>>> 449a5efd
 
   \noindent The test cases for this module can be found
   \href{https://github.com/ssm-lab/capstone--source-code-optimizer/blob/new-poc/tests/analyzers/test_str_concat_in_loop.py}{here}.
@@ -1792,22 +1753,6 @@
 
   \noindent\textbf{Target requirement(s):} FR2~\cite{SRS} \\
 
-<<<<<<< HEAD
-\begin{enumerate}[label={\bf \textcolor{Maroon}{test-OPE-\arabic*}}, wide=0pt, font=\itshape]
-  \item \textbf{Emissions Standards Compliance} \\[2mm]
-    \textbf{Type:} Non-Functional, Documentation walkthrough, Static Analysis \\  
-    \textbf{Objective:} Ensure that the tool’s emissions metrics and reports align with widely used standards (e.g., GRI 305, GHG, ISO 14064) to support users in environmental compliance and sustainability tracking. \\[2mm]
-    \textbf{Scope:} This test applies to the tool's metrics and reporting components, including data format and labelling in the emissions report. \\[2mm]
-    \textbf{Process:}
-    \begin{itemize}
-      \item Review emissions metrics in the tool’s documentation and compare them with requirements from GRI 305, GHG, and ISO 14064 standards.
-      \item Verify that all required emissions metrics from these standards are present in the tool’s reports, with proper format and units.
-      \item Confirm that all emissions categories and labels align with standard definitions to ensure consistency and accuracy.
-    \end{itemize}
-    \textbf{Roles and Responsibilities:} The development team and project supervisor will conduct the documentation review and patch any discrepancies. \\[2mm]
-    \textbf{Tools and Resources:} Tool’s user guide, sample emissions reports, GRI 305, GHG, and ISO 14064 standards documentation \\[2mm]
-    \textbf{Acceptance Criteria:} The tool’s emissions metrics meet or exceed the coverage required by GRI 305, GHG, and ISO 14064 standards. All labels and units are accurate, consistent, and aligned with these standards.
-=======
   \begin{itemize}
     \item \textbf{Ignores code with no chains}
       \begin{itemize}
@@ -1870,7 +1815,6 @@
           formatted results, including message ID, type, and occurrence details.
       \end{itemize}
   \end{itemize}
->>>>>>> 449a5efd
 
   \noindent The test cases for this module can be found
   \href{https://github.com/ssm-lab/capstone--source-code-optimizer/blob/new-poc/tests/analyzers/test_detect_lec.py}{here}.
@@ -1960,55 +1904,14 @@
   They include edge cases, like chains just below the threshold or
   varying in length, to assess the robustness of the detection logic\\
 
-<<<<<<< HEAD
-\begin{enumerate}[label={\bf \textcolor{Maroon}{test-MS-\arabic*}}, wide=0pt, font=\itshape]
-  \item \textbf{Extensibility for New Code Smells and Refactorings} \\[2mm]
-    \textbf{Type:} Non-Functional, Code walkthrough \\  
-    \textbf{Objective:} Confirm that the tool’s architecture allows for the addition of new code smell detections and refactoring techniques with minimal code changes and disruption to existing functionality. \\[2mm]
-    \textbf{Scope:} This test applies to the tool’s extensibility, including modularity of code structure, ease of integration for new detection methods, and support for customization. \\[2mm]
-    \textbf{Process:}
-    \begin{itemize}
-      \item Conduct a code walkthrough focusing on the modularity and structure of the code smell detection and refactoring components.
-      \item Add a sample code smell detection and refactoring function to validate the ease of integration within the existing architecture.
-      \item Verify that the new function integrates seamlessly without altering existing features and that it is accessible through the tool’s main interface.
-    \end{itemize}
-    \textbf{Roles and Responsibilities:} Once the system is complete, the development team will perform the code walkthrough and integration. They will review and approve any structural changes required. \\[2mm]
-    \textbf{Tools and Resources:} Code editor, tool’s developer documentation, sample code smell and refactoring patterns \\[2mm]
-    \textbf{Acceptance Criteria:} New code smells and refactoring functions can be added within the existing modular structure, requiring minimal changes. The new function does not impact the performance or functionality of existing features.
-=======
   \noindent\textbf{Target requirement(s):} FR2 ~\cite{SRS} \\
->>>>>>> 449a5efd
 
   \begin{itemize}
     \item \textbf{Detects exact five calls chain} \newline
       Ensures that a method chain with exactly five calls is flagged.
 
-<<<<<<< HEAD
-  \item \textbf{Maintainable and Adaptable Codebase} \\[2mm]
-  \textbf{Type:} Non-Functional, Documentation walkthrough, Static Analysis \\
-    \textbf{Objective:} Ensure that the codebase is modular, well-documented, and maintainable, supporting future updates and adaptations for new Python versions and standards. \\[2mm]
-    \textbf{Scope:} This test covers the maintainability of the codebase, including structure, documentation, and modularity of key components. \\[2mm]
-    \textbf{Process:}
-    \begin{itemize}
-      \item Review the codebase to verify the modular organization and clear separation of concerns between components.
-      \item Examine documentation for code clarity and completeness, especially around key functions and configuration files.
-      \item Assess code comments and the quality of function/method naming conventions, ensuring readability and consistency for future maintenance.
-    \end{itemize}
-    \textbf{Roles and Responsibilities:} Once the system is complete, the development team will conduct the code review, to identify areas for improvement. If necessary, they will also ensure to improve the quality of the documentation. \\[2mm]
-    \textbf{Tools and Resources:} Code editor, documentation templates, code commenting standards, Python development guides \\[2mm]
-    \textbf{Acceptance Criteria:} The codebase is modular and maintainable, with sufficient documentation to support future development. All major components are organized to allow for easy updates with minimal impact on existing functionality.
-  
-  \item \textbf{Easy rollback of updates in case of errors} \\[2mm]
-    \textbf{Type:} Non-Functional, Manual, Dynamic \\
-    \textbf{Initial State:} Latest version of the tool installed with the ability to apply and revert updates \\
-    \textbf{Input/Condition:} User applies a simulated new update and initiates a rollback \\
-    \textbf{Output/Result:} The system reverts to the previous stable state without any errors \\[2mm]
-    \textbf{How test will be performed:} The tester will apply a simulated update. Following this, they will initiate the rollback function, which should restore the tool to its previous stable version. The tester will verify that all features function as expected post-rollback and document the time taken to complete the rollback process
-\end{enumerate}
-=======
     \item \textbf{Detects six calls chain} \newline
       Verifies that a chain with six method calls is detected as a smell.
->>>>>>> 449a5efd
 
     \item \textbf{Ignores chain of four calls} \newline
       Ensures that a chain with only four calls (below threshold) is
@@ -2028,102 +1931,6 @@
       Ensures that separate method calls across multiple statements
       are not mistakenly combined into a single chain.
 
-<<<<<<< HEAD
-\begin{enumerate}[label={\bf \textcolor{Maroon}{test-SRT-\arabic*}}, wide=0pt, font=\itshape]
-  \item \textbf{User authentication before accessing tool features} \\[2mm]
-    \textbf{Type:} Non-Functional, Manual, Dynamic \\
-    \textbf{Initial State:} System installed, user unauthenticated \\
-    \textbf{Input/Condition:} User attempts to submit code or view refactoring reports \\
-    \textbf{Output/Result:} Access is denied \\[2mm]
-    \textbf{How test will be performed:} The tester will first attempt to submit code and access refactored reports without logging in, verifying that access is denied. The tester will then log in using valid company credentials and repeat the actions to confirm access is granted only after successful authentication.
-  
-  \item \textbf{Internal-Only Communication with Energy and Reinforcement Learning Tools} \\[2mm]
-    \textbf{Type:} Non-Functional, Code walkthrough, Static Analysis \\  
-    \textbf{Objective:} Ensure that the refactoring tool communicates exclusively with the internal energy consumption tool and reinforcement learning model, without exposing any public API endpoints. \\[2mm]
-    \textbf{Scope:} This test applies to all network and API interactions between the refactoring tool and internal services, ensuring no direct access is available to users or external applications. \\[2mm]
-    \textbf{Process:}
-    \begin{itemize}
-      \item Conduct a code walkthrough of the network and API components, focusing on the access control configurations for the energy consumption tool and reinforcement learning model.
-      \item Inspect the code for any exposed API endpoints or network configurations that might allow external access.
-      \item Attempt to access the internal tools directly from an external environment, ensuring that all external attempts are blocked.
-      \item Verify that the tool’s communication is contained within internal environments and restricted to authorized system components.
-    \end{itemize}
-    \textbf{Roles and Responsibilities:} The development team will conduct the code review and testing, ensuring secure access protocols. \\[2mm] \\
-    \textbf{Tools and Resources:} Access to the codebase, network configuration files, and security audit tools \\[2mm]
-    \textbf{Acceptance Criteria:} No public or external API endpoints exist for the internal tools, and only the refactoring tool can access the energy consumption and reinforcement learning models.
-  
-  \item \textbf{Preventing Unauthorized Changes to Refactored Code and Reports} \\[2mm]
-    \textbf{Type:} Non-Functional, Code walkthrough, Static Analysis \\
-    \textbf{Objective:} Ensure the tool’s refactored code and energy reports are protected from any unauthorized external modifications, maintaining data integrity and user trust. \\[2mm]
-    \textbf{Scope:} This test applies to the data security of refactored code and energy report storage layers, verifying that access is restricted to authorized users and processes only. \\[2mm]
-    \textbf{Process:}
-    \begin{itemize}
-      \item Review the codebase and database configurations to verify the implementation of access controls and data security measures.
-      \item Confirm that the tool’s security settings prevent any unauthorized external modifications, maintaining data integrity across all storage layers. Unauthorized external sources include any external network or API requests to the system. Data integrity need also be maintained through verification by the system that any refactored files were not modified further by a third party during the refactoring process.  
-      \item Document any vulnerabilities found and evaluate with the development team to ensure improvements are made where necessary.
-    \end{itemize}
-    \textbf{Roles and Responsibilities:} The development team will conduct the code review while the project supervisor will oversee the test results and approve any necessary security enhancements. \\[2mm]
-    \textbf{Tools and Resources:} Access to security configuration files, code editor \\[2mm]
-    \textbf{Acceptance Criteria:} The review attendees find no egregious faults within the system that might allow unauthorized external access or modifications to refactored code and energy report data.
-
-  \item \textbf{Notification and consent for data handling} \\[2mm]
-    \textbf{Type:} Non-Functional, Manual, Dynamic \\ 
-    \textbf{Initial State:} System idle \\
-    \textbf{Input/Condition:} User initiates refactoring on their source code \\
-    \textbf{Output/Result:} Tool displays data handling notice and requests explicit consent before data collection \\[2mm]
-    \textbf{How test will be performed:} The tester will begin the refactoring process, and the tool should present a notice explaining data collection, storage, and processing practices, in compliance with PIPEDA. The user must provide explicit consent before proceeding. The tester will confirm that no data collection occurs until consent is granted.
-  
-  \item \textbf{Confidential Handling of User Data in Compliance with PIPEDA} \\[2mm]
-    \textbf{Type:} Non-Functional, Code walkthrough, Static Analysis \\  
-    \textbf{Objective:} Ensure that all user-submitted data, energy reports, and refactored code are treated as confidential, encrypted during storage and transmission, and managed according to PIPEDA. \\[2mm]
-    \textbf{Scope:} This test applies to the tool’s data handling practices, specifically the encryption protocols for transmission and storage, and data modification options for user compliance requests. \\[2mm]
-    \textbf{Process:}
-    \begin{itemize}
-      \item Review the encryption settings in the codebase to confirm that all data related to user submissions, energy reports, and refactored code is encrypted during transmission and storage.
-      \item Verify that an option is available for users to request modifications to their personal data as per PIPEDA requirements.
-      \item Document any gaps in data security or user request handling, and collaborate with the development team to implement improvements as needed.
-    \end{itemize}
-    \textbf{Roles and Responsibilities:} The development team will conduct the code review and implement any necessary improvements, with the project supervisor overseeing the compliance with PIPEDA standards. \\[2mm]
-    \textbf{Tools and Resources:} Access to encryption libraries, security configuration files \\[2mm]
-    \textbf{Acceptance Criteria:} All user data is encrypted during storage and transmission, and users have a reliable method for requesting data modifications as per PIPEDA specifications.
-
-  \item \textbf{Audit Logs for User Actions} \\[2mm]
-    \textbf{Type:} Non-Functional, Code walkthrough, Static Analysis \\
-    \textbf{Objective:} Ensure the tool maintains tamper-proof logs of key user actions, including code submissions, login events, and access to refactored code and reports, to ensure accountability and traceability. \\[2mm]
-    \textbf{Scope:} This test applies to the logging mechanisms for user actions, focusing on the security and tamper-proof nature of logs. \\[2mm]
-    \textbf{Process:}
-    \begin{itemize}
-      \item Review the logging mechanisms within the codebase to confirm that events such as logins, code submissions, and report accesses are properly recorded with timestamps and user identifiers.
-      \item Document the integrity of the logs and any vulnerabilities found, and collaborate with the development team on any necessary improvements.
-    \end{itemize}
-    \textbf{Roles and Responsibilities:} The development team will conduct the code review, with oversight by the project supervisor to verify that logging mechanisms meet security requirements. \\[2mm]
-    \textbf{Tools and Resources:} Access to log files, logging library documentation, security testing tools \\[2mm]
-    \textbf{Acceptance Criteria:} Logs are tamper-proof, recording all critical user actions with integrity, and resistant to unauthorized modifications.
-
-  \item \textbf{Audit Logs for Refactoring Processes} \\[2mm]
-    \textbf{Type:} Non-Functional, Code walkthrough, Static Analysis \\
-    \textbf{Objective:} Ensure that the tool maintains a secure, tamper-proof log of all refactoring processes, including pattern analysis, energy analysis, and report generation, for accountability in refactoring events. \\[2mm]
-    \textbf{Scope:} This test covers the logging of refactoring events, ensuring logs are complete and tamper-proof for future auditing needs. \\[2mm]
-    \textbf{Process:}
-    \begin{itemize}
-      \item Review the codebase to confirm that each refactoring event (e.g., pattern analysis, energy analysis, report generation) is logged with details such as timestamps and event descriptions.
-      \item Document any logging gaps or security vulnerabilities, and consult with the development team to implement enhancements.
-    \end{itemize}
-    \textbf{Roles and Responsibilities:} The development team will review and test the logging mechanisms, with the project supervisor ensuring alignment with auditing requirements. \\[2mm]
-    \textbf{Tools and Resources:} Access to logging components, tamper-proof logging tools \\[2mm]
-    \textbf{Acceptance Criteria:} All refactoring processes are logged in a secure, tamper-proof manner, ensuring complete traceability for future audits.
-
-  \item \textbf{Immunity Against Malware and Unauthorized Programs} \\[2mm]
-    \textbf{Type:} Non-Functional, Automated, Dynamic \\
-    \textbf{Initial State:} The tool is deployed in a controlled test environment with security protocols enabled, ready to be tested against simulated malware attacks. \\
-    \textbf{Input/Condition:} Simulated malware attacks are executed using Atomic Red Team by Red Canary\cite{ARTCanary}, targeting vulnerabilities such as unauthorized data access, process interference, and data tampering. \\
-    \textbf{Output/Result:} The tool detects, blocks, and logs all simulated malware activities without any compromise to data integrity or tool functionality. \\[2mm]
-    \textbf{How test will be performed:} The tester will deploy the tool in a secure, isolated test environment and initiate simulated malware attacks using Atomic Red Team. Each simulation will mimic various malware behaviours, including attempts to access or modify data and disrupt the refactoring process. The tester will observe and document the tool's responses to each simulated attack, verifying that it blocks unauthorized actions, maintains data integrity, and logs the events for traceability.
-\end{enumerate}
-
-\noindent
-\colorrule
-=======
     \item \textbf{Ignores short chain comprehension} \newline
       Ensures that a short chain within a list comprehension is not flagged.
 
@@ -2133,7 +1940,6 @@
     \item \textbf{Detects five separate long chains} \newline
       Ensures that multiple long chains on separate lines within the
       same function are individually detected.
->>>>>>> 449a5efd
 
     \item \textbf{Ignores element access chains} \newline
       Confirms that attribute and index lookups without method calls
@@ -2318,42 +2124,8 @@
       \end{itemize}
   \end{itemize}
 
-<<<<<<< HEAD
-\begin{enumerate}[label={\bf \textcolor{Maroon}{test-CPL-\arabic*}}, wide=0pt, font=\itshape]
-  \item \textbf{Compliance with PIPEDA and CASL} \\[2mm]
-    \textbf{Type:} Non-Functional, Documentation walkthrough, Static Analysis \\
-    \textbf{Objective:} Ensure the tool’s data collection, usage, storage, and communication practices are fully compliant with the Personal Information Protection and Electronic Documents Act (PIPEDA) and Canada’s Anti-Spam Legislation (CASL), to avoid legal penalties and enhance user trust. \\[2mm]
-    \textbf{Scope:} This test applies to all processes related to data handling, storage, and user communication to verify compliance with PIPEDA and CASL. \\[2mm]
-    \textbf{Process:}
-    \begin{itemize}
-      \item Review the tool’s data handling and storage protocols to confirm compliance with PIPEDA, particularly focusing on secure storage, data usage transparency, and privacy rights.
-      \item Verify the presence of a user consent mechanism that informs users of data collection and provides options for managing their data.
-      \item Inspect communication practices to ensure compliance with CASL, confirming that the tool provides users with notification and opt-in options for all communications.
-      \item Document any gaps in compliance and consult with the development team for required adjustments.
-    \end{itemize}
-    \textbf{Roles and Responsibilities:} The development team will conduct the compliance review and implement any necessary updates. \\[2mm]
-    \textbf{Tools and Resources:} Access to documentation on PIPEDA and CASL requirements, tool’s data handling and communication protocols, test user accounts for opt-in verification \\[2mm]
-    \textbf{Acceptance Criteria:} The tool complies with all PIPEDA and CASL requirements, with secure data handling, user consent options, and compliant communication practices.
-
-\item \textbf{Compliance with ISO 9001 and SSADM Standards} \\[2mm]
-  \textbf{Type:} Non-Functional, Code walkthrough, Code walkthrough \\
-    \textbf{Objective:} Ensure the tool’s quality management and software development processes align with ISO 9001 for quality management and SSADM (Structured Systems Analysis and Design Method) standards for software development, building stakeholder trust and market acceptance. \\[2mm]
-    \textbf{Scope:} This test covers the tool’s adherence to ISO 9001 quality management practices and SSADM methodologies for software development processes. \\[2mm]
-    \textbf{Process:}
-    \begin{itemize}
-      \item Conduct a review of the tool’s quality management procedures to verify alignment with ISO 9001 standards, including documentation, testing, and feedback mechanisms.
-      \item Examine software development workflows to confirm adherence to SSADM standards, focusing on design, analysis, and structured development practices.
-      \item Identify any deviations from ISO 9001 and SSADM requirements, document these findings, and discuss necessary adjustments with the development team.
-      \item Validate improvements in quality management and software development after implementing recommendations.
-    \end{itemize}
-    \textbf{Roles and Responsibilities:} The development team will conduct the standards compliance review, and the project supervisor will oversee the review process. \\[2mm]
-    \textbf{Tools and Resources:} Access to ISO 9001 and SSADM standards documentation, project quality management records, and development workflows \\[2mm]
-    \textbf{Acceptance Criteria:} The tool’s quality management and software development processes fully adhere to ISO 9001 and SSADM standards, supporting a high-quality, structured approach to development.
-\end{enumerate}
-=======
   \noindent The test cases for this module can be found
   \href{https://github.com/ssm-lab/capstone--source-code-optimizer/blob/new-poc/tests/controllers/test_refactorer_controller.py}{here}.
->>>>>>> 449a5efd
 
   \subsubsection{String Concatenation in a Loop}
 
