--- conflicted
+++ resolved
@@ -1723,561 +1723,13 @@
 
 \noindent The test cases for this module can be found \href{https://github.com/ssm-lab/capstone--source-code-optimizer/blob/new-poc/tests/analyzers/test_detect_repeated_calls.py}{here}.
 
-
-\subsection{Refactoring Module}
-
-\subsubsection{Refactorer Controller}
-
-\textbf{Goal:} These tests verify the behavior of the RefactorerController in various scenarios, ensuring that it handles refactoring correctly and interacts with external components as expected.\\
-
-\noindent \textbf{Target requirement(s):} FR5, UHR-UPL1~\cite{SRS} \\
-
-\begin{itemize}
-    \item \textbf{Verifying Successful Refactoring with a Valid Refactorer}
-    \begin{itemize}
-        \item Ensures that the RefactorerController correctly runs the refactorer when a valid refactorer is available.
-        \item Checks that the logger captures the refactoring event.
-        \item Ensures the refactor method is called with the expected arguments.
-        \item Verifies that the modified file path is correctly generated.
-    \end{itemize}
-
-    \item \textbf{Handling Case When No Refactorer is Found}
-    \begin{itemize}
-        \item Ensures that if no refactorer is found for a given smell, the RefactorerController raises a \texttt{NotImplementedError}.
-        \item Confirms that the appropriate error message is logged.
-    \end{itemize}
-
-    \item \textbf{Handling Multiple Refactorer Calls for the Same Smell}
-    \begin{itemize}
-        \item Tests the behavior when the refactorer is called multiple times for the same smell.
-        \item Ensures that the smell counter is updated correctly.
-        \item Verifies that unique file names are generated for each call.
-    \end{itemize}
-
-    \item \textbf{Verifying the Behavior When Overwrite is Disabled}
-    \begin{itemize}
-        \item Ensures that when the overwrite flag is set to false, the refactor method is called with the correct argument.
-        \item Verifies that files are not overwritten when this option is disabled.
-    \end{itemize}
-
-    \item \textbf{Handling Case Where No Files are Modified}
-    \begin{itemize}
-        \item Checks that when no files are modified by the refactorer, the RefactorerController correctly returns an empty list of modified files.
-    \end{itemize}
-\end{itemize}
-
-\noindent The test cases for this module can be found \href{https://github.com/ssm-lab/capstone--source-code-optimizer/blob/new-poc/tests/controllers/test_refactorer_controller.py}{here}.
-
-\subsubsection{String Concatenation in a Loop}
-
-\textbf{Goal:} The refactoring module transforms inefficient string concatenation into a more performant approach using list accumulation and \texttt{''.join()}. Unit tests for this module ensure that:\\
-
-\noindent\textbf{Target requirement(s):} FR3, FR6~\cite{SRS} \\
-
-\begin{itemize}
-    \item \textbf{Proper Initialization of the List}
-    \begin{itemize}
-        \item The string variable being concatenated is replaced with a list at the start of the loop.
-        \item The list is initialized to an empty list if the initial string is obviously empty.
-        \item Otherwise, the list is initialized with the initial string as the first item.
-    \end{itemize}
-
-    \item \textbf{Correct Usage of List Methods in the Loop}
-    \begin{itemize}
-        \item The \texttt{append()} method is used instead of assignments inside the loop.
-        \item The \texttt{insert()} method is used to insert values at the beginning of the string.
-        \item If the string is re-initialized inside the loop, the \texttt{clear()} method is used to empty the list before re-initializing it.
-        \item If multiple concatenations happen in the same loop, each is accumulated in the correct list.
-    \end{itemize}
-
-    \item \textbf{Correct String Joining After the Loop}
-    \begin{itemize}
-        \item The accumulated list is joined using \texttt{''.join(list)} after the loop.
-        \item The final assignment replaces the original concatenation variable with the joined string.
-    \end{itemize}
-
-    \item \textbf{Handling of Edge Cases from Detection}
-    \begin{itemize}
-        \item If the concatenation variable is accessed inside the loop, no refactoring is applied.
-        \item Conditional concatenations result in conditional list appends.
-        \item Order-sensitive concatenations (e.g., prefix insertions) preserve the original behavior.
-    \end{itemize}
-
-    \item \textbf{Preserving Readability and Maintainability}
-    \begin{itemize}
-        \item The refactored code maintains readability and does not introduce unnecessary complexity.
-        \item Nested loop modifications preserve the correct scoping of the refactored lists.
-        \item The refactored code maintains proper formatting and indentation.
-        \item Unnecessary modifications to unrelated code are avoided.
-    \end{itemize}
-\end{itemize}
-
-\noindent The test cases for this module can be found \href{https://github.com/ssm-lab/capstone--source-code-optimizer/blob/new-poc/tests/refactorers/test_str_concat_in_loop_refactor.py}{here}.
-
-\subsubsection{Long Element Chain}
-
-\textbf{Goal:} The long element chain refactoring module simplifies deeply nested dictionary accesses by flattening them into top-level keys while preserving functionality. The following unit tests verify the correctness of this transformation.\\
-
-\noindent The tests assess the ability to detect and refactor long element chains by verifying correct dictionary transformations, accessing pattern updates, and handling of various data structures. Edge cases, such as shallow accesses, multiple affected files, and mixed depths of access, are included to ensure robustness. \\
-
-\noindent\textbf{Target requirement(s):} FR3, FR6, PR-PAR3~\cite{SRS} \\
-
-\begin{itemize}
-    \item \textbf{Identifies and Refactors Basic Nested Dictionary Access}
-    \begin{itemize}
-        \item Ensures that deeply nested dictionary keys are detected and refactored correctly.
-    \end{itemize}
-
-    \item \textbf{Refactors Dictionary Accesses Across Multiple Files}
-    \begin{itemize}
-        \item Verifies that dictionary changes propagate correctly when a deeply nested dictionary is accessed in different files.
-    \end{itemize}
-
-    \item \textbf{Handles Dictionary Access via Class Attributes}
-    \begin{itemize}
-        \item Ensures that nested dictionary accesses within class attributes are correctly detected and refactored.
-    \end{itemize}
-
-    \item \textbf{Ignores Shallow Dictionary Accesses}
-    \begin{itemize}
-        \item Verifies that dictionary accesses below the predefined threshold remain unchanged.
-    \end{itemize}
-
-    \item \textbf{Handles Multiple Long Element Chains in the Same File}
-    \begin{itemize}
-        \item Ensures that all occurrences of excessive dictionary accesses in a file are refactored individually.
-    \end{itemize}
-
-    \item \textbf{Detects and Refactors Mixed Access Depths}
-    \begin{itemize}
-        \item Confirms that the module correctly differentiates and processes deep accesses while ignoring shallow ones.
-    \end{itemize}
-
-    \item \textbf{Validates Resulting Metadata and Formatting}
-    \begin{itemize}
-        \item Confirms that the refactored output includes well-structured results, such as correct message IDs, types, and occurrences.
-    \end{itemize}
-\end{itemize}
-
-\noindent The test cases for this module can be found \href{https://github.com/ssm-lab/capstone--source-code-optimizer/blob/new-poc/tests/refactorers/test_long_element_chain.py}{here}.
-
-\subsubsection{Member Ignoring Method}
-
-\textbf{Goal:} The member ignoring method refactoring module ensures that methods that do not reference instance attributes or methods are converted into static methods. This transformation improves code clarity, enforces proper design patterns, and eliminates unnecessary instance bindings. The following unit tests validate the correctness of this functionality.\\
-
-\noindent The tests assess the correct detection of methods that can be converted to static methods, proper removal of \texttt{self} as a parameter, correct updating of method calls, and handling of inheritance. Edge cases such as instance-dependent methods, overridden methods, and preserving existing decorators are also considered.\\
-
-\noindent \textbf{Target requirement(s):} FR3, FR6~\cite{SRS} \\
-
-\begin{itemize}
-    \item \textbf{Correct Addition of the \texttt{@staticmethod} Decorator}
-    \begin{itemize}
-        \item The method receives the \texttt{@staticmethod} decorator when it does not use \texttt{self} or any instance attributes.
-        \item The decorator is added directly above the method definition, preserving any existing decorators.
-    \end{itemize}
-
-    \item \textbf{Removal of the \texttt{self} Parameter}
-    \begin{itemize}
-        \item The first parameter of the method is removed if it is named \texttt{self}.
-        \item Other parameters remain unchanged.
-        \item The method signature is correctly adjusted to reflect the removal.
-    \end{itemize}
-
-    \item \textbf{Modify Instance Calls to the Method}
-    \begin{itemize}
-        \item Instance objects of the class calling the method will be modified to use a static call directly from the class itself.
-        \item Calls in a different file from the one where the smell was detected will also have the appropriate calls modified.
-    \end{itemize}
-
-    \item \textbf{Handling of Methods in Classes with Inheritance}
-    \begin{itemize}
-        \item If a subclass instance calls the method, the call is also modified.
-        \item If a method is overridden in a subclass, refactoring is \textbf{not} applied.
-    \end{itemize}
-
-    \item \textbf{Ensuring No Modification to Instance-Dependent Methods}
-    \begin{itemize}
-        \item Methods that reference \texttt{self} directly (e.g., \texttt{self.attr}, \texttt{self.method()}) are not modified.
-        \item Methods that indirectly access instance attributes (e.g., through another method call) are left unchanged.
-    \end{itemize}
-
-    \item \textbf{Preserving Readability and Maintainability}
-    \begin{itemize}
-        \item The refactored code maintains proper formatting and indentation.
-        \item Unnecessary modifications to unrelated code are avoided.
-    \end{itemize}
-\end{itemize}
-
-\noindent The test cases for this module can be found \href{https://github.com/ssm-lab/capstone--source-code-optimizer/blob/new-poc/tests/refactorers/test_member_ignoring_method.py}{here}.
-
-\subsubsection{Use a Generator}
-
-\textbf{Goal:} The use-a-generator refactoring module optimizes list comprehensions used within functions like \texttt{all()} and \texttt{any()} by transforming them into generator expressions. This refactoring improves memory efficiency while maintaining code correctness. The following unit tests validate the accuracy of this functionality.\\
-
-\noindent The tests ensure that list comprehensions inside \texttt{all()} and \texttt{any()} calls are correctly converted to generator expressions while preserving original behavior. Additional test cases verify proper handling of multiline comprehensions, nested conditions, and various iterable types. Edge cases, such as improperly formatted comprehensions or comprehensions spanning multiple lines, are also considered.\\
-
-\noindent \textbf{Target requirement(s):} FR3, FR5, FR6, PR-PAR3~\cite{SRS} \\
-
-\begin{itemize}
-    \item \textbf{Refactoring List Comprehensions Inside \texttt{all()} Calls}
-    \begin{itemize}
-        \item Ensures that list comprehensions within \texttt{all()} are transformed into generator expressions.
-        \item Validates that the transformation preserves original functionality.
-    \end{itemize}
-
-    \item \textbf{Refactoring List Comprehensions Inside \texttt{any()} Calls}
-    \begin{itemize}
-        \item Ensures that list comprehensions within \texttt{any()} are transformed into generator expressions.
-        \item Verifies that the modified code remains functionally identical to the original.
-    \end{itemize}
-
-    \item \textbf{Handling Multi-line List Comprehensions}
-    \begin{itemize}
-        \item Ensures that multi-line list comprehensions are refactored correctly.
-        \item Verifies that proper indentation and formatting are preserved after transformation.
-    \end{itemize}
-
-    \item \textbf{Handling Edge Cases}
-    \begin{itemize}
-        \item Ensures that improperly formatted comprehensions do not result in errors.
-        \item Confirms that refactoring does not introduce unnecessary modifications or change unrelated code.
-    \end{itemize}
-
-    \item \textbf{Ensuring Correct Formatting and Readability}
-    \begin{itemize}
-        \item Validates that refactored code adheres to Python’s style guidelines.
-        \item Ensures that readability and maintainability are preserved after refactoring.
-    \end{itemize}
-\end{itemize}
-
-\noindent The test cases for this module can be found \href{https://github.com/ssm-lab/capstone--source-code-optimizer/blob/new-poc/tests/refactorers/test_list_comp_any_all_refactor.py}{here}.
-
-\subsubsection{Cache Repeated Calls}
-
-\textbf{Goal:} The cache repeated calls refactoring module optimizes redundant function and method calls by storing results in local variables, reducing unnecessary recomputation. This refactoring enhances performance by eliminating duplicate executions of expensive operations. The following unit tests validate the accuracy of this functionality.\\
-
-\noindent The tests ensure that function and method calls that produce identical results are cached and replaced with stored values where applicable. Additional test cases verify proper handling of method calls on objects, preserving object state, and integrating with function arguments. Edge cases, such as function calls with varying inputs, method calls on different instances, and presence of docstrings, are also considered.\\
-
-\noindent \textbf{Target requirement(s):} FR3, FR5, FR6, PR-PAR3, PR-PAR2~\cite{SRS} \\
-
-\begin{itemize}
-    \item \textbf{Refactoring Repeated Function Calls}
-    \begin{itemize}
-        \item Ensures that repeated function calls within a scope are replaced with cached results.
-        \item Validates that caching is only applied when function arguments remain unchanged.
-    \end{itemize}
-
-    \item \textbf{Refactoring Repeated Method Calls}
-    \begin{itemize}
-        \item Ensures that method calls on the same object instance are cached and replaced with stored values.
-        \item Verifies that method calls on different object instances are not incorrectly refactored.
-    \end{itemize}
-
-    \item \textbf{Handling Object State Modifications}
-    \begin{itemize}
-        \item Ensures that method calls on objects whose attributes change between calls are not cached.
-        \item Verifies that method calls are only cached when no state changes occur.
-    \end{itemize}
-
-    \item \textbf{Handling Edge Cases}
-    \begin{itemize}
-        \item Ensures that function calls with varying arguments are not incorrectly cached.
-        \item Confirms that caching does not interfere with function scope, closures, or nested function calls.
-    \end{itemize}
-
-    \item \textbf{Refactoring in the Presence of Docstrings}
-    \begin{itemize}
-        \item Ensures that refactoring does not alter function behavior when docstrings are present.
-        \item Verifies that caching maintains readability and proper formatting.
-    \end{itemize}
-
-    \item \textbf{Ensuring Correct Formatting and Readability}
-    \begin{itemize}
-        \item Validates that refactored code adheres to Python’s style guidelines.
-        \item Ensures that readability and maintainability are preserved after refactoring.
-    \end{itemize}
-\end{itemize}
-
-\noindent The test cases for this module can be found \href{https://github.com/ssm-lab/capstone--source-code-optimizer/blob/new-poc/tests/refactorers/test_repeated_calls.py}{here}.
-
-
-
-
-\subsection{VsCode Plugin}
-
-\subsubsection{Detect Smells Command}
-
-\textbf{Goal:} The detect smells command is responsible for initiating the smell detection process, retrieving results from the backend, and ensuring proper highlighting in the VS Code editor. The command must handle various scenarios, including caching, missing editor instances, and server failures, while providing meaningful feedback to the user. The following unit tests verify its accuracy.\\
-
-\noindent The tests assess the correct fetching and caching of smells, proper interaction with the highlighting module, handling of missing files or inactive editors, and the system's ability to recover from server downtime. Edge cases such as rapidly changing file hashes and updates to enabled smells are also considered.\\
-
-\noindent\textbf{Target requirement(s):} FR10, OER-IAS1~\cite{SRS} \\
-
-\begin{itemize}
-    \item \textbf{Handling of Missing Active Editor}
-    \begin{itemize}
-        \item The command shows an error message when no active editor is found.
-    \end{itemize}
-
-    \item \textbf{Handling of Missing File Path}
-    \begin{itemize}
-        \item The command shows an error message when the active editor has no valid file path.
-    \end{itemize}
-
-    \item \textbf{Handling of No Enabled Smells}
-    \begin{itemize}
-        \item The command shows a warning message when no smells are enabled in the configuration.
-    \end{itemize}
-
-    \item \textbf{Using Cached Smells}
-    \begin{itemize}
-        \item The command uses cached smells when the file hash and enabled smells match the cached data.
-        \item The command highlights the cached smells in the editor.
-    \end{itemize}
-
-    \item \textbf{Fetching New Smells}
-    \begin{itemize}
-        \item The command fetches new smells when the file hash changes or enabled smells are updated.
-        \item The command updates the cache with the new smells and highlights them in the editor.
-    \end{itemize}
-
-    \item \textbf{Handling of Server Downtime}
-    \begin{itemize}
-        \item The command shows a warning message when the server is down and no cached smells are available.
-    \end{itemize}
-
-    \item \textbf{Highlighting Smells}
-    \begin{itemize}
-        \item The command highlights detected smells in the editor when smells are found.
-        \item The command shows a success message with the number of highlighted smells.
-    \end{itemize}
-\end{itemize}
-
-\noindent The test cases for this module can be found \href{https://github.com/ssm-lab/capstone--sco-vs-code-plugin/blob/plugin-multi-file/test/commands/detectSmells.test.ts}{here}.
-
-\subsubsection{Document Hashing}
-
-\textbf{Goal:} The document hashing module is responsible for generating and managing document hashes to track changes in files. By ensuring efficient tracking, this module allows caching mechanisms to work correctly and prevents unnecessary reprocessing. The following unit tests validate its correctness.\\
-
-\noindent The tests verify the module’s ability to detect file modifications, handle new files, and prevent redundant updates when no changes occur. Edge cases such as rapid sequential edits, hash mismatches, and multiple concurrent document updates are also considered.\\
-
-\noindent\textbf{Target requirement(s):} FR10, OER-IAS1~\cite{SRS} \\
-
-\begin{itemize}
-    \item \textbf{Handling of Unchanged Document Hashes}
-    \begin{itemize}
-        \item The module does not update the workspace storage if the document hash has not changed.
-        \item The existing hash is retained for the document.
-    \end{itemize}
-
-    \item \textbf{Handling of Changed Document Hashes}
-    \begin{itemize}
-        \item The module updates the workspace storage when the document hash changes.
-        \item The new hash is correctly calculated and stored.
-    \end{itemize}
-
-    \item \textbf{Handling of New Documents}
-    \begin{itemize}
-        \item The module updates the workspace storage when no hash exists for the document.
-        \item A new hash is generated and stored for the document.
-    \end{itemize}
-\end{itemize}
-
-\noindent The test cases for this module can be found \href{https://github.com/ssm-lab/capstone--sco-vs-code-plugin/blob/plugin-multi-file/test/utils/hashDocs.test.ts}{here}.
-
-
-\subsubsection{File Highlighter}
-
-\textbf{Goal:} The file highlighter module enhances code visibility by applying visual decorations to highlight detected code smells in the editor. It ensures that identified issues are clearly distinguishable while preserving readability. The following unit tests verify the correctness of this functionality.\\
-
-\noindent The tests assess the correct creation of decorations, accurate application of highlighting based on detected smells, proper handling of initial and subsequent highlights, and the removal of outdated decorations. Edge cases such as overlapping decorations and incorrect style applications are also considered.\\
-
-\noindent\textbf{Target requirement(s):} FR10, OER-IAS1, LFR-AP2~\cite{SRS} \\
-
-\begin{itemize}
-    \item \textbf{Creation of Decorations}
-    \begin{itemize}
-        \item Decorations are created with the correct color and style for each type of code smell.
-        \item The decoration type is properly initialized and can be applied to the editor.
-    \end{itemize}
-
-    \item \textbf{Highlighting Smells}
-    \begin{itemize}
-        \item Smells are highlighted in the editor based on their line occurrences.
-        \item The hover content for each smell is correctly associated with the decoration.
-    \end{itemize}
-
-    \item \textbf{Handling of Initial Highlighting}
-    \begin{itemize}
-        \item On the first initialization, decorations are applied without resetting existing ones.
-        \item The decorations are properly stored for future updates.
-    \end{itemize}
-
-    \item \textbf{Resetting Decorations}
-    \begin{itemize}
-        \item On subsequent calls, existing decorations are disposed of before applying new ones.
-        \item The reset process ensures no overlapping or redundant decorations.
-    \end{itemize}
-\end{itemize}
-
-\noindent The test cases for this module can be found \href{https://github.com/ssm-lab/capstone--sco-vs-code-plugin/blob/plugin-multi-file/test/ui/fileHighlighter.test.ts}{here}.
-
-\subsubsection{Hover Manager}
-
-\textbf{Goal:} The Hover Manager module manages hover functionality for Python files, providing hover content for detected code smells and allowing refactoring commands. The following unit tests verify the accuracy of this functionality.\\
-
-\noindent The tests assess the ability of the \texttt{HoverManager} to register hover providers, handle hover content, update smells, generate refactor commands, and ensure correct hover content formatting. Edge cases, such as no smells and the correct propagation of updates to smells, are also considered.\\
-
-\noindent \textbf{Target requirement(s):} LFR-AP2~\cite{SRS} \\
-
-\begin{itemize}
-    \item \textbf{Registers hover provider for Python files}
-    \begin{itemize}
-        \item Verifies that the \texttt{HoverManager} correctly registers a hover provider for Python files.
-    \end{itemize}
-
-    \item \textbf{Subscribes hover provider correctly}
-    \begin{itemize}
-        \item Ensures that the hover provider is correctly subscribed to the context manager.
-    \end{itemize}
-
-    \item \textbf{Returns null for hover content if there are no smells}
-    \begin{itemize}
-        \item Checks that \texttt{getHoverContent} returns \texttt{null} when no smells are detected for a file.
-    \end{itemize}
-
-    \item \textbf{Updates smells when \texttt{getInstance} is called again}
-    \begin{itemize}
-        \item Verifies that when \texttt{getInstance} is called again with new smells, the manager updates the stored smells and returns the same instance.
-    \end{itemize}
-
-    \item \textbf{Updates smells correctly}
-    \begin{itemize}
-        \item Confirms that \texttt{updateSmells} correctly updates the list of smells in the manager.
-    \end{itemize}
-
-    \item \textbf{Generates valid hover content}
-    \begin{itemize}
-        \item Ensures that \texttt{getHoverContent} generates valid hover content with correctly formatted smell details, including refactor commands and proper structure.
-    \end{itemize}
-
-    \item \textbf{Registers refactor commands}
-    \begin{itemize}
-        \item Verifies that the refactor commands are properly registered for individual and all smells of a specific type.
-    \end{itemize}
-\end{itemize}
-
-\noindent The test cases for this module can be found \href{https://github.com/ssm-lab/capstone--sco-vs-code-plugin/blob/plugin-multi-file/test/ui/hoverManager.test.ts}{here}.
-
-\subsubsection{Line Selection Manager}
-
-\textbf{Goal:} The Line Selection Manager module provides functionality for detecting and commenting on code smells based on a line selection. The following unit tests verify the correctness of this functionality.\\
-
-\noindent The tests assess the ability of the \texttt{LineSelectionManager} to handle various scenarios such as missing editor instances, multiple smells on a line, single-line vs. multi-line selections, and correct comment generation. Edge cases, such as mismatched document hashes, non-existent smells, and the absence of selected text, are also considered.\\
-
-\noindent \textbf{Target requirement(s):} UHR-EOU1~\cite{SRS} \\
-
-\begin{itemize}
-    \item \textbf{Removes last comment if decoration exists}
-    \begin{itemize}
-        \item Verifies that the last comment decoration is removed correctly if one exists, ensuring that the decoration is disposed of properly.
-    \end{itemize}
-
-    \item \textbf{Does not proceed if no editor is provided}
-    \begin{itemize}
-        \item Ensures that no action is taken when \texttt{commentLine} is called with \texttt{null} as the editor.
-    \end{itemize}
-
-    \item \textbf{Does not add comment if no smells detected for file}
-    \begin{itemize}
-        \item Checks that no comment is added when no smells are detected for the current file, confirming that no unnecessary decorations are applied.
-    \end{itemize}
-
-    \item \textbf{Does not add comment if document hash does not match}
-    \begin{itemize}
-        \item Verifies that no comment is added when the document hash in the workspace data does not match the hash of the document, ensuring that the editor's state remains consistent with the expected data.
-    \end{itemize}
-
-    \item \textbf{Does not add comment for multi-line selections}
-    \begin{itemize}
-        \item Tests that no comment is added when there is a multi-line selection, ensuring that only single-line selections are processed.
-    \end{itemize}
-
-    \item \textbf{Does not add comment when no smells exist at line}
-    \begin{itemize}
-        \item Ensures that no comment is added when no smells are associated with the selected line, preventing unnecessary decorations from being applied.
-    \end{itemize}
-
-    \item \textbf{Displays single smell comment without count}
-    \begin{itemize}
-        \item Verifies that a single smell is displayed correctly without a count, confirming that the decoration is applied with the correct content format.
-    \end{itemize}
-
-    \item \textbf{Adds a single-line comment if a smell is found}
-    \begin{itemize}
-        \item Confirms that a single-line comment is added correctly when a smell is found on the selected line, ensuring proper decoration application.
-    \end{itemize}
-
-    \item \textbf{Displays a combined comment if multiple smells exist}
-    \begin{itemize}
-        \item Verifies that a combined comment is displayed when multiple smells exist on the same line.
-        \item Ensures that the decoration is created with the correct formatting and applied to the correct range.
-    \end{itemize}
-\end{itemize}
-
-\noindent The test cases for this module can be found \href{https://github.com/ssm-lab/capstone--sco-vs-code-plugin/blob/plugin-multi-file/test/ui/lineSelection.test.ts}{here}.
-
-<<<<<<< HEAD
-\subsubsection{Handle Smells Settings}
-
-\textbf{Goal:} The VS Code settings management module enables users to customize detection settings, update enabled smells, and ensure workspace consistency. This module integrates with the IDE to provide real-time updates when settings change. The following unit tests validate the correctness of this functionality.\\
-
-\noindent The tests ensure that enabled smells are correctly retrieved from user configurations, updates to settings trigger the appropriate notifications, and changes are accurately reflected in the workspace. Additional test cases verify proper handling of missing configurations, format conversions, and cache clearing operations. Edge cases, such as unchanged settings and invalid inputs, are also considered.\\
-
-\noindent \textbf{Target requirement(s):} FR10, UHR-PSI1, UHR-EOU2, OER-IAS1~\cite{SRS} \\
-
-\begin{itemize}
-    \item \textbf{Retrieving Enabled Smells}
-    \begin{itemize}
-        \item Ensures that the function retrieves all enabled smells from the user's VS Code settings.
-        \item Validates that the function returns an empty object when no smells are enabled.
-    \end{itemize}
-
-    \item \textbf{Handling Updates to Smell Filters}
-    \begin{itemize}
-        \item Ensures that enabling a smell triggers a notification to the user.
-        \item Confirms that disabling a smell results in a proper update message.
-        \item Validates that when no changes occur, no unnecessary cache updates are performed.
-    \end{itemize}
-
-    \item \textbf{Clearing Cache on Settings Update}
-    \begin{itemize}
-        \item Ensures that enabling or disabling a smell triggers a workspace cache wipe.
-        \item Confirms that cache clearing only occurs when actual changes are made.
-    \end{itemize}
-
-    \item \textbf{Formatting Smell Names}
-    \begin{itemize}
-        \item Ensures that smell names stored in kebab-case are correctly formatted into a readable format.
-        \item Verifies that empty input results in an empty string without errors.
-    \end{itemize}
-
-    \item \textbf{Ensuring User-Friendly Notifications}
-    \begin{itemize}
-        \item Confirms that updates to smell settings provide clear, informative messages.
-        \item Ensures that error handling follows polite and constructive messaging principles.
-    \end{itemize}
-\end{itemize}
-
-\noindent The test cases for this module can be found \href{https://github.com/ssm-lab/capstone--sco-vs-code-plugin/blob/plugin-multi-file/test/utils/handleSmellSettings.test.ts}{here}.
-=======
-\subsection{Long Message Chain Detection Tests}
+\subsection{Long Message Chain}
 
 \textbf{Goal:} The long message chain detection module identifies method call chains that exceed a predefined threshold (default: 5 calls). The following unit tests verify the detection capabilities. \\
 
-The tests evaluate the detection of long message chains by verifying that sequences exceeding the threshold, such as five consecutive messages within a short time, are correctly identified. They include edge cases, like chains just below the threshold or varying in length, to assess the robustness of the detection logic\\
-
-\textbf{Target requirement(s):} FR2 ~\cite{SRS} \\
+\noindent The tests evaluate the detection of long message chains by verifying that sequences exceeding the threshold, such as five consecutive messages within a short time, are correctly identified. They include edge cases, like chains just below the threshold or varying in length, to assess the robustness of the detection logic\\
+
+\noindent\textbf{Target requirement(s):} FR2 ~\cite{SRS} \\
 
 \begin{itemize}
     \item \textbf{Detects exact five calls chain} \newline
@@ -2316,11 +1768,12 @@
 
 \noindent The test cases for this module can be found \href{https://github.com/ssm-lab/capstone--source-code-optimizer/blob/new-poc/tests/analyzers/test_long_message_chain.py}{here}
 
-\subsection{Long Lambda Element Detection}
+
+\subsection{Long Lambda Element}
 
 \textbf{Goal:} The following unit tests verify the correct detection of long lambda functions based on expression count and character length thresholds.\\
 
-The goal of this test suite is to ensure the detection system accurately identifies long lambda 
+\noindent The goal of this test suite is to ensure the detection system accurately identifies long lambda 
 functions based on predefined complexity thresholds, such as expression count and character 
 length. It verifies that the detection logic is precise, avoiding false positives for trivial 
 or short lambdas while correctly flagging complex or lengthy ones. The tests cover edge cases, 
@@ -2329,7 +1782,7 @@
 lambdas, are not mistakenly flagged. By validating these scenarios, the detection system 
 maintains robustness and reliability in identifying problematic lambda expressions.\\
 
-\textbf{Target requirement(s):} FR2 ~\cite{SRS} \\
+\noindent\textbf{Target requirement(s):} FR2 ~\cite{SRS} \\
 
 \begin{itemize}
     \item \textbf{No lambdas present} \newline
@@ -2359,11 +1812,289 @@
 
 \noindent The test cases for this module can be found \href{https://github.com/ssm-lab/capstone--source-code-optimizer/blob/new-poc/tests/analyzers/test_long_lambda_element.py}{here}
 
-\subsection{Long Message Chain Refactoring}
+
+
+\subsection{Refactoring Module}
+
+\subsubsection{Refactorer Controller}
+
+\textbf{Goal:} These tests verify the behavior of the RefactorerController in various scenarios, ensuring that it handles refactoring correctly and interacts with external components as expected.\\
+
+\noindent \textbf{Target requirement(s):} FR5, UHR-UPL1~\cite{SRS} \\
+
+\begin{itemize}
+    \item \textbf{Verifying Successful Refactoring with a Valid Refactorer}
+    \begin{itemize}
+        \item Ensures that the RefactorerController correctly runs the refactorer when a valid refactorer is available.
+        \item Checks that the logger captures the refactoring event.
+        \item Ensures the refactor method is called with the expected arguments.
+        \item Verifies that the modified file path is correctly generated.
+    \end{itemize}
+
+    \item \textbf{Handling Case When No Refactorer is Found}
+    \begin{itemize}
+        \item Ensures that if no refactorer is found for a given smell, the RefactorerController raises a \texttt{NotImplementedError}.
+        \item Confirms that the appropriate error message is logged.
+    \end{itemize}
+
+    \item \textbf{Handling Multiple Refactorer Calls for the Same Smell}
+    \begin{itemize}
+        \item Tests the behavior when the refactorer is called multiple times for the same smell.
+        \item Ensures that the smell counter is updated correctly.
+        \item Verifies that unique file names are generated for each call.
+    \end{itemize}
+
+    \item \textbf{Verifying the Behavior When Overwrite is Disabled}
+    \begin{itemize}
+        \item Ensures that when the overwrite flag is set to false, the refactor method is called with the correct argument.
+        \item Verifies that files are not overwritten when this option is disabled.
+    \end{itemize}
+
+    \item \textbf{Handling Case Where No Files are Modified}
+    \begin{itemize}
+        \item Checks that when no files are modified by the refactorer, the RefactorerController correctly returns an empty list of modified files.
+    \end{itemize}
+\end{itemize}
+
+\noindent The test cases for this module can be found \href{https://github.com/ssm-lab/capstone--source-code-optimizer/blob/new-poc/tests/controllers/test_refactorer_controller.py}{here}.
+
+\subsubsection{String Concatenation in a Loop}
+
+\textbf{Goal:} The refactoring module transforms inefficient string concatenation into a more performant approach using list accumulation and \texttt{''.join()}. Unit tests for this module ensure that:\\
+
+\noindent\textbf{Target requirement(s):} FR3, FR6~\cite{SRS} \\
+
+\begin{itemize}
+    \item \textbf{Proper Initialization of the List}
+    \begin{itemize}
+        \item The string variable being concatenated is replaced with a list at the start of the loop.
+        \item The list is initialized to an empty list if the initial string is obviously empty.
+        \item Otherwise, the list is initialized with the initial string as the first item.
+    \end{itemize}
+
+    \item \textbf{Correct Usage of List Methods in the Loop}
+    \begin{itemize}
+        \item The \texttt{append()} method is used instead of assignments inside the loop.
+        \item The \texttt{insert()} method is used to insert values at the beginning of the string.
+        \item If the string is re-initialized inside the loop, the \texttt{clear()} method is used to empty the list before re-initializing it.
+        \item If multiple concatenations happen in the same loop, each is accumulated in the correct list.
+    \end{itemize}
+
+    \item \textbf{Correct String Joining After the Loop}
+    \begin{itemize}
+        \item The accumulated list is joined using \texttt{''.join(list)} after the loop.
+        \item The final assignment replaces the original concatenation variable with the joined string.
+    \end{itemize}
+
+    \item \textbf{Handling of Edge Cases from Detection}
+    \begin{itemize}
+        \item If the concatenation variable is accessed inside the loop, no refactoring is applied.
+        \item Conditional concatenations result in conditional list appends.
+        \item Order-sensitive concatenations (e.g., prefix insertions) preserve the original behavior.
+    \end{itemize}
+
+    \item \textbf{Preserving Readability and Maintainability}
+    \begin{itemize}
+        \item The refactored code maintains readability and does not introduce unnecessary complexity.
+        \item Nested loop modifications preserve the correct scoping of the refactored lists.
+        \item The refactored code maintains proper formatting and indentation.
+        \item Unnecessary modifications to unrelated code are avoided.
+    \end{itemize}
+\end{itemize}
+
+\noindent The test cases for this module can be found \href{https://github.com/ssm-lab/capstone--source-code-optimizer/blob/new-poc/tests/refactorers/test_str_concat_in_loop_refactor.py}{here}.
+
+\subsubsection{Long Element Chain}
+
+\textbf{Goal:} The long element chain refactoring module simplifies deeply nested dictionary accesses by flattening them into top-level keys while preserving functionality. The following unit tests verify the correctness of this transformation.\\
+
+\noindent The tests assess the ability to detect and refactor long element chains by verifying correct dictionary transformations, accessing pattern updates, and handling of various data structures. Edge cases, such as shallow accesses, multiple affected files, and mixed depths of access, are included to ensure robustness. \\
+
+\noindent\textbf{Target requirement(s):} FR3, FR6, PR-PAR3~\cite{SRS} \\
+
+\begin{itemize}
+    \item \textbf{Identifies and Refactors Basic Nested Dictionary Access}
+    \begin{itemize}
+        \item Ensures that deeply nested dictionary keys are detected and refactored correctly.
+    \end{itemize}
+
+    \item \textbf{Refactors Dictionary Accesses Across Multiple Files}
+    \begin{itemize}
+        \item Verifies that dictionary changes propagate correctly when a deeply nested dictionary is accessed in different files.
+    \end{itemize}
+
+    \item \textbf{Handles Dictionary Access via Class Attributes}
+    \begin{itemize}
+        \item Ensures that nested dictionary accesses within class attributes are correctly detected and refactored.
+    \end{itemize}
+
+    \item \textbf{Ignores Shallow Dictionary Accesses}
+    \begin{itemize}
+        \item Verifies that dictionary accesses below the predefined threshold remain unchanged.
+    \end{itemize}
+
+    \item \textbf{Handles Multiple Long Element Chains in the Same File}
+    \begin{itemize}
+        \item Ensures that all occurrences of excessive dictionary accesses in a file are refactored individually.
+    \end{itemize}
+
+    \item \textbf{Detects and Refactors Mixed Access Depths}
+    \begin{itemize}
+        \item Confirms that the module correctly differentiates and processes deep accesses while ignoring shallow ones.
+    \end{itemize}
+
+    \item \textbf{Validates Resulting Metadata and Formatting}
+    \begin{itemize}
+        \item Confirms that the refactored output includes well-structured results, such as correct message IDs, types, and occurrences.
+    \end{itemize}
+\end{itemize}
+
+\noindent The test cases for this module can be found \href{https://github.com/ssm-lab/capstone--source-code-optimizer/blob/new-poc/tests/refactorers/test_long_element_chain.py}{here}.
+
+\subsubsection{Member Ignoring Method}
+
+\textbf{Goal:} The member ignoring method refactoring module ensures that methods that do not reference instance attributes or methods are converted into static methods. This transformation improves code clarity, enforces proper design patterns, and eliminates unnecessary instance bindings. The following unit tests validate the correctness of this functionality.\\
+
+\noindent The tests assess the correct detection of methods that can be converted to static methods, proper removal of \texttt{self} as a parameter, correct updating of method calls, and handling of inheritance. Edge cases such as instance-dependent methods, overridden methods, and preserving existing decorators are also considered.\\
+
+\noindent \textbf{Target requirement(s):} FR3, FR6~\cite{SRS} \\
+
+\begin{itemize}
+    \item \textbf{Correct Addition of the \texttt{@staticmethod} Decorator}
+    \begin{itemize}
+        \item The method receives the \texttt{@staticmethod} decorator when it does not use \texttt{self} or any instance attributes.
+        \item The decorator is added directly above the method definition, preserving any existing decorators.
+    \end{itemize}
+
+    \item \textbf{Removal of the \texttt{self} Parameter}
+    \begin{itemize}
+        \item The first parameter of the method is removed if it is named \texttt{self}.
+        \item Other parameters remain unchanged.
+        \item The method signature is correctly adjusted to reflect the removal.
+    \end{itemize}
+
+    \item \textbf{Modify Instance Calls to the Method}
+    \begin{itemize}
+        \item Instance objects of the class calling the method will be modified to use a static call directly from the class itself.
+        \item Calls in a different file from the one where the smell was detected will also have the appropriate calls modified.
+    \end{itemize}
+
+    \item \textbf{Handling of Methods in Classes with Inheritance}
+    \begin{itemize}
+        \item If a subclass instance calls the method, the call is also modified.
+        \item If a method is overridden in a subclass, refactoring is \textbf{not} applied.
+    \end{itemize}
+
+    \item \textbf{Ensuring No Modification to Instance-Dependent Methods}
+    \begin{itemize}
+        \item Methods that reference \texttt{self} directly (e.g., \texttt{self.attr}, \texttt{self.method()}) are not modified.
+        \item Methods that indirectly access instance attributes (e.g., through another method call) are left unchanged.
+    \end{itemize}
+
+    \item \textbf{Preserving Readability and Maintainability}
+    \begin{itemize}
+        \item The refactored code maintains proper formatting and indentation.
+        \item Unnecessary modifications to unrelated code are avoided.
+    \end{itemize}
+\end{itemize}
+
+\noindent The test cases for this module can be found \href{https://github.com/ssm-lab/capstone--source-code-optimizer/blob/new-poc/tests/refactorers/test_member_ignoring_method.py}{here}.
+
+\subsubsection{Use a Generator}
+
+\textbf{Goal:} The use-a-generator refactoring module optimizes list comprehensions used within functions like \texttt{all()} and \texttt{any()} by transforming them into generator expressions. This refactoring improves memory efficiency while maintaining code correctness. The following unit tests validate the accuracy of this functionality.\\
+
+\noindent The tests ensure that list comprehensions inside \texttt{all()} and \texttt{any()} calls are correctly converted to generator expressions while preserving original behavior. Additional test cases verify proper handling of multiline comprehensions, nested conditions, and various iterable types. Edge cases, such as improperly formatted comprehensions or comprehensions spanning multiple lines, are also considered.\\
+
+\noindent \textbf{Target requirement(s):} FR3, FR5, FR6, PR-PAR3~\cite{SRS} \\
+
+\begin{itemize}
+    \item \textbf{Refactoring List Comprehensions Inside \texttt{all()} Calls}
+    \begin{itemize}
+        \item Ensures that list comprehensions within \texttt{all()} are transformed into generator expressions.
+        \item Validates that the transformation preserves original functionality.
+    \end{itemize}
+
+    \item \textbf{Refactoring List Comprehensions Inside \texttt{any()} Calls}
+    \begin{itemize}
+        \item Ensures that list comprehensions within \texttt{any()} are transformed into generator expressions.
+        \item Verifies that the modified code remains functionally identical to the original.
+    \end{itemize}
+
+    \item \textbf{Handling Multi-line List Comprehensions}
+    \begin{itemize}
+        \item Ensures that multi-line list comprehensions are refactored correctly.
+        \item Verifies that proper indentation and formatting are preserved after transformation.
+    \end{itemize}
+
+    \item \textbf{Handling Edge Cases}
+    \begin{itemize}
+        \item Ensures that improperly formatted comprehensions do not result in errors.
+        \item Confirms that refactoring does not introduce unnecessary modifications or change unrelated code.
+    \end{itemize}
+
+    \item \textbf{Ensuring Correct Formatting and Readability}
+    \begin{itemize}
+        \item Validates that refactored code adheres to Python’s style guidelines.
+        \item Ensures that readability and maintainability are preserved after refactoring.
+    \end{itemize}
+\end{itemize}
+
+\noindent The test cases for this module can be found \href{https://github.com/ssm-lab/capstone--source-code-optimizer/blob/new-poc/tests/refactorers/test_list_comp_any_all_refactor.py}{here}.
+
+\subsubsection{Cache Repeated Calls}
+
+\textbf{Goal:} The cache repeated calls refactoring module optimizes redundant function and method calls by storing results in local variables, reducing unnecessary recomputation. This refactoring enhances performance by eliminating duplicate executions of expensive operations. The following unit tests validate the accuracy of this functionality.\\
+
+\noindent The tests ensure that function and method calls that produce identical results are cached and replaced with stored values where applicable. Additional test cases verify proper handling of method calls on objects, preserving object state, and integrating with function arguments. Edge cases, such as function calls with varying inputs, method calls on different instances, and presence of docstrings, are also considered.\\
+
+\noindent \textbf{Target requirement(s):} FR3, FR5, FR6, PR-PAR3, PR-PAR2~\cite{SRS} \\
+
+\begin{itemize}
+    \item \textbf{Refactoring Repeated Function Calls}
+    \begin{itemize}
+        \item Ensures that repeated function calls within a scope are replaced with cached results.
+        \item Validates that caching is only applied when function arguments remain unchanged.
+    \end{itemize}
+
+    \item \textbf{Refactoring Repeated Method Calls}
+    \begin{itemize}
+        \item Ensures that method calls on the same object instance are cached and replaced with stored values.
+        \item Verifies that method calls on different object instances are not incorrectly refactored.
+    \end{itemize}
+
+    \item \textbf{Handling Object State Modifications}
+    \begin{itemize}
+        \item Ensures that method calls on objects whose attributes change between calls are not cached.
+        \item Verifies that method calls are only cached when no state changes occur.
+    \end{itemize}
+
+    \item \textbf{Handling Edge Cases}
+    \begin{itemize}
+        \item Ensures that function calls with varying arguments are not incorrectly cached.
+        \item Confirms that caching does not interfere with function scope, closures, or nested function calls.
+    \end{itemize}
+
+    \item \textbf{Refactoring in the Presence of Docstrings}
+    \begin{itemize}
+        \item Ensures that refactoring does not alter function behavior when docstrings are present.
+        \item Verifies that caching maintains readability and proper formatting.
+    \end{itemize}
+
+    \item \textbf{Ensuring Correct Formatting and Readability}
+    \begin{itemize}
+        \item Validates that refactored code adheres to Python’s style guidelines.
+        \item Ensures that readability and maintainability are preserved after refactoring.
+    \end{itemize}
+\end{itemize}
+
+\noindent The test cases for this module can be found \href{https://github.com/ssm-lab/capstone--source-code-optimizer/blob/new-poc/tests/refactorers/test_repeated_calls.py}{here}.
+
+\subsection{Long Message Chain}
 
 \textbf{Goal:} The following unit tests verify the correctness of refactoring long element chains into more readable and efficient code while maintaining valid Python syntax.\\
 
-This test suite focuses on validating the refactoring of long method chains into 
+\noindent This test suite focuses on validating the refactoring of long method chains into 
 intermediate variables, improving code readability while preserving functionality. 
 It ensures that simple method chains are split correctly and that special cases, 
 such as f-strings or chains with arguments, are handled appropriately. The tests 
@@ -2373,7 +2104,7 @@
 like print statements. By testing both long and short chains, the suite ensures 
 consistency and correctness across various scenarios.\\
 
-\textbf{Target requirement(s):} FR5, FR6, FR3 ~\cite{SRS} \\
+\noindent \textbf{Target requirement(s):} FR5, FR6, FR3 ~\cite{SRS} \\
 
 \begin{itemize}
     \item \textbf{Basic method chain refactoring} \newline
@@ -2400,11 +2131,11 @@
 
 \noindent The test cases for this module can be found \href{https://github.com/ssm-lab/capstone--source-code-optimizer/blob/new-poc/tests/refactorers/test_long_element_chain.py}{here}
 
-\subsection{Long Lambda Element Refactoring}
+\subsection{Long Lambda Element}
 
 \textbf{Goal:} The following unit tests verify the correctness of refactoring long lambda expressions into named functions while maintaining valid Python syntax and preserving code functionality.\\
 
-The goal of this test suite is to ensure long lambda expressions are refactored into named 
+\noindent The goal of this test suite is to ensure long lambda expressions are refactored into named 
 functions while maintaining code functionality, readability, and proper syntax. It verifies 
 that simple single-line lambdas are converted correctly and that more complex cases, such as 
 multi-line lambdas or those with multiple parameters, are handled appropriately. The tests 
@@ -2414,7 +2145,7 @@
 refactoring. By covering a wide range of cases, the suite ensures the refactoring process
  is both reliable and effective.\\
 
-\textbf{Target requirement(s):} FR5, FR6, FR3 ~\cite{SRS} \\
+\noindent \textbf{Target requirement(s):} FR5, FR6, FR3 ~\cite{SRS} \\
 
 \begin{itemize}
     \item \textbf{Basic lambda conversion} \newline
@@ -2438,7 +2169,273 @@
 
 \noindent The test cases for this module can be found \href{https://github.com/ssm-lab/capstone--source-code-optimizer/blob/new-poc/tests/refactorers/test_long_lambda_element_refactoring.py}{here}
 
->>>>>>> 8fbe78b6
+
+\subsection{VsCode Plugin}
+
+\subsubsection{Detect Smells Command}
+
+\textbf{Goal:} The detect smells command is responsible for initiating the smell detection process, retrieving results from the backend, and ensuring proper highlighting in the VS Code editor. The command must handle various scenarios, including caching, missing editor instances, and server failures, while providing meaningful feedback to the user. The following unit tests verify its accuracy.\\
+
+\noindent The tests assess the correct fetching and caching of smells, proper interaction with the highlighting module, handling of missing files or inactive editors, and the system's ability to recover from server downtime. Edge cases such as rapidly changing file hashes and updates to enabled smells are also considered.\\
+
+\noindent\textbf{Target requirement(s):} FR10, OER-IAS1~\cite{SRS} \\
+
+\begin{itemize}
+    \item \textbf{Handling of Missing Active Editor}
+    \begin{itemize}
+        \item The command shows an error message when no active editor is found.
+    \end{itemize}
+
+    \item \textbf{Handling of Missing File Path}
+    \begin{itemize}
+        \item The command shows an error message when the active editor has no valid file path.
+    \end{itemize}
+
+    \item \textbf{Handling of No Enabled Smells}
+    \begin{itemize}
+        \item The command shows a warning message when no smells are enabled in the configuration.
+    \end{itemize}
+
+    \item \textbf{Using Cached Smells}
+    \begin{itemize}
+        \item The command uses cached smells when the file hash and enabled smells match the cached data.
+        \item The command highlights the cached smells in the editor.
+    \end{itemize}
+
+    \item \textbf{Fetching New Smells}
+    \begin{itemize}
+        \item The command fetches new smells when the file hash changes or enabled smells are updated.
+        \item The command updates the cache with the new smells and highlights them in the editor.
+    \end{itemize}
+
+    \item \textbf{Handling of Server Downtime}
+    \begin{itemize}
+        \item The command shows a warning message when the server is down and no cached smells are available.
+    \end{itemize}
+
+    \item \textbf{Highlighting Smells}
+    \begin{itemize}
+        \item The command highlights detected smells in the editor when smells are found.
+        \item The command shows a success message with the number of highlighted smells.
+    \end{itemize}
+\end{itemize}
+
+\noindent The test cases for this module can be found \href{https://github.com/ssm-lab/capstone--sco-vs-code-plugin/blob/plugin-multi-file/test/commands/detectSmells.test.ts}{here}.
+
+\subsubsection{Document Hashing}
+
+\textbf{Goal:} The document hashing module is responsible for generating and managing document hashes to track changes in files. By ensuring efficient tracking, this module allows caching mechanisms to work correctly and prevents unnecessary reprocessing. The following unit tests validate its correctness.\\
+
+\noindent The tests verify the module’s ability to detect file modifications, handle new files, and prevent redundant updates when no changes occur. Edge cases such as rapid sequential edits, hash mismatches, and multiple concurrent document updates are also considered.\\
+
+\noindent\textbf{Target requirement(s):} FR10, OER-IAS1~\cite{SRS} \\
+
+\begin{itemize}
+    \item \textbf{Handling of Unchanged Document Hashes}
+    \begin{itemize}
+        \item The module does not update the workspace storage if the document hash has not changed.
+        \item The existing hash is retained for the document.
+    \end{itemize}
+
+    \item \textbf{Handling of Changed Document Hashes}
+    \begin{itemize}
+        \item The module updates the workspace storage when the document hash changes.
+        \item The new hash is correctly calculated and stored.
+    \end{itemize}
+
+    \item \textbf{Handling of New Documents}
+    \begin{itemize}
+        \item The module updates the workspace storage when no hash exists for the document.
+        \item A new hash is generated and stored for the document.
+    \end{itemize}
+\end{itemize}
+
+\noindent The test cases for this module can be found \href{https://github.com/ssm-lab/capstone--sco-vs-code-plugin/blob/plugin-multi-file/test/utils/hashDocs.test.ts}{here}.
+
+
+\subsubsection{File Highlighter}
+
+\textbf{Goal:} The file highlighter module enhances code visibility by applying visual decorations to highlight detected code smells in the editor. It ensures that identified issues are clearly distinguishable while preserving readability. The following unit tests verify the correctness of this functionality.\\
+
+\noindent The tests assess the correct creation of decorations, accurate application of highlighting based on detected smells, proper handling of initial and subsequent highlights, and the removal of outdated decorations. Edge cases such as overlapping decorations and incorrect style applications are also considered.\\
+
+\noindent\textbf{Target requirement(s):} FR10, OER-IAS1, LFR-AP2~\cite{SRS} \\
+
+\begin{itemize}
+    \item \textbf{Creation of Decorations}
+    \begin{itemize}
+        \item Decorations are created with the correct color and style for each type of code smell.
+        \item The decoration type is properly initialized and can be applied to the editor.
+    \end{itemize}
+
+    \item \textbf{Highlighting Smells}
+    \begin{itemize}
+        \item Smells are highlighted in the editor based on their line occurrences.
+        \item The hover content for each smell is correctly associated with the decoration.
+    \end{itemize}
+
+    \item \textbf{Handling of Initial Highlighting}
+    \begin{itemize}
+        \item On the first initialization, decorations are applied without resetting existing ones.
+        \item The decorations are properly stored for future updates.
+    \end{itemize}
+
+    \item \textbf{Resetting Decorations}
+    \begin{itemize}
+        \item On subsequent calls, existing decorations are disposed of before applying new ones.
+        \item The reset process ensures no overlapping or redundant decorations.
+    \end{itemize}
+\end{itemize}
+
+\noindent The test cases for this module can be found \href{https://github.com/ssm-lab/capstone--sco-vs-code-plugin/blob/plugin-multi-file/test/ui/fileHighlighter.test.ts}{here}.
+
+\subsubsection{Hover Manager}
+
+\textbf{Goal:} The Hover Manager module manages hover functionality for Python files, providing hover content for detected code smells and allowing refactoring commands. The following unit tests verify the accuracy of this functionality.\\
+
+\noindent The tests assess the ability of the \texttt{HoverManager} to register hover providers, handle hover content, update smells, generate refactor commands, and ensure correct hover content formatting. Edge cases, such as no smells and the correct propagation of updates to smells, are also considered.\\
+
+\noindent \textbf{Target requirement(s):} LFR-AP2~\cite{SRS} \\
+
+\begin{itemize}
+    \item \textbf{Registers hover provider for Python files}
+    \begin{itemize}
+        \item Verifies that the \texttt{HoverManager} correctly registers a hover provider for Python files.
+    \end{itemize}
+
+    \item \textbf{Subscribes hover provider correctly}
+    \begin{itemize}
+        \item Ensures that the hover provider is correctly subscribed to the context manager.
+    \end{itemize}
+
+    \item \textbf{Returns null for hover content if there are no smells}
+    \begin{itemize}
+        \item Checks that \texttt{getHoverContent} returns \texttt{null} when no smells are detected for a file.
+    \end{itemize}
+
+    \item \textbf{Updates smells when \texttt{getInstance} is called again}
+    \begin{itemize}
+        \item Verifies that when \texttt{getInstance} is called again with new smells, the manager updates the stored smells and returns the same instance.
+    \end{itemize}
+
+    \item \textbf{Updates smells correctly}
+    \begin{itemize}
+        \item Confirms that \texttt{updateSmells} correctly updates the list of smells in the manager.
+    \end{itemize}
+
+    \item \textbf{Generates valid hover content}
+    \begin{itemize}
+        \item Ensures that \texttt{getHoverContent} generates valid hover content with correctly formatted smell details, including refactor commands and proper structure.
+    \end{itemize}
+
+    \item \textbf{Registers refactor commands}
+    \begin{itemize}
+        \item Verifies that the refactor commands are properly registered for individual and all smells of a specific type.
+    \end{itemize}
+\end{itemize}
+
+\noindent The test cases for this module can be found \href{https://github.com/ssm-lab/capstone--sco-vs-code-plugin/blob/plugin-multi-file/test/ui/hoverManager.test.ts}{here}.
+
+\subsubsection{Line Selection Manager}
+
+\textbf{Goal:} The Line Selection Manager module provides functionality for detecting and commenting on code smells based on a line selection. The following unit tests verify the correctness of this functionality.\\
+
+\noindent The tests assess the ability of the \texttt{LineSelectionManager} to handle various scenarios such as missing editor instances, multiple smells on a line, single-line vs. multi-line selections, and correct comment generation. Edge cases, such as mismatched document hashes, non-existent smells, and the absence of selected text, are also considered.\\
+
+\noindent \textbf{Target requirement(s):} UHR-EOU1~\cite{SRS} \\
+
+\begin{itemize}
+    \item \textbf{Removes last comment if decoration exists}
+    \begin{itemize}
+        \item Verifies that the last comment decoration is removed correctly if one exists, ensuring that the decoration is disposed of properly.
+    \end{itemize}
+
+    \item \textbf{Does not proceed if no editor is provided}
+    \begin{itemize}
+        \item Ensures that no action is taken when \texttt{commentLine} is called with \texttt{null} as the editor.
+    \end{itemize}
+
+    \item \textbf{Does not add comment if no smells detected for file}
+    \begin{itemize}
+        \item Checks that no comment is added when no smells are detected for the current file, confirming that no unnecessary decorations are applied.
+    \end{itemize}
+
+    \item \textbf{Does not add comment if document hash does not match}
+    \begin{itemize}
+        \item Verifies that no comment is added when the document hash in the workspace data does not match the hash of the document, ensuring that the editor's state remains consistent with the expected data.
+    \end{itemize}
+
+    \item \textbf{Does not add comment for multi-line selections}
+    \begin{itemize}
+        \item Tests that no comment is added when there is a multi-line selection, ensuring that only single-line selections are processed.
+    \end{itemize}
+
+    \item \textbf{Does not add comment when no smells exist at line}
+    \begin{itemize}
+        \item Ensures that no comment is added when no smells are associated with the selected line, preventing unnecessary decorations from being applied.
+    \end{itemize}
+
+    \item \textbf{Displays single smell comment without count}
+    \begin{itemize}
+        \item Verifies that a single smell is displayed correctly without a count, confirming that the decoration is applied with the correct content format.
+    \end{itemize}
+
+    \item \textbf{Adds a single-line comment if a smell is found}
+    \begin{itemize}
+        \item Confirms that a single-line comment is added correctly when a smell is found on the selected line, ensuring proper decoration application.
+    \end{itemize}
+
+    \item \textbf{Displays a combined comment if multiple smells exist}
+    \begin{itemize}
+        \item Verifies that a combined comment is displayed when multiple smells exist on the same line.
+        \item Ensures that the decoration is created with the correct formatting and applied to the correct range.
+    \end{itemize}
+\end{itemize}
+
+\noindent The test cases for this module can be found \href{https://github.com/ssm-lab/capstone--sco-vs-code-plugin/blob/plugin-multi-file/test/ui/lineSelection.test.ts}{here}.
+
+\subsubsection{Handle Smells Settings}
+
+\textbf{Goal:} The VS Code settings management module enables users to customize detection settings, update enabled smells, and ensure workspace consistency. This module integrates with the IDE to provide real-time updates when settings change. The following unit tests validate the correctness of this functionality.\\
+
+\noindent The tests ensure that enabled smells are correctly retrieved from user configurations, updates to settings trigger the appropriate notifications, and changes are accurately reflected in the workspace. Additional test cases verify proper handling of missing configurations, format conversions, and cache clearing operations. Edge cases, such as unchanged settings and invalid inputs, are also considered.\\
+
+\noindent \textbf{Target requirement(s):} FR10, UHR-PSI1, UHR-EOU2, OER-IAS1~\cite{SRS} \\
+
+\begin{itemize}
+    \item \textbf{Retrieving Enabled Smells}
+    \begin{itemize}
+        \item Ensures that the function retrieves all enabled smells from the user's VS Code settings.
+        \item Validates that the function returns an empty object when no smells are enabled.
+    \end{itemize}
+
+    \item \textbf{Handling Updates to Smell Filters}
+    \begin{itemize}
+        \item Ensures that enabling a smell triggers a notification to the user.
+        \item Confirms that disabling a smell results in a proper update message.
+        \item Validates that when no changes occur, no unnecessary cache updates are performed.
+    \end{itemize}
+
+    \item \textbf{Clearing Cache on Settings Update}
+    \begin{itemize}
+        \item Ensures that enabling or disabling a smell triggers a workspace cache wipe.
+        \item Confirms that cache clearing only occurs when actual changes are made.
+    \end{itemize}
+
+    \item \textbf{Formatting Smell Names}
+    \begin{itemize}
+        \item Ensures that smell names stored in kebab-case are correctly formatted into a readable format.
+        \item Verifies that empty input results in an empty string without errors.
+    \end{itemize}
+
+    \item \textbf{Ensuring User-Friendly Notifications}
+    \begin{itemize}
+        \item Confirms that updates to smell settings provide clear, informative messages.
+        \item Ensures that error handling follows polite and constructive messaging principles.
+    \end{itemize}
+\end{itemize}
+
+\noindent The test cases for this module can be found \href{https://github.com/ssm-lab/capstone--sco-vs-code-plugin/blob/plugin-multi-file/test/utils/handleSmellSettings.test.ts}{here}.
 
 \subsection{API Routes}
 
