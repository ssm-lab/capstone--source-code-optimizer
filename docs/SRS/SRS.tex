% THIS DOCUMENT IS FOLLOWS THE VOLERE TEMPLATE BY Suzanne Robertson
% and James Robertson
% ONLY THE SECTION HEADINGS ARE PROVIDED
%
% Initial draft from https://github.com/Dieblich/volere
%
% Risks are removed because they are covered by the Hazard Analysis
\documentclass[12pt]{article}

\usepackage[round]{natbib}
\usepackage[letterpaper, portrait, margin=1in]{geometry}
\usepackage{booktabs}
\usepackage{longtable}
\usepackage{siunitx}
\usepackage{tabularx}
\usepackage[dvipsnames]{xcolor}
\usepackage{hyperref}
\usepackage{enumitem}
\usepackage{graphicx}
\hypersetup{
  bookmarks=true,         % show bookmarks bar?
  colorlinks=true,      % false: boxed links; true: colored links
  linkcolor=red,          % color of internal links (change box color
  % with linkbordercolor)
  citecolor=green,        % color of links to bibliography
  filecolor=magenta,      % color of file links
  urlcolor=cyan           % color of external links
}
\usepackage{float}

\newcommand{\lips}{\textit{Insert your content here.}}

% Test line
% Test 2

\input{../Comments}
\input{../Common}

\begin{document}

\pagenumbering{roman}

\title{Software Requirements Specification for \progname: subtitle
describing software}
\author{\authname}
\date{\today}

\maketitle
\thispagestyle{empty}

~\newpage

\tableofcontents
% This is a test line, please ignore

~\newpage

\section*{Revision History}

<<<<<<< HEAD
\begin{tabularx}{\textwidth}{p{3.5cm}p{2cm}X}
\toprule {\textbf{Date}} & {\textbf{Version}} & {\textbf{Notes}}\\
\midrule
October 11th, 2024 & 0 & Created initial revision of SRS\\
January 2nd, 2025 & 1 & Added clarification to training requirements\\
\bottomrule
=======
\begin{tabularx}{\textwidth}{p{3.7cm}p{1.8cm}X}
  \toprule {\textbf{Date}} & {\textbf{Version}} & {\textbf{Notes}}\\
  \midrule
  October 11th, 2024 & 0 & Created initial revision of SRS\\
  January 5th, 2025 & 0.1 & Update FR-7, FR-8, Ideas for Solution \\
  January 6th, 2025 & 0.1 & Fixed link references to tables and
  figures and added preambles to those sections, move glossary
  section, added symbolic constants\\
  February 8th, 2025 & 0.2 & Removed requirement for interfacing with
  GitHub Actions.\\
  February 10th, 2025 & 0.2 & Updated the data dictionary and
  business data model \\
  February 10th, 2025 & 0.2 & Updated costs, compliance requirements,
  security requirements and scope of the product. \\
  \bottomrule
>>>>>>> 9f95db89
\end{tabularx}

~\\

~\newpage

\section*{Symbolic Constants}
\begin{table}[H]
  \centering
  \begin{tabular}{|l|c|}
    \toprule \textbf{Name} & \textbf{Value} \\
    \midrule
    ENERGY\_SAVE & 5\% \\
    SMELL\_COVERAGE & 80\% \\
    TEST\_FUNCTION\_THRESH & 100\% \\
    REFACTOR\_EFFICACY\_THRESH & 95\% \\
    REFACTOR\_REVERT\_LIMIT & 5 commits \\
    CRITICAL\_ENERGY\_SAVE\_THRESH & 10\% \\
    MIN\_USER\_CONFIDENCE & 70\% \\
    MAX\_TASK\_CLICKS & 4 clicks \\
    MIN\_USER\_EOU & 80\% \\
    SMALL\_FILE\_TIME & 5 sec \\
    LARGE\_FILE\_TIME & 30 sec \\
    REFACTOR\_TIME & 10 sec \\
    DETECTION\_ACC & 90\% \\
    LARGE\_CODE\_BASE\_TIME & 2 min \\
    NEW\_REFACTOR\_TIME & 7 days \\
    COMPREHENSION\_TIME & 2 days \\
    ROLLBACK\_TIME & 1h \\
    MIN\_CODE\_COVERAGE & 80\% \\
    OS\_PERF\_DIFF\_LIMIT & 5\% \\
    \bottomrule
  \end{tabular}
  \caption{Table of Symbolic Constants}
  \label{tab:syms}
\end{table}

~\\

~\newpage

\pagenumbering{arabic}

\section{Purpose of the Project}
\subsection{User Business}
The Information and Communications Technology (ICT) sector, an
essential component of the global economy, is responsible for 2-4\%
of global CO2 emissions today, with projections suggesting this could
rise to 14\% by 2040 ~\citep{BelkhirAndElmeligi2018}. To meet
sustainability goals, including a 72\% reduction in CO2 emissions by
2040 ~\citep{FreitagAndBernersLee2021}, this sector must find ways to
improve energy efficiency.

One area of concern is the energy consumption of software systems.
However, for software engineers, it is not practical for them to
focus on optimizing energy consumption while developing complex
programs. Instead, supporting tools and technologies are needed to
assist in improving energy efficiency without altering the intended
behaviour of the software.

This project aims to tackle Python, a popular but energy inefficient
programming language. Python consumes significantly more energy
compared to more efficient languages like C and Rust—over 70 times
more energy, on average, for similar tasks ~\citep{PereiraEtAl2017}.
The project's goal is to develop tools to reduce Python's energy
consumption through automated refactoring. While this will not solve
the entire problem of the carbon footprint associated with the
software, it is a step towards more energy-efficient practices in the
software development process.

\subsection{Goals of the Project}
\noindent \textbf{Purpose}: The purpose of this project is to provide
software engineers with tools to optimize the energy efficiency of
Python programs by automating refactoring suggestions, while still
allowing users to review and decide whether to apply the changes.

\noindent \textbf{Advantage}: By reducing the energy consumption of
Python programs, this project will contribute to the broader effort
of decreasing the carbon footprint of software development,
supporting the ICT sector's goal of reducing CO2 emissions by 72\% by
2040 ~\citep{FreitagAndBernersLee2021}.

\noindent \textbf{Measurement}: The project's success can be measured
by the reduction in energy usage
achieved after applying the refactorings. Benchmarks will compare the
energy consumption of original
and refactored code, to achieve a measurable percentage reduction in
energy consumption.

\section{Naming Conventions and Terminology}
\subsection{Glossary of All Terms, Including Acronyms, Used by Stakeholders
involved in the Project}

% --- TERMS PRESENT IN THE STAKEHOLDER SECTION ---
\paragraph*{supervisor}
A member of faculty from McMaster University responsible for
overseeing a project being worked on by students taking the SFWRENG
4G06 Capstone course.

\paragraph*{large-scale applications}
Applications that manage high volumes of data, users, or
transactions, typically requiring scalable architectures.

\paragraph*{cloud-hosted applications}
Software applications deployed and run on remote cloud servers,
accessible over the internet.

\paragraph*{environmental footprint}
The total impact an activity or product has on the environment,
measured by metrics like carbon emissions and resource consumption.

\paragraph*{refactoring}
The process of restructuring existing code without changing its
external behaviour to improve readability, performance, or maintainability.

\paragraph*{mobile environment}
A software environment specifically designed for mobile devices, such
as smartphones or tablets, which have limited resources.

\paragraph*{embedded environment}
A software environment where applications run on specialized hardware
with constrained resources, often without traditional operating systems.

\paragraph*{SaaS}
Software as a Service (SaaS) refers to cloud-based software
applications delivered to users via the internet on a subscription basis.

\paragraph*{backend}
The part of a software system that handles server-side logic,
database interactions, and application functionality not directly
visible to users.

\paragraph*{software developer}
A professional who designs, writes, and maintains software
applications or systems.

\paragraph*{data analyst}
A professional who processes and analyzes large sets of data to help
organizations make informed decisions.

\paragraph*{tech company}
A company focused on technology products and services, including
software, hardware, and IT services.

\paragraph*{freelance}
Self-employed individuals who offer specialized services, such as
software development, without long-term commitments to any employer.

\paragraph*{usability testing}
A method of evaluating how easy and user-friendly a software
application or product is by observing real users interacting with it.

% --- TERMS PRESENT IN THE OPERATIONAL AND ENVIRONMENTAL REQUIREMENTS
% SECTION ---
\paragraph*{Python Code}
Refers to the original Python code given by the end user to refactor.

\paragraph*{Refactored Code}
Refers to the Python code that had refactorings made to it.

\paragraph*{library}
A collection of pre-written code that developers can reuse in their
projects to add specific functionalities.

\paragraph*{Git}
\label{term:git}
A distributed version control system that allows multiple developers
to track changes in source code, collaborate, and manage project
history efficiently.

\paragraph*{GitHub}
\label{term:GitH}
A web-based platform used for version control and collaboration on
code through \hyperref[term:git]{Git} repositories.

\paragraph*{Actions}
A \hyperref[term:GitH]{GitHub} feature that automates tasks such as
testing, deployment, and continuous integration via custom workflows.

\paragraph*{workflow}
A sequence of automated steps or actions that define a process, often
for continuous integration, deployment, or testing.

\paragraph*{Visual Studio Code}
\label{term:VSC}
A free, open-source code editor developed by Microsoft, known for its
versatility and wide range of extensions.

\paragraph*{VS Code}
An abbreviation of \hyperref[term:VSC]{Visual Studio Code}

\paragraph*{Visual Studio Code (VS Code) marketplace}
An online platform where users can discover, install, and manage
extensions that enhance the functionality of
\hyperref[term:VSC]{Visual Studio Code}.

\paragraph*{JSON}
\label{term:JSON}
\hyperref[term:JS]{JavaScript} Object Notation, a lightweight data
format used to store and exchange information between systems.

\paragraph*{XML}
\label{term:XML}
Extensible Markup Language, a data format used to encode documents in
a way that is both human-readable and machine-readable.

\paragraph*{package manager}
A tool that automates the process of installing, updating, and
managing software packages or libraries in a project.

\paragraph*{PIP}
A package manager for \hyperref[term:python]{Python} that simplifies
the installation and management of Python libraries.

% --- TERMS PRESENT IN WAITING ROOM SECTION ---
\paragraph*{IDE}
Integrated Development Environment, a software application providing
tools like a code editor, debugger, and compiler to facilitate development.

\paragraph*{progress indicators}
Visual or textual cues, such as loading bars or percentages, that
inform users about the status of ongoing processes.

\paragraph*{plugin}
A software component that adds specific features or functionalities
to an existing software system.

\paragraph*{configuration file}
A file used to define settings or preferences for a software
application, often stored in a human-readable format like
\hyperref[term:JSON]{JSON} or \hyperref[term:XML]{XML}.

\paragraph*{dashboard}
A user interface that provides an overview of key information and
metrics, typically presented in graphs, charts, and tables.

\paragraph*{sync}
The process of ensuring that data is consistent across multiple
systems or devices by automatically updating changes in real-time.

\paragraph*{programming language}
\label{term:progl}
A formal language used to write software programs by providing
instructions that a computer can execute.

\paragraph*{Python}
\label{term:python}
A \hyperref[term:progl]{programming language} known for its
simplicity and versatility, widely used in web development, data
science, and automation.

\paragraph*{Java}
A \hyperref[term:progl]{programming language} known for its
portability and scalability, commonly used for enterprise-level applications.

\paragraph*{C/C++}
A \hyperref[term:progl]{programming language} family used for system
programming, game development, and applications requiring high performance.

\paragraph*{C\#}
A \hyperref[term:progl]{programming language} developed by Microsoft,
primarily used for developing applications on the .NET platform.

\paragraph*{JavaScript}
\label{term:JS}
A \hyperref[term:progl]{programming language} used primarily for
adding interactivity to web pages and building dynamic web applications.

\paragraph*{TypeScript}
A \hyperref[term:progl]{programming language} that builds on
JavaScript by adding static typing, improving code reliability and scalability.

\paragraph*{Go}
A \hyperref[term:progl]{programming language} created by Google,
designed for simplicity and efficiency in building scalable applications.

\paragraph*{Rust}
A \hyperref[term:progl]{programming language} focused on safety,
performance, and concurrency, often used in system programming.

\section{Stakeholders}

The stakeholders involved in this project include all individuals and
groups that have a direct or indirect interest in the development,
implementation, and usage of the refactoring library for energy
efficiency. These stakeholders influence project decisions and will
be impacted by their outcomes. Understanding their roles and
expectations is crucial for ensuring that the library meets the needs
of its users and aligns with broader organizational goals.\\

This section introduces the \textbf{client}, \textbf{customer}, and
\textbf{other stakeholders} that are involved in the project.
Finally, we will look at the users of the product, specifically the
\textbf{hands-on-users}, what their \textbf{personas} may look like,
their \textbf{priority} levels, and what kind of
\textbf{participation} we can expect from them throughout the
development of this product.
\subsection{Client}
The client of this project is \textbf{Dr. Istvan David} from
McMaster's Department of Computing and Software. As the project
supervisor, his role is to guide the development team with his
technical and domain expertise. As the client, he sets the product's
requirements and will be involved throughout its development.
\subsection{Customer}
The customers of this product are \textbf{software developers}.
Specifically, they are the developers that work in teams for small to
large corporations, or freelancers looking to improve their services.
They will be the primary users of the product and, therefore, will
offer critical feedback on its effectiveness such as suggestions for
improvement and/or additional features. Any feedback received from
this stakeholder will be given top priority for consideration as the
goal for this tool is to be an integral part of a software developer's workflow.

\subsection{Other Stakeholders}
\subsubsection*{\textcolor{Maroon}{Project Managers}}
They oversee project operations and focus on reducing energy costs
associated with large-scale or cloud-hosted applications. They might
leverage the refactoring library to reduce operational costs and
achieve business sustainability goals.

\subsubsection*{\textcolor{Maroon}{Business Sustainability Teams}}
This stakeholder is responsible for reducing the company's
environmental footprint by analyzing its energy emissions. They will
use the energy efficiency metrics provided by the refactoring library
to improve environmental sustainability practices within their organization.

\subsubsection*{\textcolor{Maroon}{End Users}}
End users refer to the users of software that uses the product in its
development. They will indirectly reap benefits from these
applications that have been optimized using the refactoring library.
Software used, especially mobile or embedded environments where
battery life is a key concern, might prove to be more responsive and
efficient. They have no involvement in the development of the product.

\subsubsection*{\textcolor{Maroon}{Regulatory Bodies}}
This stakeholder is responsible for establishing regulations
governing energy consumption and sustainability standards. They can
promote the adoption of energy-efficient software practices and
potentially certify tools that meet regulatory standards.

\subsection{Hands-On Users of the Project}
\subsubsection*{\textcolor{Maroon}{Software Developers}}
\begin{itemize}
  \item \textbf{User Role}: Integrate library into the codebase,
    provide tests to check refactoring against original functionality

  \item \textbf{Subject Matter Experience}: Journeyman to Master

  \item \textbf{Technological Experience}: Journeyman to Master

  \item \textbf{Attitude toward technology}: Varies (conservative to positive)

  \item \textbf{Physical location}: Remote (at home), in-person (work
    office) or hybrid
\end{itemize}

\subsubsection*{\textcolor{Maroon}{Business Sustainability Teams}}
\begin{itemize}
  \item \textbf{User Role}: Access metrics provided by library

  \item \textbf{Subject Matter Experience}: Journeyman

  \item \textbf{Technological Experience}: Novice to Journeyman

  \item \textbf{Attitude toward technology}: Neutral to positive

\end{itemize}

\subsection{Personas}

\subsubsection*{Persona: Raven Reyes}
\textbf{Age:} 37\\
\textbf{Job Title:} Senior Software Developer\\
\textbf{Education:} Bachelor's in Computer
Science\\[2mm]
\textbf{Work Environment:} Works at a mid-sized SaaS company with a
focus on improving their environmental footprint.\\
\textbf{Professional Background:} Has over 15 years of experience in
software development, specializing in backend systems. Worked with
various programming languages (Python, Java, and C++), and is
well-versed in optimizing code for performance.\\[2mm]
\textbf{Need:} With the company more focused on sustainability, Raven
and her team need to go through their codebase and apply energy
efficient changes to their code.\\
\textbf{Challenges:} Knowing what to change in their code to make it
more efficient is challenging, not to mention the incredible amount
of code they will have to sift through. We are talking hundreds of
thousands of lines of code!

\subsubsection*{Persona: Christopher Robin}
\textbf{Age:} 34\\
\textbf{Job Title:} Data Analyst\\
\textbf{Education:} Bachelor's in Data Science\\[2mm]
\textbf{Work Environment:} Works at a large corporation that has
recently started increasing their efforts to become a sustainable company.\\
\textbf{Professional Background:} Over 8 years of experience in data
analysis, just recently looking into sustainability metrics.
Christopher regularly collaborates with IT teams to track performance
metrics and recently energy consumption metrics to help identify
areas for improvement.\\[2mm]
\textbf{Need:} Christopher needs accurate data on energy consumption
from the company's software systems to generate insights that drive
sustainability initiatives and help meet corporate environmental targets.\\
\textbf{Challenges:} Translating raw technical data into meaningful
insights that can guide decisions is difficult, especially when
working with complex systems.

\subsubsection*{Persona: Draco Malfoy}
\textbf{Age:} 29\\
\textbf{Job Title:} Freelance Software Developer\\
\textbf{Education:} Bachelor's in Software Engineering\\[2mm]
\textbf{Work Environment:} Works remotely on multiple freelance
projects for small and mid-sized businesses, focusing on web
applications and backend systems.\\
\textbf{Professional Background:} Has 7 years of experience working
with various clients to develop and optimize software, primarily in
Python and JavaScript. He often works on tight deadlines, where
balancing performance and development speed is key.\\[2mm]
\textbf{Need:} Draco needs efficient ways to optimize the code he
writes for clients, particularly in terms of performance and energy
efficiency, as more businesses become environmentally conscious.\\
\textbf{Challenges:} As a freelancer, time is money. Draco needs
tools that help him quickly identify inefficiencies in the code and
refactor them, without spending hours analyzing large codebases or
learning new systems.

\subsection{Priorities Assigned to Users}
\textbf{Key Users:} Software Developers, Business Sustainability Teams \\
\textbf{Secondary User:} Project Managers

\subsection{User Participation}
For the bulk of the development process, requirements will be
gathered from the development team itself with the help of the
project supervisor, Dr. Istvan David.

During the testing phase, usability testing will be conducted to
further refine the product.

\subsection{Maintenance Users and Service Technicians}
Due to the nature of this project as a capstone requirement, there
are currently no expected maintenance users.

\section{Mandated Constraints}
\subsection{Solution Constraints}
\begin{enumerate}[label=MD-SL \arabic*., wide=0pt, leftmargin=*]
  \item \emph{The system must refactor Python code without changing
    its original functionality.}\\[2mm]
    {\bf Rationale:} The project is focused on energy-efficient
    refactoring for Python code, and altering functionality could
    break existing software behaviour.\\
    {\bf Fit Criterion:} The system must pass all original test cases
    after refactoring, ensuring that functionality remains unchanged.\\
    {\bf Priority:} High
  \item \emph{The refactored code must result in measurable energy
    savings.}\\[2mm]
    {\bf Rationale:} The project's primary objective is to improve
    the code's energy efficiency. Refactorings should lead to a
    noticeable reduction in energy consumption.\\
    {\bf Fit Criterion:} The system must show at least a ENERGY\_SAVE
    reduction in energy consumption, as measured by tools like
    \texttt{CodeCarbon}, for most of the refactored code.\\
    {\bf Priority:} High
  \item \emph{The refactored code must be provided to the user upon
    completion of the refactoring process.}\\[2mm]
    {\bf Rationale:} Developers need access to the refactored code to
    utilize it in their projects immediately after the refactoring process.\\
    {\bf Fit Criterion:} The system must deliver the refactored code
    to the user in a clear format, ensuring it is readily available
    for implementation.\\
    {\bf Priority:} High
\end{enumerate}

\subsection{Implementation Environment of the Current System}
\begin{enumerate}[label=MD-EC \arabic*., wide=0pt, leftmargin=*]
  \item \emph{The product shall be able to run on standard laptop
      environments, including typical developer setups with operating
    systems such as Windows, macOS, and Linux.}\\[2mm]
    {\bf Rationale:} Developers will primarily use the tool on
    personal workstations, including laptops, and it must integrate
    smoothly with typical development environments. Supporting
    standard laptop environments ensures that the tool is accessible
    to a wide range of users without the need for specialized hardware.\\
    {\bf Fit Criterion:} The tool must be installable and functional
    on a standard laptop with Visual Studio Code. It should perform
    well without requiring excessive processing power or memory.\\
    {\bf Priority:} High
\end{enumerate}
\subsection{Partner or Collaborative Applications}
The project will focus on developing the tool with flexibility for
integration with Visual Studio Code. While no specific partner
applications are required, understanding these possibilities can aid
smoother integration. Future collaboration with Python development
tools may be considered, but no formal interface constraints are
needed at this stage.
\subsection{Off-the-Shelf Software}
The project has no strict requirements for off-the-shelf software but
will leverage open-source libraries to enhance functionality and
maintain flexibility. Tools like CodeCarbon for energy measurement
and Python analysis libraries may be used. While no legal issues are
expected, all tools will be assessed for compatibility. Documentation
will be maintained, though no specific constraints are set at this stage.
\subsection{Anticipated Workplace Environment}
The workplace will include standard software development setups. The
tool should offer a non-intrusive interface suited for quiet
workspaces and providing quick feedback in collaborative environments.
\subsection{Schedule Constraints}
\begin{enumerate}[label=SCHD \arabic*., wide=0pt, leftmargin=*]
  \item \emph{The project shall be completed by April 2025, with
      interim deadlines for key milestones such as Proof of Concept
    (November 2024) and the final demonstration (March 2025).}\\[2mm]
    {\bf Rationale:} These deadlines are based on the academic
    timeline and the expectations of the capstone course.\\
    {\bf Fit Criterion:} All project components must be completed and
    fully functional by the final demonstration in March 2025.\\
    {\bf Priority:} High
\end{enumerate}
\subsection{Budget Constraints}
\begin{enumerate}[label=BDGT \arabic*., wide=0pt, leftmargin=*]
  \item \emph{The project shall not exceed the resources available to
      the team, which includes free open-source software and free
    services like GitHub for hosting.}\\[2mm]
    {\bf Rationale:} The team does not have a budget for paid
    services or proprietary software.\\
    {\bf Fit Criterion:} The project must be implemented using free
    tools and libraries and hosted on GitHub.\\
    {\bf Priority:} High
\end{enumerate}
\subsection{Enterprise Constraints}
\begin{enumerate}[label=ENTP \arabic*., wide=0pt, leftmargin=*]
  \item \emph{The product shall be built to comply with the standards
      of McMaster University’s capstone project requirements and
    academic integrity policies.}\\[2mm]
    {\bf Rationale:} The project is part of the university’s
    curriculum and must adhere to its standards.\\
    {\bf Fit Criterion:} The product must meet the requirements
    specified by the course syllabus and project advisor.\\
    {\bf Priority:} High
\end{enumerate}

\section{Relevant Facts And Assumptions}
\subsection{Relevant Facts}
Not applicable to this system.
\subsection{Business Rules}

The following are some business rules established between the team.

\begin{enumerate}
  \item \textbf{Project Timeline Adherence:} All milestones must be
    completed according to the established project timeline. Any
    delays or unexpected circumstances must be reported to the team
    as soon as possible.
  \item \textbf{Pull Request Review Requirement:} All pull requests
    must receive at least two independent reviews before they can be
    merged into the main branch. Reviewers must provide feedback or
    approval within 48 hours of the request to ensure timely progress.
  \item \textbf{Team Communication Standard:} All team members are
    required to communicate in a friendly and respectful manner
    during discussions, meetings, and in all written communications.
    Constructive feedback should be provided with the intent to
    support and enhance team collaboration.
\end{enumerate}

\subsection{Assumptions}
It is assumed for this system that users will be seeking to refactor
Python code and will make use of Visual Studio Code.

\section{The Scope of the Work}
This section defines the boundaries and objectives of the work,
focusing on the tasks and components required to develop and deliver
the refactoring library. It provides a clear view of how the system
operates within its context and breaks the work into logical
partitions to facilitate development and implementation.

\subsection{The Current Situation}

The current software development landscape often prioritizes
functionality and performance over energy efficiency. Many existing
Python codebases are not optimized for energy consumption, leading to
unnecessary power usage and increased carbon footprint. The following
aspects characterize the current situation:
\begin{enumerate}
  \item \textbf{Manual Refactoring:} Developers typically perform
    refactoring manually, which is time-consuming and prone to errors.
  \item \textbf{Limited Awareness:} Many developers lack awareness of
    energy-efficient coding practices and their impact on overall
    energy consumption.
  \item \textbf{Absence of Automated Tools:} There is a lack of
    widely adopted automated tools specifically designed to refactor
    Python code for energy efficiency.
  \item \textbf{Performance-Centric Optimization:} Most existing
    optimization tools focus on performance improvements rather than
    energy efficiency.
  \item \textbf{Inefficient Code Patterns:} Many codebases contain
    inefficient code patterns that consume more energy than necessary.
\end{enumerate}

\textcolor{red}{The project aims to address these issues by:}
\begin{enumerate}
  \item \textbf{Automated Refactoring Library:} Developing a Python
    library that automatically detects and refactors code for
    improved energy efficiency.
  \item \textbf{IDE Integration:} Creating a Visual Studio Code
    plugin that integrates the refactoring library, providing
    real-time suggestions and automated refactoring options.
  \item \textbf{Energy Consumption Measurement:} Implementing tools
    to measure and compare energy consumption before and after refactoring.
  \item \textbf{Developer Education:} Raising awareness about
    energy-efficient coding practices through the tool's suggestions
    and documentation.
  \item \textbf{Continuous Improvement:} Implementing a reinforcement
    learning model to improve refactoring suggestions over time based
    on developer feedback and real-world energy savings data.
\end{enumerate}

\subsection{The Context of the Work}
The purpose of this subsection is to illustrate the flow of inputs,
outputs, and interactions between the refactoring library and its
external systems, such as developers, energy measurement tools, and
machine learning frameworks. \hyperref[img:work-context]{Figure 1}
highlights the connections between the system's components and
external elements, ensuring a comprehensive understanding of its
operational environment.

\begin{figure}[H]
  \centering
  \includegraphics[scale=0.5]{../Images/WorkContextModel.png}
  \caption{Work Context Diagram}
  \label{img:work-context}
\end{figure}

\newpage
\subsection{Work Partitioning}
In this subsection, the work needed to complete this system is
divided into distinct activities, such as identifying code smells,
applying refactorings, and measuring energy efficiency. As seen in
\hyperref[tab:work-part]{Table 2}, each partition outlines its
purpose, dependencies, and deliverables to provide a structured
overview of the project's tasks.

\begin{table}[H]
  \centering
  \setlength\extrarowheight{5mm}
  \begin{tabularx}{\textwidth}{|c|X|l|p{1.5in}|}
    \toprule \textbf{Event \#} & \textbf{Event Name} & \textbf{Input}
    & \textbf{Output(s)} \\
    \midrule
    1 & Users submit Python code & Python Code & Refactored Code\\
    2 & Energy Analysis of code & Python Code & Total Energy Consumed \\
    3 & RI Model produces refactoring & Python Code & Correct Refactoring \\
    4 & Testing and Validation of refactored code & Refactored Code &
    Test Results \\
    5 & Reporting Performance metrics of new code & Refactored Code &
    Performance Reports \\
    6 & Viewing Energy consumption reports & Refactored Code & Energy
    Consumption Statistics \\
    \bottomrule
  \end{tabularx}
  \caption{Work Partitioning of System}
  \label{tab:work-part}
\end{table}

\subsection{Specifying a Business Use Case (BUC)}
Each event listed in \hyperref[tab:work-part]{Table 2} is expanded
into an individual business use case which describes how the system
handles specific scenarios.

\begin{enumerate}[label={\bf BUC \arabic*:}, wide=0pt, font=\itshape]
  \item {\bf Code Submission} \\[2mm]
    \textbf{Input:} Python Code \\
    \textbf{Output:} Refactored Code \\
    \textbf{Pre-condition:} User uses either GitHub Action or a VS
    Code plugin to submit code to the refactoring tool \\[2mm]
    \textbf{Scenario:}
    \begin{enumerate}[label=\arabic*.]
      \item Refactoring tool receives the Python code
      \item PyJoules is used to store energy consumption data for the
        original Python code submitted
      \item Tool analyzes the code for inefficiencies (PySmells)
      \item Python code is provided to the Re-enforcement learning
        model to find a refactoring
      \item Energy consumption is measured of refactored code and
        compared to the original data
      \item Refactored code is tested to ensure functionality is
        maintained from the original code
      \item Refactored code is received by the user
    \end{enumerate}
    \textbf{Sub Variation: }
    \begin{itemize}
      \item \textit{4a:} If no PySmells are identified, then code is
        returned to the user
      \item \textit{6a:} If energy consumption increases for
        refactored code, the reinforcement model is asked to find
        another refactoring
      \item \textit{7a:} If code functionality is not preserved for
        refactored code, the reinforcement model is asked to find
        another refactoring
    \end{itemize}

  \item {\bf Energy Analysis of Code}\\[2mm]
    \textbf{Input:} Python Code \\
    \textbf{Output:} Total Energy Consumed \\
    \textbf{Pre-condition:} Submission of Python code to the Energy
    Consumption Tool \\[2mm]
    \textbf{Scenario: }
    \begin{enumerate}[label=\arabic*.]
      \item Tool receives Python Code
      \item Energy consumed is measured during execution
      \item The analysis results are compiled into a report
      \item Report of total energy consumed is received by the refactoring tool
    \end{enumerate}

  \item {\bf Reinforcement Learning Model Produces Refactoring} \\[2mm]
    \textbf{Input:} Python Code \\
    \textbf{Output:} Correct Refactoring \\
    \textbf{Pre-condition:} Request for refactored code from the
    Reinforcement Learning Model \\[2mm]
    \textbf{Scenario: }
    \begin{enumerate}[label=\arabic*.]
      \item Model receives Python Code
      \item Analyze Code for potential refactoring
      \item Generate suggestions based on previous learning and data
      \item Implement suggested refactorings
    \end{enumerate}
    \textbf{Sub Variation: }
    \begin{itemize}
      \item \textit{2a:} If there are no refactorings found, Model
        outputs are given code back to the refactoring tool
    \end{itemize}

  \item {\bf Testing and Validation of Refactored Code} \\[2mm]
    \textbf{Input:} Refactored Code \\
    \textbf{Output:} Test Results \\
    \textbf{Pre-condition:} Energy consumed for refactored code is
    less than the energy consumed for original code \\[2mm]
    \textbf{Scenario: }
    \begin{enumerate}[label=\arabic*.]
      \item Conduct tests on refactored code
      \item Conduct tests on original code
      \item Validate results of refactored code to the results of the
        original code to ensure functionality is intact
      \item Signal to refactoring tool to send refactored code to the user
    \end{enumerate}
    \textbf{Sub Variation: }
    \begin{itemize}
      \item \textit{4a:} If functionality is not preserved, signal to
        the refactoring tool to refactor again
    \end{itemize}

  \item {\bf Reporting Performance Metrics of New Code} \\[2mm]
    \textbf{Input:} Refactored Code \\
    \textbf{Output:} Performance Reports\\
    \textbf{Pre-condition:} Testing and validation is completed
    successfully \\[2mm]
    \textbf{Scenario: }
    \begin{enumerate}[label=\arabic*.]
      \item Generate detailed performance report based on testing outcomes
      \item User receives the performance report
    \end{enumerate}

  \item {\bf Viewing Energy Consumption Reports} \\[2mm]
    \textbf{Input:} Refactored Code \\
    \textbf{Output:} Energy Consumption Statistics \\
    \textbf{Pre-condition:} Testing and validation is completed
    successfully \\[2mm]
    \textbf{Scenario: }
    \begin{enumerate}[label=\arabic*.]
      \item Comprehensive statistics are compiled from energy analysis data
      \item Information is compiled in an accessible format for
        developers to review
    \end{enumerate}
\end{enumerate}

\newpage
\section{Business Data Model and Data Dictionary}

This section describes the structure and organization of the data
that flows through the refactoring library. It explains how the
system's components interact with data entities, ensuring a
consistent and well-defined understanding of the information
processed by the system.

\subsection{Business Data Model}
The following diagram (\hyperref[img:bdata-model]{Figure 2})
illustrates the relationships between key components of the system as
well as their interactions with external components.

\begin{figure}[H]
  \centering
  \includegraphics[width=\textwidth]{../Images/business-data-model.png}
  \caption{Business Data Model of System}
  \label{img:bdata-model}
\end{figure}

\newpage
\subsection{Data Dictionary}
\hyperref[tab:data-dict]{Table 3} shown below defines each component
in the system, including its attributes, type, and purpose. It
ensures clarity and consistency in data handling and serves as a
reference for development and testing.

% \renewcommand{\arraystretch}{1}
\begin{longtable}[H]{
    >{\raggedright\arraybackslash}p{3.5cm}
    >{\raggedright\arraybackslash}p{9cm}
  >{\raggedright\arraybackslash}p{2cm}}
  \toprule
  \textbf{Name} & \textbf{Content} & \textbf{Type} \\
  \midrule
  \endhead
  \bottomrule
  \caption{Data Dictionary for the System}
  \label{tab:data-dict}
  \endlastfoot

  ecooptimizer & Controller + Analysis + Refactoring + Energy
  Measurement & package \\ \midrule
  IDE extension & A plugin containing the \texttt{ecooptimizer}
  package delivered as an IDE extension & External Service Provider \\ \midrule
  Controller & Controlls the flow of execution within the package.
  Responsible for calling other modules and handling outputs & Module
  \\ \midrule
  Refactoring & Contains all necessary tools for refactoring the code
  smells defined in the package & Module \\ \midrule
  Energy Measurement & measures the energy consumption of the given
  source code & Module \\ \midrule
  Analysis & Contains all necessary tools for the analysis of the
  code smells defined in the package & Module \\
\end{longtable}

\section{The Scope of the Product}
This section outlines the boundaries and functionality of the
refactoring library, detailing what the system will and will not
deliver. It focuses on the internal components of the library, their
interactions, and how they collectively address the project's objectives.

\subsection{Product Boundary}
This subsection includes a diagram (\hyperref[img:prod-bound]{Figure
3}) showing the system's boundary, identifying its internal
components and their interactions. It clarifies what falls within the
scope of the product and what lies outside its responsibility.

\begin{figure}[H]
  \centering
  \includegraphics[width=0.9\textwidth]{../Images/use_case_diagram.png}
  \caption{Product Boundary Diagram of System}
  \label{img:prod-bound}
\end{figure}

\subsection{Product Use Case Table}
The following \hyperref[tab:puc]{table} summarizes the primary use
cases of the refactoring library, such as identifying code smells,
measuring energy consumption, applying refactorings, and allowing
users to accept or reject refactored code. Each use case briefly
describes the interaction between the user and the system.

\setlength\extrarowheight{2mm}

\begin{table}[H]
  \centering
  \begin{tabularx}{\textwidth}{|c|
      >{\raggedright\arraybackslash}X|
      >{\raggedright\arraybackslash}p{1.2in}|
    >{\raggedright\arraybackslash}X|}
    \toprule \textbf{PUC \#} & \textbf{PUC Name} & \textbf{Actor/s} &
    \textbf{Input \& Output(s)} \\
    \midrule
    1 & Detect Code Smells & VS Code Plugin (via Refactoring Library)
    & Original Code (in), Identified Code Smells (out) \\
    2 & Select Code Smell for Refactoring & User & Selected Code Smell (in) \\
    3 & Refactor Code & VS Code Plugin (via Refactoring Library) &
    Code Segment (in), Refactored Code (out) \\
    4 & Measure Energy Consumption Before Refactoring & Refactoring
    Library (via Energy Measurement Tool) & Original Code (in),
    Initial Energy Consumption Results (out) \\
    5 & Measure Energy Consumption After Refactoring & Refactoring
    Library (via Energy Measurement Tool) & Refactored Code (in),
    Final Energy Consumption Results (out) \\
    6 & Show Results & VS Code Plugin & Refactored Code, Performance
    Metrics (out) \\
    7 & Accept or Reject Refactoring Results & User & Refactored
    Code, Energy Consumption Results (in), Accepted or Rejected
    Decision (out) \\
    \bottomrule
  \end{tabularx}
  \caption{Product Use Case Table of System}
  \label{tab:puc}
\end{table}

\subsection{Individual Product Use Cases (PUC's)}
This subsection expands on the use cases listed in
\hyperref[tab:puc]{Table 4}, providing a detailed description of
each. It explains how the system components work together to fulfill
each use case, emphasizing expected functionality and outcomes for users.

\setlength{\parindent}{0pt}
\begin{enumerate}[label={\bf PUC \arabic*:}, wide=0pt, font=\itshape]

  \item \textbf{Detect Code Smells} \\[2mm]
    \textbf{Trigger:} The VS Code Plugin processes the input code
    using the refactoring library. \\[2mm]
    \textbf{Preconditions:}
    \begin{itemize}
      \item The VS Code Plugin has received the original code.
      \item The Refactoring Library is active and ready to analyze code.
    \end{itemize}
    \textbf{Actors:} VS Code Plugin (via Refactoring Library). \\
    \textbf{Outcome:} Code smells are identified and presented to the user. \\
    \textbf{Input:} Original Python Code. \\
    \textbf{Output:} List of detected code smells.

  \item \textbf{Select Code Smell for Refactoring} \\[2mm]
    \textbf{Trigger:} The user selects a detected code smell to be
    refactored. \\[2mm]
    \textbf{Preconditions:}
    \begin{itemize}
      \item The system has identified code smells.
      \item The user is reviewing the detected smells.
    \end{itemize}
    \textbf{Actors:} User. \\
    \textbf{Outcome:} The selected smell is sent to the refactoring tool. \\
    \textbf{Input:} Selected Code Smell. \\
    \textbf{Output:} Selected smell is marked for refactoring.

  \item \textbf{Refactor Code} \\[2mm]
    \textbf{Trigger:} The user has selected a code smell for
    refactoring. \\[2mm]
    \textbf{Preconditions:}
    \begin{itemize}
      \item Code smells have been detected.
      \item The user has selected a smell to refactor.
    \end{itemize}
    \textbf{Actors:} VS Code Plugin (via Refactoring Library). \\
    \textbf{Outcome:} The system refactors the selected code smell. \\
    \textbf{Input:} Code Segment. \\
    \textbf{Output:} Refactored Python Code.

  \item \textbf{Measure Energy Consumption Before Refactoring} \\[2mm]
    \textbf{Trigger:} The refactoring library submits the original
    code to the energy measurement tool. \\[2mm]
    \textbf{Preconditions:}
    \begin{itemize}
      \item The system has received the original code.
      \item The energy measurement tool is active and connected.
    \end{itemize}
    \textbf{Actors:} Refactoring Library (via Energy Measurement Tool). \\
    \textbf{Outcome:} Initial energy consumption is measured. \\
    \textbf{Input:} Original Python Code. \\
    \textbf{Output:} Initial Energy Consumption Results.

  \item \textbf{Measure Energy Consumption After Refactoring} \\[2mm]
    \textbf{Trigger:} The refactored code is submitted to the energy
    measurement tool. \\[2mm]
    \textbf{Preconditions:}
    \begin{itemize}
      \item The system has refactored the code.
      \item The energy measurement tool is active and connected.
    \end{itemize}
    \textbf{Actors:} Refactoring Library (via Energy Measurement Tool). \\
    \textbf{Outcome:} Final energy consumption is measured. \\
    \textbf{Input:} Refactored Python Code. \\
    \textbf{Output:} Final Energy Consumption Results.

  \item \textbf{Show Results} \\[2mm]
    \textbf{Trigger:} Refactored code and energy consumption metrics
    are ready. \\[2mm]
    \textbf{Preconditions:}
    \begin{itemize}
      \item The refactoring process has completed.
      \item Energy consumption before and after refactoring has been measured.
    \end{itemize}
    \textbf{Actors:} VS Code Plugin. \\
    \textbf{Outcome:} The refactored code and performance metrics are
    presented to the user. \\
    \textbf{Output:} Refactored Code, Energy Consumption Results.

  \item \textbf{Accept or Reject Refactoring Results} \\[2mm]
    \textbf{Trigger:} The user reviews the refactored code and its
    energy consumption results. \\[2mm]
    \textbf{Preconditions:}
    \begin{itemize}
      \item The system has presented the refactored code and energy
        consumption results.
    \end{itemize}
    \textbf{Actors:} User. \\
    \textbf{Outcome:} The user accepts or rejects the refactored
    code. If rejected, no changes are applied. If accepted, the
    refactored code replaces the original. \\
    \textbf{Input:} Refactored Code, Energy Consumption Results. \\
    \textbf{Output:} Accepted or Rejected Decision.

\end{enumerate}

\section{Functional Requirements}
\subsection{Functional Requirements}
\begin{enumerate}[label=FR \arabic*., wide=0pt, leftmargin=*]
  \item \emph{The system must accept Python source code files.}\\[2mm]
    {\bf Rationale:} The system needs to process Python code as its
    primary input to refactor and improve energy efficiency.\\
    {\bf Fit Criterion:} The system successfully processes valid
    Python files without errors and provides feedback for invalid files.\\
    {\bf Priority:} High
  \item \emph{The system must identify specific code smells that can
    be targeted for energy saving.}\\[2mm]
    {\bf Rationale:} Energy inefficiencies are often related to
    well-known code smells, so identifying them is the first step in
    improving efficiency.\\
    {\bf Fit Criterion:} The tool should be meet the SMELL\_COVERAGE
    for the detection and reporting of the following smells: Long
    Parameter List (LPL), Long Message Chain (LMC), Long Element
    Chain (LEC), Long Lambda Function (LLF), Complex List
    Comprehension (CLC), Member Ignoring Method (MIM), Repeating Chain (RC).\\
    {\bf Priority:} High
  \item \emph{The system shall maintain the original functionality of
    the Python code after refactoring.}\\[2mm]
    {\bf Rationale:} Ensuring that the refactored code preserves the
    original behaviour is critical to avoid regressions or unexpected
    issues in the software.\\
    {\bf Fit Criterion:} The system runs the original test suite
    against the refactored code and the amount of test to pass should
    meet the TEST\_FUNCTION\_THRESH.\\
    {\bf Priority:} High
  \item \emph{The system must allow users to input their original
    test suite as a required argument.}\\[2mm]
    {\bf Rationale:} Verifying that the refactored code preserves
    functionality requires the use of the original test suite.\\
    {\bf Fit Criterion:} Users can specify a path to their test suite
    that the tool recognizes and utilizes for testing the refactored code.\\
    {\bf Priority:} High
  \item \emph{The system must suggest at least one appropriate
      refactoring for each detected code smell to decrease energy
    consumption or indicate that none can be found.}\\[2mm]
    {\bf Rationale:} For developers to optimize their code, the tool
    must provide appropriate refactoring suggestions based on
    detected code smells.\\
    {\bf Fit Criterion:} The suggested refactored code demonstrates a
    measurable improvement in energy consumption as measured in joules.\\
    {\bf Priority:} High
  \item \emph{The system must produce valid refactored Python code as
    output or indicate that no possible refactorings were found.}\\[2mm]
    {\bf Rationale:} Refactored code must remain functional and
    error-free to ensure maintainability and usability.\\
    {\bf Fit Criterion:} The output code is syntactically correct and
    adheres to Python standards, validated by an automatic linter.\\
    {\bf Priority:} High
  \item \emph{The tool must require Python version 3.10 to run but
      must be capable of analyzing and refactoring Python code written
    for versions 3.8 and newer.}\\[2mm]
    {\bf Rationale:} The tool leverages features available in Python
    3.10 for its operation while ensuring compatibility with
    analyzing codebases written in Python 3.8 and 3.9, which are the
    most widely adopted recent major versions in use.\\
    {\bf Fit Criterion:} The tool operates correctly in a Python 3.10
    environment and successfully analyzes and refactors code written
    for Python versions 3.8, 3.9, and newer.\\
    {\bf Priority:} Medium
  \item \emph{The tool must generate comprehensive reports on
      detected smells, refactorings applied, energy consumption
    measurements, and testing results.}\\[2mm]
    {\bf Rationale:} Developers need clear reports to understand the
    impact of the refactorings and to track changes effectively.\\
    {\bf Fit Criterion:} Reports are clear, well-structured, and
    provide actionable insights, allowing users to easily understand
    the results.\\
    {\bf Priority:} Medium
  \item \emph{The tool must provide comprehensive documentation and
    help resources.}\\[2mm]
    {\bf Rationale:} Detailed documentation is necessary to help
    users install, understand, and use the tool effectively.\\
    {\bf Fit Criterion:} Documentation covers installation, usage,
    and troubleshooting, receiving positive feedback for clarity and
    completeness from users.\\
    {\bf Priority:} Medium
  \item \emph{The system shall provide developers with refactoring
      suggestions within an IDE before committing code, allowing them
    to review and approve energy-efficient changes.}\\[2mm]
    {\bf Rationale:} Giving developers control over which
    refactorings are applied ensures that they can maintain the
    balance between energy efficiency and their coding style or
    project requirements.\\
    {\bf Fit Criterion:} The IDE plugin must display at least two
    refactoring options for inefficient code patterns, allowing
    developers to either apply or reject them before committing the changes.\\
    {\bf Priority:} Medium
  \item \emph{The system shall allow developers to undo any
    refactorings applied, restoring the code to its previous state.}\\[2mm]
    {\bf Rationale:} Developers may want to revert changes if they do
    not align with specific project goals or introduce performance
    bottlenecks unrelated to energy consumption.\\
    {\bf Fit Criterion:} The system must provide an option to revert
    any refactoring commits applied within the
    REFACTOR\_REVERT\_LIMIT, restoring both code and energy
    consumption metrics to their original state.\\
    {\bf Priority:} Medium
\end{enumerate}

\section{Look and Feel Requirements}
\subsection{Appearance Requirements}
\begin{enumerate}[label=LFR-AP \arabic*., wide=0pt, leftmargin=*]
  \item \emph{The IDE plugin refactoring interface shall present the
      original and refactored code side by side, allowing developers to
    compare and choose between them easily.}\\[2mm]
    {\bf Rationale:} Providing a side-by-side view of the original
    and refactored code helps developers make informed decisions
    about applying changes.\\
    {\bf Fit Criterion:} The interface must display the original code
    on one side and the refactored code on the other, with clear
    options for developers to accept or reject the refactorings
    without confusion.\\
    {\bf Priority:} High
  \item \emph{The tool shall have a minimalist design, focusing only
    on essential elements to reduce clutter.}\\[2mm]
    {\bf Rationale:} A clean and simple interface allows developers
    to focus on the code and refactoring suggestions without
    distractions, improving usability.\\
    {\bf Fit Criterion:} The tool should prominently display only the
    code, refactoring suggestions, and energy metrics, omitting
    unnecessary visual elements or distractions.\\
    {\bf Priority:} Low
\end{enumerate}
\subsection{Style Requirements}
\begin{enumerate}[label=LFR-ST \arabic*., wide=0pt, leftmargin=*]
  \item \emph{The tool shall convey a professional and authoritative
    appearance to instill confidence in developers.}\\[2mm]
    {\bf Rationale:} A professional appearance helps build trust and
    encourages developers to use the tool confidently for
    energy-efficient refactoring.\\
    {\bf Fit Criterion:} After their first encounter with the tool,
    the amount of representative developers that feel that it is a
    trustworthy and reliable solution for energy-efficient
    refactoring should be above the MIN\_USER\_CONFIDENCE.\\
    {\bf Priority:} High
  \item \emph{The IDE plugin interface shall promote a calm and
      focused atmosphere, enhancing the developer's ability to
    concentrate on code improvements.}\\[2mm]
    {\bf Rationale:} A calm environment reduces distractions and
    improves productivity, allowing developers to focus on their work
    effectively.\\
    {\bf Fit Criterion:} Developers should report feeling less
    distracted and more productive while using the tool, with the
    amount of developers indicating a positive change in their coding
    environment meeting the MIN\_USER\_CONFIDENCE.\\
    {\bf Priority:} Medium
  \item \emph{The tool design shall be visually appealing and modern,
    aligning with contemporary software development tools.}\\[2mm]
    {\bf Rationale:} A modern design improves user experience and
    satisfaction, making the tool more enjoyable to use.\\
    {\bf Fit Criterion:} The number of users that express
    satisfaction with the tool's visual design and layout after their
    initial interaction should meet the MIN\_USER\_CONFIDENCE.\\
    {\bf Priority:} Medium
\end{enumerate}

\section{Usability and Humanity Requirements}
\subsection{Ease of Use Requirements}
\begin{enumerate}[label=UHR-EOU \arabic*., wide=0pt, leftmargin=*]
  \item \emph{The tool shall have an intuitive user interface that
    simplifies navigation and functionality.}\\[2mm]
    {\bf Rationale:} A simple, intuitive interface allows users to
    access the tool's key features quickly, improving usability and
    reducing the learning curve.\\
    {\bf Fit Criterion:} Users should be able to complete key tasks
    (e.g., parsing code, configuring settings) MAX\_TASK\_CLICKS limit.\\
    {\bf Priority:} High
  \item \emph{The tool shall provide clear and concise prompts for
    user input.}\\[2mm]
    {\bf Rationale:} Clear instructions help users understand what
    inputs are required, minimizing confusion and errors during the process.\\
    {\bf Fit Criterion:} The amount of test users that report that
    prompts are straightforward and guide them effectively through
    the process should meet the MIN\_USER\_EOU.\\
    {\bf Priority:} High
\end{enumerate}

\subsection{Personalization and Internationalization Requirements}
\begin{enumerate}[label=UHR-PSI \arabic*., wide=0pt, leftmargin=*]
  \item \emph{The tool shall allow users to customize settings to
      match their preferences (e.g., refactoring styles, detection
    sensitivity).}\\[2mm]
    {\bf Rationale:} Allowing customization improves the user
    experience by letting developers tailor the tool to their
    specific needs and workflows.\\
    {\bf Fit Criterion:} Users should be able to save and load custom
    configurations easily.\\
    {\bf Priority:} Medium
\end{enumerate}

\subsection{Learning Requirements}
\begin{enumerate}[label=UHR-LRN \arabic*., wide=0pt, leftmargin=*]
  \item \emph{The tool shall provide context-sensitive help that
    offers assistance based on the current user actions.}\\[2mm]
    {\bf Rationale:} Context-sensitive help ensures that users can
    receive timely and relevant assistance, reducing confusion and
    improving usability.\\
    {\bf Fit Criterion:} Help resources should be accessible within
    MAX\_TASK\_CLICKS limit.\\
    {\bf Priority:} High
  \item \emph{The tool shall have an available YouTube video
    demonstrating installation.}\\[2mm]
    {\bf Rationale:} Video tutorials provide visual learning
    resources that can make the installation process more accessible to users.\\
    {\bf Fit Criterion:} A YouTube video demonstrating installation
    should be present and easily accessible.\\
    {\bf Priority:} Low
\end{enumerate}

\subsection{Understandability and Politeness Requirements}
\begin{enumerate}[label=UHR-UPL \arabic*., wide=0pt, leftmargin=*]
  \item \emph{The tool shall communicate errors and issues politely
    and constructively.}\\[2mm]
    {\bf Rationale:} Polite and constructive error messages reduce
    frustration and enhance the user experience, making the tool more
    approachable.\\
    {\bf Fit Criterion:} User feedback should reflect that at least
    the MIN\_USER\_EOU of users perceive error messages as helpful
    and courteous, rather than frustrating or vague.\\
    {\bf Priority:} Medium
\end{enumerate}

\subsection{Accessibility Requirements}
\begin{enumerate}[label=UHR-ACS \arabic*., wide=0pt, leftmargin=*]
  \item \emph{The tool shall provide high-contrast colour themes to
    improve visibility for users with visual impairments.}\\[2mm]
    {\bf Rationale:} High-contrast themes ensure that visually
    impaired users can easily navigate and use the tool, enhancing
    accessibility.\\
    {\bf Fit Criterion:} Users should have access to at least 1 high
    contrast theme.\\
    {\bf Priority:} Low
\end{enumerate}

\section{Performance Requirements}
\subsection{Speed and Latency Requirements}
\begin{enumerate}[label=PR-SL \arabic*., wide=0pt, leftmargin=*]
  \item \emph{The tool shall analyze and detect code smells in the
    input code within a reasonable time frame.}\\[2mm]
    {\bf Rationale:} Fast analysis ensures that developers do not
    experience significant delays while reviewing code.\\
    {\bf Fit Criterion:} The tool should complete the analysis for
    files up to 1,000 lines of code in under SMALL\_FILE\_TIME, and
    for files up to 10,000 lines in under LARGE\_FILE\_TIME.\\
    {\bf Priority:} High
  \item \emph{The refactoring process shall be executed efficiently
    without noticeable delays.}\\[2mm]
    {\bf Rationale:} Fast refactoring ensures a smooth workflow for
    developers, preventing frustration during development.\\
    {\bf Fit Criterion:} The tool should refactor the code and
    generate output in under REFACTOR\_TIME for small to medium-sized
    files (up to 5,000 lines).\\
    {\bf Priority:} Medium
\end{enumerate}
\subsection{Safety-Critical Requirements}
\begin{enumerate}[label=PR-SCR \arabic*., wide=0pt, leftmargin=*]
  \item \emph{The tool shall ensure that no runtime errors are
      introduced in the refactored code that could result in data loss
    or system failures.}\\[2mm]
    {\bf Rationale:} Preventing runtime errors ensures system
    stability and reliability after refactoring.\\
    {\bf Fit Criterion:} The tool should pass all tests from the
    user-provided test suite after refactoring, confirming that the
    original functionality remains intact. The output code is
    syntactically correct and adheres to Python standards, validated
    by an automatic linter.\\
    {\bf Priority:} High
\end{enumerate}
\subsection{Precision or Accuracy Requirements}
\begin{enumerate}[label=PR-PAR \arabic*., wide=0pt, leftmargin=*]
  \item \emph{The tool shall maintain the functionality of the
    original provided code in all its recommended refactorings.}\\[2mm]
    {\bf Rationale:} Ensuring functionality preservation is critical
    for refactorings to be reliable.\\
    {\bf Fit Criterion:} The tool should pass all tests from the
    user-provided test suite after refactoring, confirming that the
    original functionality remains intact.\\
    {\bf Priority:} High
  \item \emph{The tool shall reliably identify code smells with
    minimal false positives and negatives.}\\[2mm]
    {\bf Rationale:} High detection accuracy ensures that developers
    are not misled by incorrect or missed suggestions.\\
    {\bf Fit Criterion:} Detection accuracy should exceed
    DETECTION\_ACC when validated against a set of known cases.\\
    {\bf Priority:} Medium
  \item \emph{The tool shall produce valid refactored Python code as
    output or indicate that no possible refactorings were found.}\\[2mm]
    {\bf Rationale:} Ensuring that the tool produces valid output is
    essential for maintaining code quality.\\
    {\bf Fit Criterion:} The output code is syntactically correct and
    adheres to Python standards, validated by an automatic linter.\\
    {\bf Priority:} Medium
\end{enumerate}

\subsection{Robustness or Fault-Tolerance Requirements}
\begin{enumerate}[label=PR-RFT \arabic*., wide=0pt, leftmargin=*]
  \item \emph{The tool shall gracefully handle unexpected inputs,
    such as invalid code or non-Python files.}\\[2mm]
    {\bf Rationale:} Ensuring stability with error handling prevents
    tool crashes and improves user experience.\\
    {\bf Fit Criterion:} The tool should provide clear error messages
    and recover from input errors without crashing, ensuring stability.\\
    {\bf Priority:} High
  \item \emph{The tool shall have fallback options if a specific
    refactoring attempt fails.}\\[2mm]
    {\bf Rationale:} Providing fallback options ensures the tool
    remains functional even when a refactoring fails, reducing
    disruptions in development.\\
    {\bf Fit Criterion:} In the event of a failed refactoring, the
    tool should log the error and propose alternative refactorings
    without stopping the process.\\
    {\bf Priority:} Medium
\end{enumerate}

\subsection{Capacity Requirements}
\begin{enumerate}[label=PR-CR \arabic*., wide=0pt, leftmargin=*]
  \item \emph{The tool shall efficiently manage large codebases.}\\[2mm]
    {\bf Rationale:} Efficient handling of large projects ensures
    that the tool remains usable for teams working with extensive codebases.\\
    {\bf Fit Criterion:} The tool must process projects with up to
    100,000 lines of code within LARGE\_CODE\_BASE\_TIME, maintaining
    performance standards.\\
    {\bf Priority:} High
\end{enumerate}

\subsection{Scalability or Extensibility Requirements}
\begin{enumerate}[label=PR-SER \arabic*., wide=0pt, leftmargin=*]
  \item \emph{The tool shall be designed to allow easy addition of
    new code smells and refactoring methods in future updates.}\\[2mm]
    {\bf Rationale:} Extensibility ensures that the tool remains
    relevant and adaptable to future developments in coding standards
    and practices.\\
    {\bf Fit Criterion:} New code smells or refactorings can be
    incorporated with minimal changes to existing code, ensuring that
    current functionality remains intact.\\
    {\bf Priority:} Medium
\end{enumerate}

\subsection{Longevity Requirements}
\begin{enumerate}[label=PR-LR \arabic*., wide=0pt, leftmargin=*]
  \item \emph{The tool shall be maintainable and adaptable to future
    versions of Python and changing coding standards.}\\[2mm]
    {\bf Rationale:} Ensuring the tool can be updated easily
    guarantees that it will remain useful and relevant over time.\\
    {\bf Fit Criterion:} The codebase should be well-documented and
    modular, facilitating updates with minimal effort.\\
    {\bf Priority:} Medium
\end{enumerate}

\section{Operational and Environmental Requirements}

The Operational and Environmental Requirements define the conditions
under which the system must function effectively. These requirements
ensure that the system performs reliably within specified operational
boundaries, such as compatibility, deployment, and environmental
constraints. Additionally, this section addresses the external
environmental factors that could influence the system. Meeting these
requirements is critical to ensure the tool’s proper operation and
sustainability in various working environments.

\subsection{Expected Physical Environment}

\begin{enumerate}[label=OER-EP \arabic*., wide=0pt, leftmargin=*]
  \item \emph{The product shall be used in temperatures ranging from
    \SI{10}{\celsius} - \SI{35}{\celsius}.}\\[2mm]
    {\bf Rationale:} A computer's safe operating range is
    \SI{10}{\celsius} - \SI{35}{\celsius} ~\citep{PCTemp}. If the
    computer doesn't work then it is not possible to use the
    refactoring library. \\
    {\bf Fit Criterion:} The computer turns on, and no temperature
    warning is issued. \\
    {\bf Priority:} High
  \item \emph{The product shall be used in proximity to a stable
    power supply.}\\
    {\bf Rationale:} As a coding library, the product depends on the
    continuing operation of the computer system it is used on. Should
    the computer lose power, the refactoring library will see its
    processes halted. \\
    {\bf Fit Criterion:} The computer is connected to a power outlet
    or the computer possesses charge on its battery. \\
    {\bf Priority:} High
\end{enumerate}

\subsection{Wider Environment Requirements}
\begin{enumerate}[label=OER-WE \arabic*., wide=0pt, leftmargin=*]
  \item \emph{The system must align with widely used emissions
      standards (e.g., GRI 305, GHG, ISO 14064)
    ~\citep{GHG,ISO14064,GRI305}.}\\[2mm]
    {\bf Rationale:} Providing metrics tailored to these standards,
    makes the library reporting tool more attractive to users part of
    companies looking to reduce their ecological footprint. \\
    {\bf Fit Criterion:} The emissions tracked by the standards are
    present in the reported metrics. \\
    {\bf Priority:} Medium
\end{enumerate}

\subsection{Requirements for Interfacing with Adjacent Systems}
\begin{enumerate}[label=OER-IAS \arabic*., wide=0pt, leftmargin=*]
  \item \emph{The library should be compatible with the Visual Studio
    Code (VSCode) IDE.}\\[2mm]
    {\bf Rationale:} Developers will be able to refactor code easily
    without leaving their working environment, therefore enhancing
    the accessibility and usability of the library.\\
    {\bf Fit Criterion:} An extension is available for installation
    in VSCode marketplace.\\
    {\bf Priority:} Medium
  \item \emph{The library should support importing existing codebases
      and exporting refactored code and energy savings reports in
    standard formats (e.g., JSON, XML)}\\[2mm]
    {\bf Rationale:} This ensures that users can easily integrate the
    library into their existing workflows without significant disruption.\\
    {\bf Fit Criterion:} Developers are able to refactor existing
    codebases and view relevant metrics.\\
    {\bf Priority:} Medium
\end{enumerate}

\subsection{Productization Requirements}
\begin{enumerate}[label=OER-PR \arabic*., wide=0pt, leftmargin=*]
  \item \emph{The library shall be package with PIP and made
    available to python users through the public package manager.}\\[2mm]
    {\bf Rationale:} As a widely used package manager, PIP will be
    able to distribute the library to any users that wish to use it.\\
    {\bf Fit Criterion:} Users are able to install the library using
    \texttt{pip install}. \\
    {\bf Priority:} Medium
\end{enumerate}

\subsection{Release Requirements}
\begin{enumerate}[label=OER-RL \arabic*., wide=0pt, leftmargin=*]
  \item \emph{All core functionalities specified in the requirements
      must be implemented and tested, including energy consumption
    measurement, automated refactoring, and reporting features.}\\[2mm]
    {\bf Rationale:} This will ensure that the library delivers the
    promised capabilities to users.\\
    {\bf Fit Criterion:} Follows the steps outlined in the
    Verification and Validation (V\&V) plan.  \\
    {\bf Priority:} Medium
  \item \emph{The library must be ready for release by March 17th, 2025.}\\[2mm]
    {\bf Rationale:} The library must be ready for final
    demonstration as a requirement of the McMaster University SFRWENG
    4G06 Capstone course.\\
    {\bf Fit Criterion:} The project is ready for the final
    demonstration of the appointed date.\\
    {\bf Priority:} Low
\end{enumerate}

\section{Maintainability and Support Requirements}
The following are defined as maintainability requirements:
\subsection{Maintenance Requirements}
\begin{enumerate}[label=MS-MNT \arabic*., wide=0pt, leftmargin=*]
  \item \emph{The tool must allow new refactoring techniques to be
    added within one week of identification.}\\
    {\bf Rationale:} Rapid integration of new techniques ensures the
    tool remains up-to-date with evolving best practices in
    energy-efficient coding.\\
    {\bf Fit Criteria:} Developers can integrate new refactoring
    methods into the tool, and they are fully operational within
    NEW\_REFACTOR\_TIME.\\
    {\bf Priority:} Medium

  \item \emph{The tool must be maintainable by developers who are not
    the original creators.}\\
    {\bf Rationale:} Ensuring that new developers can easily
    understand and modify the system reduces dependency on original
    developers and facilitates long-term maintenance.\\
    {\bf Fit Criteria:} Comprehensive documentation is available,
    including setup guides and code comments, allowing new developers
    to understand and modify the system within COMPREHENSION\_TIME.\\
    {\bf Priority:} High

  \item \emph{The tool must allow for easy rollback of updates in
    case of errors.}\\
    {\bf Rationale:} Quick rollback capabilities minimize downtime
    and user disruption in case an update introduces issues.\\
    {\bf Fit Criteria:} Any update can be reverted with minimal
    effort, ensuring the system returns to a stable state within
    ROLLBACK\_TIME.\\
    {\bf Priority:} Medium

  \item \emph{The tool must provide automated testing for all
    refactoring functions.}\\
    {\bf Rationale:} Automated testing ensures that changes do not
    introduce new bugs, maintaining the reliability and stability of the tool.\\
    {\bf Fit Criteria:} All refactoring methods have associated unit
    tests that run automatically with each code change, ensuring code
    coverage meets MIN\_CODE\_COVERAGE.\\
    {\bf Priority:} High

  \item \emph{Each version of the library must maintain compatibility
      with the current releases of external libraries during its
    development phase.}\\
    {\bf Rationale:} Keeping external libraries up-to-date ensures
    compatibility and leverages improvements or security patches
    provided by library maintainers.\\
    {\bf Fit Criteria:} The system successfully integrates updates
    from external libraries without breaking existing functionality.\\
    {\bf Priority:} Medium

\end{enumerate}

The following are defined as maintainability requirements:
\subsection{Supportability Requirements}
\begin{enumerate}[label=MS-SP \arabic*., wide=0pt, leftmargin=*]
  \item \emph{The tool must offer bilingual support for help documentation.}\\
    {\bf Rationale:} Bilingual support ensures that users from
    different regions can understand and use the tool effectively,
    increasing its accessibility.\\
    {\bf Fit Criteria:} Help documentation is available in both major
    languages, English and French.\\
    {\bf Priority:} Low
\end{enumerate}

\subsection{Adaptability Requirements}
\begin{enumerate}[label=MS-AD \arabic*., wide=0pt, leftmargin=*]
  \item \emph{The system must be compatible with the latest stable
    version of python (v3.13).}\\
    {\bf Rationale:} This allows the library to use the most
    up-to-date features, performance improvements, and security
    patches. Furthermore, it will ensure that users can integrate the
    library into modern projects without compatibility issues,
    reduces the risk of vulnerabilities.\\
    {\bf Fit Criteria:} The system passes all test cases when run in
    python 3.13.\\
    {\bf Priority:} High

  \item \emph{The system should offer backward compatibility with
    Python 3.10 and higher.}\\
    {\bf Rationale:} Offering backwards compatibility makes the
    library more accessible to users who may need to use the library
    in legacy codebases that can't easily be upgraded. Based on
    Python's versioning schedule, version 3.10 will not be considered
    end-of-life until nearly 2 years after the scheduled end of the
    development of this system.\\
    {\bf Fit Criteria:} All features of the system must work on
    Python 3.10 and higher versions, with minimal degradation in
    performance or functionality\\
    {\bf Priority:} Low

  \item \emph{The system must be able to detect and handle Python
    version-specific features and syntax.}\\
    {\bf Rationale:} Depending on the Python version of the source
    code, the refactorings should be made accordingly to not
    introduce compatibility errors.\\
    {\bf Fit Criteria:} The input source code should pass the given
    test cases.\\
    {\bf Priority:} High

  \item \emph{The energy measurement module must be adaptable to
    cloud-based systems.}\\
    {\bf Rationale:} Many modern applications are hosted and run in
    cloud environments so, it is essential for the energy measurement
    module to operate effectively in cloud-based systems. This
    ensures that developers can accurately measure the energy
    consumption of their cloud-hosted applications.\\
    {\bf Fit Criteria:} The energy consumption module returns usable
    statistics related to the energy consumption of the cloud-application.\\
    {\bf Priority:} Medium

  \item \emph{The system must be deployable in both cloud-based
    environments and on-premise infrastructures to meet different user needs.}\\
    {\bf Rationale:} Whether the system is being used locally or in
    the cloud, developers still need access to the features offered
    by the system. Some developers might not even host their
    applications, and, even if they do, they might want to conduct
    local testing. \\
    {\bf Fit Criteria:} The system should be fully functional in both
    cloud and local environments, with minimal configuration changes.\\
    {\bf Priority:} Medium

  \item \emph{The system must support major operating systems,
    including Windows, macOS, and Linux.}\\
    {\bf Rationale:} Developers may not all use the same operating
    system (OS), it's actually unlikely (even impossible) that they
    do. Allowing users to use the library on their preferred OS will
    only increase the adoption of the system.\\
    {\bf Fit Criteria:} The system must pass all tests on Windows
    10+, macOS 13+ (Ventura and later), and Linux distributions such
    as Ubuntu 22.04.5+ without requiring different codebases or
    significant modifications.\\
    {\bf Priority:} Low

  \item \emph{The system must provide seamless functionality across
    different versions of the same operating system.}\\
    {\bf Rationale:} Users do not adopt the latest version of an OS
    at the same rate and some programs are to complex or fragile to
    upgrade to newer systems.\\
    {\bf Fit Criteria:} The system runs without errors or crashes
    across multiple versions of Windows, macOS, and Linux, with no
    compatibility issues in handling file systems, dependencies, or libraries.\\
    {\bf Priority:} Low

  \item \emph{The system must offer consistent performance (e.g.,
      refactoring speed, energy consumption measurements) regardless of
    the underlying operating system.}\\
    {\bf Rationale:} Having the system be OS dependent would
    invalidate the point of being compatible with multiple OSes and
    conflict with requirement MS-AD 6.\\
    {\bf Fit Criteria:} Performance metrics, such as time taken for
    refactoring and energy measurements, must not vary by more than
    OS\_PERF\_DIFF\_LIMIT across different operating systems during testing.\\
    {\bf Priority:} Low

\end{enumerate}

\section{Security Requirements}
\subsection{Access Requirements}
\begin{enumerate}[label=SR-AR \arabic*., wide=0pt, leftmargin=*]
  \item \emph{The tool must be capable of protecting data during
    active sessions without requiring authentication of the user.}\\[2mm]
    {\bf Rationale:} Ensuring secure handling of data during
    processing eliminates the need for user authentication, thereby
    improving the tool's accessibility. Organizational code is
    already access-controlled for developers, therefore
    authentication is unnecessary for the tool.\\
    {\bf Fit Criterion:} The tool allows users to submit code and
    view refactoring results without requiring login credentials, and
    no sensitive data is stored beyond the active session.\\
    {\bf Priority:} High
  \item \emph{Only the refactoring tool can communicate with the
    energy consumption tool.}\\
    {\bf Rationale:} Energy consumption tool is an internal
    abstracted service that is not directly needed by the user.\\
    {\bf Fit Criterion:} The refactoring tool does not include any
    exposed API endpoints to the energy consumption tool.\\
    {\bf Priority:} High
\end{enumerate}
\subsection{Integrity Requirements}
\begin{enumerate}[label=SR-IR \arabic*., wide=0pt, leftmargin=*]
  \item \emph{The tool must prevent unauthorized, external changes to
    the refactored code and energy reports.}\\[2mm]
    {\bf Rationale:} The system must maintain code consistency and
    correctness of the original input and energy improvement data.
    Any corruption of the code could undermine trust in the tool.\\
    {\bf Fit Criterion:} The system must reject malformed data
    inputs, ensure data integrity during processing and transmission,
    and maintain comprehensive logging of system activities. It
    should safeguard against data corruption to maintain trust in the
    tool's outputs..\\
    {\bf Priority:} High
\end{enumerate}
\subsection{Privacy Requirements}
\begin{enumerate}[label=SR-PR \arabic*., wide=0pt, leftmargin=*]
  \item \emph{The tool must ensure that no personal user data, such
      as GitHub profile, commit history, working hours, or any
      identifiable information, is collected or stored during its
    operation. }\\[2mm]
    {\bf Rationale:} Personal information, including coding habits,
    working patterns, and associated data (such as GitHub profile or
    commits), is sensitive and must not be used to ensure that users
    maintain full control over their personal data.\\
    {\bf Fit Criterion:} The tool analyzes code and provides
    refactoring suggestions without collecting, storing or
    transmitting any personal information about the user.\\
    {\bf Priority:} High
  \item \emph{Any data related to user submissions, energy reports
      and refactored results must be treated as confidential and
    handled securely throughout processing and transmission.}\\
    {\bf Rationale:} The tool must ensure user trust by safeguarding
    all user submissions and related data against unauthorized access
    or tampering. Secure handling of data during active sessions
    maintains the integrity and reliability of the tool. \\
    {\bf Fit Criterion:} The system processes user submissions,
    energy reports, and refactored results securely within the active
    session. No data is stored or retained after processing, ensuring
    all user information remains private and protected.\\
    {\bf Priority:} High
\end{enumerate}
\subsection{Audit Requirements}
\begin{enumerate}[label=SR-AUR \arabic*., wide=0pt, leftmargin=*]
  \item \emph{The tool should maintain a log of operational events
      related to the refactoring process, including code detetction,
    energy analysis, and refactoring.}\\[2mm]
    {\bf Rationale:} The tool must ensure transparency in its
    operation by providing a record of key system actions, enabling
    the user to debug or review tool behavior.\\
    {\bf Fit Criterion:} The system generates a log of important
    operational events, such as the start and completion of analysis,
    energy measurements, and refactoring. \\[2mm]
    {\bf Priority:} Medium
  \item \emph{The tool should log user-triggered actions, such as
      code submissions and the initiation of refactoring processes,
    without storing any user-specific or identifiable data. }\\
    {\bf Rationale:} The tool must provide accountability for user
    interactions with the system, allowing the user to trace and
    verify the actions they have taken within the session.\\
    {\bf Fit Criterion:}  The system logs events such as user code
    submissions, requests for refactoring, and access to refactoring
    results. These logs do not include personal identifiable user data.\\
    {\bf Priority:} Medium
\end{enumerate}
\subsection{Immunity Requirements}
\begin{enumerate}[label=SR-AUR \arabic*., wide=0pt, leftmargin=*]
  \item \emph{The tool must minimize exposure to external threats,
      ensuring that the refactoring process is protected from
    unauthorized interference.}\\[2mm]
    {\bf Rationale:} Reducing reliance on external systems decreases
    vulnerability to external threats, such as malware or
    unauthorized access, and ensures a secure and reliable
    refactoring process.\\
    {\bf Fit Criterion:} The system operates without any external
    server communication so as exposure to external threats is
    limited. This setup inherently reduces exposure to external
    security risks.\\
    {\bf Priority:} High
\end{enumerate}

\section{Cultural Requirements}
The cultural requirements of this project include the following:
\subsection{Cultural Requirements}
\begin{enumerate}[label=CULT \arabic*., wide=0pt, leftmargin=*]
  \item \emph{The tool must avoid using colours or symbols that could
    be culturally sensitive or offensive.}\\
    {\bf Rationale:} Ensuring cultural sensitivity in design helps
    avoid alienating or offending users from diverse backgrounds,
    which is critical for global acceptance and usability.\\
    {\bf Fit Criteria:} Conduct a cultural review to ensure that all
    icons and colours used in the tool are neutral and universally acceptable.
    {\bf Priority:} Low

  \item \emph{The tool must support both metric and imperial
    measurement units.}\\
    {\bf Rationale:} Users have different preferences and standards
    for measurement units. Supporting both metric and imperial units
    ensures accessibility and ease of use for a global audience.\\
    {\bf Fit Criteria:} Users can toggle between metric and imperial
    units for any measurements related to energy consumption.
    {\bf Priority:} Medium

  \item \emph{The tool must not include content that could be
    considered culturally insensitive.}\\
    {\bf Rationale:} Avoiding culturally insensitive content ensures
    that the tool is respectful and inclusive, fostering a positive
    user experience across different cultures.\\
    {\bf Fit Criteria:} A cultural sensitivity review is conducted to
    ensure all content is appropriate for a global audience.
    {\bf Priority:} Medium

\end{enumerate}

\section{Compliance Requirements}
\subsection{Legal Requirements}
\begin{enumerate}[label=CR-LR \arabic*., wide=0pt, leftmargin=*]
  \item \emph{The system must respect user privacy by avoiding the
    collection of any personal or identifiable data.}\\[2mm]
    {\bf Rationale:} Ensuring privacy builds user trust and minimizes
    risks associated with handling sensitive information, even when
    specific privacy laws are not targeted.\\
    {\bf Fit Criterion:} The system avoids collecting or storing
    personal user data, including information about user activities
    and profiles, and operates entirely within the user’s local environment.\\
    {\bf Priority:} Medium
\end{enumerate}
\subsection{Standards Compliance Requirements}
\begin{enumerate}[label=CR-SCR \arabic*., wide=0pt, leftmargin=*]
  \item \emph{The system must conform to established Python coding
      standards and best practices for maintainability, readability and
    quality.}\\[2mm]
    {\bf Rationale:} Adhering to standards such as PEP 8 ensures the
    system’s codebase remains consistent, maintainable and compatible
    with coding standards, facilitating future development and collaboration.\\
    {\bf Fit Criterion:} The system implements static code analysis
    and adheres to Python coding standards, including PEP 8.\\
    {\bf Priority:} Medium
\end{enumerate}

\section{Open Issues}

This section outlines unresolved questions and challenges that may
impact the development, functionality, or integration of the system.
These issues require further research, discussion, or testing to
ensure successful project completion.\\

\begin{itemize}
  \item Further research is needed to determine the optimal balance
    between energy efficiency and code readability. While refactoring
    may improve energy consumption metrics, it could inadvertently
    make the codebase less maintainable and more difficult to expand
    in the long term.
  \item The same can be said when it comes to performance. More
    energy efficient code might actually end up being less efficient
    when it comes to time and space complexity.
\end{itemize}

\section{Off-the-Shelf Solutions}
\subsection{Ready-Made Products}

\begin{itemize}
  \item \textbf{Pylint:} A widely used static code analysis tool that
    detects various code smells in Python. It can be integrated into
    the refactoring tool to help identify inefficiencies in the code.
  \item \textbf{Flake8:} Linter that combines checks for style guide
    enforcement and code quality. Flake8 can assist in maintaining
    code standards while the tool focuses on energy efficiency.
  \item \textbf{PyJoule:} A tool for measuring the energy consumption
    of Python code. This product can provide essential data to
    evaluate the impact of refactorings on energy usage.
\end{itemize}

\subsection{Reusable Components}
\begin{itemize}
  \item \textbf{Rope:} A library for Python that provides automated
    refactoring capabilities, helping streamline the process of
    improving code quality.
\end{itemize}
\subsection{Products That Can Be Copied}
\begin{itemize}
  \item \textbf{SonarQube:} An open-source platform designed for
    continuous inspection of code quality. It helps developers manage
    code quality and security by analyzing source code to identify
    potential issues. Its architecture and methods for detecting code
    smells could be adapted to focus specifically on energy efficiency.
\end{itemize}

\section{New Problems}
\subsection{Effects on the Current Environment}
The introduction of the energy efficiency refactoring tool may lead
to several changes in the current development environment. These
effects include:
\begin{enumerate}
  \item The tool temporarily increases CPU and memory usage while
    running. The tool aims to optimize energy efficiency in code
    however it takes energy to run - in large codebases this could be
    significant energy and impact the performance of other
    applications running concurrently.
  \item The tool may have its own dependencies that now need to be
    included in the app or installed into the current system. Think
    Pysmells, Pyjoule etc.
\end{enumerate}

\subsection{Effects on the Installed Systems}
\begin{enumerate}
  \item Existing systems may need to be evaluated for compatibility
    with the new tool. Older versions of Python or other needed
    dependencies may not support the tool.
  \item The refactoring process could lead to variations in the
    performance of existing applications
  \item As the tool updates existing code, thorough testing will be
    needed to ensure everything still works correctly. This may
    require more effort from QA teams and additional time and
    resources to check the updated code.
\end{enumerate}

\subsection{Potential User Problems}
\begin{enumerate}
  \item Users may face difficulties in understanding how to
    effectively utilize the tool, particularly if they are not
    familiar with concepts like code smells and refactoring
    techniques. This learning curve may lead to initial frustration
    or reduced productivity.
  \item Some users may be resistant to adopting new tools or
    processes, particularly if they perceive the existing workflows
    as sufficient. This resistance could hinder the tool's successful
    implementation and limit its overall effectiveness.
  \item Users may misinterpret the output reports generated by the
    tool, such as energy savings or performance metrics. If users do
    not fully understand how to interpret these results, it could
    lead to incorrect conclusions about the tool's impact on their code.
  \item There is a risk that users might become overly reliant on the
    tool for refactoring without fully understanding the underlying
    principles. This could result in poor coding practices if users
    do not engage in thoughtful analysis of the suggested changes.
\end{enumerate}
\subsection{Limitations in the Anticipated Implementation Environment That May
Inhibit the New Product}
\begin{enumerate}
  \item \textbf{Limited Computational Resources:} Environments with
    restricted computational power may face challenges when running
    the tool, especially for large codebases. Limited resources could
    result in longer processing times or failures during analysis and
    refactoring.
  \item \textbf{Lack of Test Coverage:} If existing codebases lack
    comprehensive test suites, validating the functionality of
    refactored code may become challenging. Without adequate tests,
    it will be difficult to ensure that the tool's changes do not
    introduce new issues.
\end{enumerate}
\subsection{Follow-Up Problems}
\begin{enumerate}
  \item \textbf{Ongoing Maintenance:} The tool will need regular
    updates to stay compatible with new programming languages or
    standards, adding to the workload.
  \item \textbf{Performance Trade-offs:} Users may find that while
    some refactorings improve energy efficiency, they could
    negatively impact other performance metrics, such as execution speed.
\end{enumerate}
\section{Tasks}
\subsection{Project Planning}
\begin{itemize}

  \item \textbf{Development Approach}
    The team will use an agile development approach with the
    following high-level process:
    \begin{enumerate}
      \item Initial requirements gathering and product backlog creation
      \item Sprint planning and execution
      \item Regular testing and quality assurance
      \item Stakeholder reviews and feedback
      \item Iterative refinement
      \item Release planning and deployment
    \end{enumerate}

  \item \textbf{Key Tasks}
    \begin{itemize}
      \item Form cross-functional development team (already completed)
      \item Create initial product backlog and prioritize features
      \item Set up development environments and tools
      \item Establish CI/CD pipeline using GitHub Actions
      \item Develop core functionality:
        \begin{itemize}
          \item Determine code smells to address for energy-saving
          \item Implement code smell detection
          \item Develop appropriate refactorings for detected smells
          \item Measure energy consumption before and after refactoring
          \item Ensure original code functionality is preserved
        \end{itemize}
      \item Build out additional features iteratively
      \item Conduct regular testing (unit, integration, user acceptance)
      \item Refine based on stakeholder feedback
      \item Present final solution to stakeholders

    \end{itemize}
  \item \textbf{Timeline Estimate}
    \begin{itemize}
      \item Requirements Document (Revision 0): October 9th, 2024
      \item Hazard Analysis (Revision 0): October 23rd, 2024
      \item Verification \& Validation Plan (Revision 0): November 1st, 2024
      \item Proof of Concept: November 11th-22nd, 2024
      \item Design Document (Revision 0): January 15th, 2025
      \item Project Demo (Revision 0): February 3rd-14th, 2025
      \item Final Demonstration: March 17th-30th, 2025
      \item Final Documentation: April 2nd, 2025
      \item Capstone EXPO: TBD
    \end{itemize}

  \item \textbf{Resource Estimates}
    The team consists of 5 members who will all function as
    developers, sharing responsibilities for creating issues, coding,
    testing, and documentation.

  \item \textbf{Key Consideration}
    \begin{itemize}
      \item Data migration may be necessary for existing systems
      \item A phased development approach will help minimize major setbacks
      \item Regular stakeholder involvement will ensure alignment
        with business needs
    \end{itemize}

  \item \textbf{Documentation Process}
    \begin{itemize}
      \item Pull changes from \texttt{docs} (epic documentation branch)
      \item Create a working branch with format [main contributor
        name]/[descriptive topic]
      \item Commit changes with descriptive names
      \item Create unit tests for changes
      \item Create a pull request to merge changes into an epic branch
      \item Wait for all tests run with GitHub Actions to pass
      \item Wait for at least two approvals from teammates
      \item Merge changes into the target branch
    \end{itemize}

\end{itemize}

By following this agile approach and development process, the team
aims to deliver a high-quality product iteratively while maintaining
flexibility to adapt to changing requirements

\subsection{Planning of the Development Phases}

The planning of the development phases is based on the deliverables
submissions as follows:

\begin{enumerate}

  \item \textbf{Requirements Phase}
    \begin{itemize}
      \item Deliverable: Requirements Document (Revision 0)
      \item Due Date: October 9th, 2024
    \end{itemize}

  \item \textbf{Risk Assessment Phase}
    \begin{itemize}
      \item Deliverable: Hazard Analysis (Revision 0)
      \item Due Date: October 23rd, 2024
    \end{itemize}

  \item \textbf{Verification and Validation Planning}
    \begin{itemize}
      \item Deliverable: Verification \& Validation Plan (Revision 0)
      \item Due Date: November 1st, 2024
    \end{itemize}

  \item \textbf{Proof of Concept Implementation}
    \begin{itemize}
      \item Period: November 11th-22nd, 2024
    \end{itemize}

  \item \textbf{Design Phase}
    \begin{itemize}
      \item Deliverable: Design Document (Revision 0)
      \item Due Date: January 15th, 2025
    \end{itemize}

  \item \textbf{Initial Implementation and Demo}
    \begin{itemize}
      \item Deliverable: Project Demo (Revision 0)
      \item Period: February 3rd-14th, 2025
    \end{itemize}

  \item \textbf{Final Implementation and Testing}
    \begin{itemize}
      \item Deliverable: Final Demonstration
      \item Period: March 17th-30th, 2025
    \end{itemize}

  \item \textbf{Project Closure}
    \begin{itemize}
      \item Deliverable: Final Documentation
      \item Due Date: April 2nd, 2025
    \end{itemize}

  \item \textbf{Project Presentation}
    \begin{itemize}
      \item Event: Capstone EXPO
      \item Date: TBD
    \end{itemize}
\end{enumerate}

\section{Migration to the New Product}
\subsection{Requirements for Migration to the New Product}
The migration to the new tool will involve minimal disruption to
existing workflows, as the product is designed to integrate
seamlessly with Visual Studio Code. Developers will be able to
continue using their current workflows, with the addition of the
refactoring tool as a library that can be installed directly via
Python's package manager (pip) and an IDE plugin for an enhanced
development experience. The minimal installation and integration
requirements ensure ease of adoption for developers without needing
to overhaul existing infrastructure or processes.
\begin{itemize}
  \item \textbf{Installation Phase:}
    Developers can install the refactoring library directly using pip:
    \verb|pip install ecooptimizer|
    The IDE plugin can be installed by users through the Visual
    Studio Code marketplace.
  \item \textbf{Parallel Running:}
    There is no need for a phased implementation or parallel running
    of old and new systems. The tool can be directly integrated
    without affecting existing code or infrastructure.
  \item \textbf{Manual Backups:}
    Since the tool does not alter data but rather provides
    refactoring suggestions, no manual backups are required before installation.
  \item \textbf{Phased Rollout:}
    If required, developers can start using the refactoring library
    first, followed by the IDE plugin.
\end{itemize}
\subsection{Data That Has to be Modified or Translated for the New System}
Not Applicable

\section{Costs}
The total cost of developing this project is primarily based on the
effort involved by the development team, given that the tools and
platforms used (GitHub, open-source libraries) are free. The project
must be completed within the academic year (MVP ready by February
2025), which warrants smart planning and efficient resource allocation.

\subsection{Metrics for Estimation}
To estimate the total cost in terms of time and effort, the following
key metrics have been considered:
\begin{itemize}
  \item Number of input/output flows for the system.
  \item Number of business events.
  \item Number of product use cases.
  \item Number of functional and non-functional requirements.
  \item Number of constraint requirements.
\end{itemize}

\subsection{Estimation Approach}
Each deliverable has been assessed to estimate the time it will take
to implement based on the development environment. Early cost
estimates are based on general knowledge of the system and refined as
the team gradually gets a better understanding of the scope.

\subsection{Cost Breakdown}
\begin{itemize}
  \item \textbf{Development Effort:} Based on the team size and
    project timeline, following time allocation is estimated:
    \begin{itemize}
      \item Initial Research \& Setup: 50 hours per team member.
      \item Core development (e.g., refactoring tool, plugin): 300
        hours per team member.
      \item Testing and debugging: 80 hours per team member.
      \item Documentation \& finalization: 100 hours per team member.
      \item \textbf{Total estimated effort:} 530 hours per team member.
    \end{itemize}

  \item \textbf{Tools and Software:}
    \begin{itemize}
      \item GitHub (for CI/CD): Free account, with no cost expected.
      \item Open-source libraries: No associated costs.
    \end{itemize}

  \item \textbf{Testing Environment:}
    \begin{itemize}
      \item The testing of the refactoring tool and energy
        consumption measurements is planned to be carried out using
        free tools on open source projects, with no additional cost expected.
    \end{itemize}

\end{itemize}

\subsection{Estimated Cost}
The above discussion indicates that the total effort will be
approximately 2650 team hours spread across the project phases. These
estimates could be refined using more detailed information as the
project progresses.
\section{User Documentation and Training}
\subsection{User Documentation Requirements}
\begin{enumerate}
  \item \textbf{User Manual}
    \begin{itemize}
      \item \textbf{Purpose:} Provide comprehensive guidance on how
        to use the refactoring library
      \item \textbf{Target Audience:} Software developers integrating
        the library into their projects
      \item \textbf{Content:} Installation instructions, API
        reference, usage examples, and best practices
    \end{itemize}

  \item \textbf{Technical Specification}
    \begin{itemize}
      \item \textbf{Purpose:} Detail the library's architecture,
        algorithms, and integration points
      \item \textbf{Target Audience:} Technical leads and architects
        evaluating the library
      \item \textbf{Content:} System design, performance
        characteristics, and technical limitations
    \end{itemize}

  \item \textbf{Quick Start Guide}
    \begin{itemize}
      \item \textbf{Purpose:} Enable rapid adoption and basic usage
        of the library
      \item \textbf{Target Audience:} New users looking to quickly
        implement the library
      \item \textbf{Content:} Concise setup instructions and simple
        usage examples
    \end{itemize}
\end{enumerate}

\subsection{Training Requirements}
For end-users, formal training is not required. The tool is designed to be simple and intuitive, 
with the assumption that primary users with experience in Python and software development will 
have the necessary technical expertise to use the library effectively. The refactoring library 
operates through clear, well-documented interfaces and requires minimal setup, allowing users to 
quickly incorporate it into their workflow without additional training.\\

Furthermore, the tool will come with comprehensive user documentation that includes step-by-step 
instructions on how to set up, integrate, and use the library within their existing development 
processes. This documentation will provide examples of common use cases and a clear explanation of 
the features of the tool, ensuring that users can get started easily and efficiently.

\section{Waiting Room}

This section lists potential features and enhancements that are not
critical for the initial release of the system but may be considered
for future updates. These ideas represent additional functionalities
that could improve the tool’s performance, user experience, or
integration with other systems.

\begin{enumerate}[label=WTRM \arabic*., wide=0pt, leftmargin=*]
  \item \emph{The IDE plugin must provide interactive tips and
    progress indicators to guide users during the refactoring process.}\\[2mm]
    {\bf Rationale:} This helps prevent user confusion during the
    refactoring process and enhances the user experience by providing
    clear, real-time feedback.\\
    {\bf Fit Criterion:} Tips and progress indicators display
    automatically when users initiate a refactoring action in the
    VSCode interface.\\
    {\bf Priority:} Medium
  \item \emph{The tool must provide automated error reporting with
    user consent.}\\[2mm]
    {\bf Rationale:} Automated error reporting helps developers
    quickly identify and address issues, improving the tool's
    reliability and reducing downtime with an option to include
    additional comments for context.\\
    {\bf Fit Criterion:} Users are prompted to send error reports
    when an issue occurs, \\
    {\bf Priority:} Medium
  \item \emph{The tool must allow users to define custom refactoring
    rules or preferences within the plugin.}\\[2mm]
    {\bf Rationale:} This would allow developers more flexibility and
    control, enabling them to apply refactorings that best suit their
    projects while maintaining energy efficiency.\\
    {\bf Fit Criterion:} Users can create a configuration file that
    describes their refactoring preferences.\\
    {\bf Priority:} High
  \item \emph{The tool should provide a dashboard that offers deeper
      insights into refactoring decisions, showing side-by-side
      comparisons of energy consumption before and after refactoring,
    along with performance metrics.}\\[2mm]
    {\bf Rationale:} This would help users better understand the
    impact of refactoring on both energy consumption and performance.\\
    {\bf Fit Criterion:} Users are able to access energy metrics for
    all their projects on a centralized platform.\\
    {\bf Priority:} High
  \item \emph{The tool show provide a plugin that integrates with
      multiple popular IDEs and syncs information across them through a
    centralized database.}\\[2mm]
    {\bf Rationale:} Supporting multiple IDEs allows developers to
    use the tool within their preferred coding environments,
    enhancing user experience and adoption.\\
    {\bf Fit Criterion:} Integration guides are provided for each
    supported IDE, with successful installation and functionality
    confirmed through user testing.\\
    {\bf Priority:} Low
  \item \emph{The refactoring library must be able to provide energy
      efficient refactorings for a wide variety of program languages
    (e.g., Java, C/C++, C\#, JavaScript, TypeScript, Go, Rust, etc.)}\\[2mm]
    {\bf Rationale:} Users around the world code projects in
    multitudes of languages depending on the context of their work.
    Being able to refactor in most popular languages would allow for
    the widespread usage of the tool.\\
    {\bf Fit Criterion:} The tool accepts and tailors code from the
    detected/specified language.\\
    {\bf Priority:} Low
  \item \emph{A reinforcement learning model must be developed to
      learn from the most energy-efficient refactorings and user
    preferences over time.}\\[2mm]
    {\bf Rationale:} The model must evolve to improve its refactoring
    suggestions by identifying patterns in energy-efficient code
    transformations and user preferences. By adapting its
    recommendations, the system will refine its ability to balance
    energy savings with maintainability and user preferences.\\
    {\bf Fit Criterion:} The reinforcement learning model is trained
    using gathered refactoring data and energy consumption
    measurement. Over multiple iterations, the model should improve
    its ability to predict refactorings that maximize energy
    efficiency while aligning with user choices.\\
    {\bf Priority:} Medium
  \item \emph{The reinforcement learning model for the tool should
    accept human feedback in the reinforcement learning process.}\\[2mm]
    {\bf Rationale:} This will allow users to guide the system's
    refactoring decisions based on developer expertise and
    preferences. Moreover, it will balance automated refactoring with
    human oversight to ensure that complex refactoring decisions
    align with the project's goals and constraints.\\
    {\bf Fit Criterion:} The language model accepts human feedback
    and incorporates it into its future decisions.\\
    {\bf Priority:} Medium
\end{enumerate}

\section{Ideas for Solution}
In this section, we capture various ideas for implementing the
project requirements. These ideas provide technical approaches and
methods for achieving the energy-efficient refactoring of Python code
through the refactoring tool and IDE integration. By capturing these
ideas now, we ensure that potential technical approaches are not lost
and can be referred to during the design and development phase.
\begin{itemize}
  \item \textbf{Refactoring Library Implementation via AST Parsing:}
    Use Python’s built-in \texttt{ast} (Abstract Syntax Tree) module
    to analyze code structure. The refactoring library can traverse
    the AST to detect inefficiencies and apply refactorings without
    modifying code functionality.
  \item \textbf{IDE Plugin for Refactoring – Leveraging VS Code API:}
    Build an extension for Visual Studio Code that hooks into the
    editor’s event system to provide real-time refactoring suggestions.
\end{itemize}

\newpage{}
\section*{Appendix --- Reflection}

\begin{enumerate}[wide=0pt, leftmargin=*]
  \item \textit{What knowledge and skills will the team collectively
    need to acquire to successfully complete this capstone project?}

    \begin{itemize}
      \item Learn how reinforcement learning works as well as how to
        incorporate it into our project.
      \item Understanding of Python's performance characteristics and
        common code smells
      \item Experience in using libraries like rope for automated
        refactoring and familiarity with integrating linters such as
        Pylint or Flake8 into the development workflow.
      \item Ability to develop algorithms that analyze and compare
        different refactoring strategies, using tools like PyJoule
        for energy profiling.
      \item Proficiency in JavaScript or TypeScript, as most VS Code
        extensions are developed using these languages.
    \end{itemize}

  \item \textit{(\textbf{team}) For each of the knowledge areas and
      skills identified in the previous question, what are at least two
    approaches to acquiring the knowledge or mastering the skill?}

    \begin{itemize}
      \item \textit{Learn how reinforcement learning works as well as
        how to incorporate it into our project.}
        \begin{itemize}
          \item Watch online courses on reinforcement learning.
          \item Read articles/books teaching reinforcement learning.
          \item Look through open source python projects that use
            reinforcement learning tools such as PyTorch or TensorFlow.
          \item Read through the documentation for reinforcement learning tools.
        \end{itemize}

      \item \textit{Understanding of Python's performance
        characteristics and common code smells.}
        \begin{itemize}
          \item Enrol in courses like Effective Python or Python
            Performance Optimization on platforms like Coursera, edX, or Udemy.
          \item Work on real-world projects or contribute to
            open-source Python projects. Regular code reviews with a
            focus on performance
            will help identify common code smells and inefficiencies.
        \end{itemize}

      \item \textit{Experience in using libraries like rope for
          automated refactoring and familiarity with integrating
        linters such as Pylint or Flake8 into the development workflow.}
        \begin{itemize}
          \item Set up a personal or team-based project that uses
            rope for refactoring and integrates linters (Pylint or
            Flake8). Experimenting with these tools in a real project
            will provide direct experience with their workflows and limitations
          \item Read through documentation for the tools.
          \item Follow comprehensive tutorials or attend workshops
            focused on Python tooling.
        \end{itemize}

      \item \textit{Ability to develop algorithms that analyze and
          compare different refactoring strategies, using tools like
        PyJoule for energy profiling.}
        \begin{itemize}
          \item Conduct research on energy-efficient algorithms and
            their application in Python refactoring. Experiment with
            PyJoule to analyze the energy impact of different code structures.
          \item Work under the guidance of a mentor or collaborate
            with experts in energy-efficient computing.
        \end{itemize}

      \item \textit{Proficiency in JavaScript or TypeScript, as most
        VS Code extensions are developed using these languages.}
        \begin{itemize}
          \item Practise by building simple VS Code extensions using
            JavaScript or TypeScript using tutorials on YouTube.
          \item Take online courses specifically tailored to
            JavaScript or TypeScript for extension development
        \end{itemize}

    \end{itemize}


\end{enumerate}

2. \textit{(\textbf{Individual}) Of the identified approaches, which
will each team member pursue, and why did they make this choice?}

\subsubsection*{Ayushi Amin Reflection}

\medskip

\begin{itemize}[label={}, wide=0pt, leftmargin=*]

  \item \textit{Learn how reinforcement learning works as well as how
    to incorporate it into our project.}

    I would choose looking through open-source Python projects that
    use reinforcement learning tools like PyTorch or TensorFlow. It
    lets me see real-world applications, understand how others are
    using reinforcement learning, and gives me concrete examples to
    work with, which helps me learn more effectively through hands-on
    experience.

  \item \textit{Understanding of Python's performance characteristics
    and common code smells.}

    I would go with practical experience, contributing to open-source
    projects, where I can directly apply performance optimizations
    and get feedback through code reviews. Real-world application
    will help cement these concepts better.

  \item \textit{Experience in using libraries like rope for automated
      refactoring and familiarity with integrating linters such as
    Pylint or Flake8 into the development workflow.}

    I would go for hands-on implementation in my projects. I learn
    best by doing, so I would set up a project where I can integrate
    rope for refactoring and Pylint or Flake8 for linting. This would
    give me a chance to really see how these tools fit into the
    development process, and I could refine my setup as I work.

  \item \textit{Ability to develop algorithms that analyze and
      compare different refactoring strategies, using tools like
    PyJoule for energy profiling.}

    I would prefer diving into the research around energy-efficient
    algorithms and then trying things out with PyJoule. I enjoy
    exploring new tools and methods, so experimenting with how
    different code changes affect energy use would be a good challenge for me.

  \item \textit{Proficiency in JavaScript or TypeScript, as most VS
    Code extensions are developed using these languages.}

    I like learning by creating, so I would build an extension right
    away. This way, I would get immediate experience with JavaScript
    and TypeScript while learning the VS Code extension framework.

\end{itemize}

\subsubsection*{Mya Hussain Reflection}
To advance my skills for the capstone project, I plan on deepening my
understanding of Python’s performance characteristics and common code
smells while leveraging my existing knowledge of Python. I plan to
read up on different potential code smells, detection methods and
possible refactoring remedies and immediately apply these insights to
help develop a proof of concept (POC) for our project. For mastering
refactoring tools like Rope and integrating linters such as Pylint
and Flake8, I will set up a local project environment to experiment
with these tools specifically for our POC. Additionally, I’ll explore
energy-efficient algorithms and use PyJoule to analyze how different
refactoring strategies impact performance in our specific context. To
enhance my proficiency in JavaScript or TypeScript for developing VS
Code extensions, I plan on watching online tutorials and perhaps take
an online Javascript/Typescript course as it has been a while since I
have been familiar with the syntax. I will also watch tutorials on
how to set up a VSCode extension as this project will be my first
time doing it. I'm very excited to start coding up a POC and move on
from the documentation stage. With every requirement we write the
team feels more and more pressure to make sure our idea will work.
It's hard to write so much about a product that doesn't yet exist
without having the proof that it can exist. Or at least my mind is
having a hard time writing so much about what currently is an empty repository.

\subsubsection*{Tanveer Brar Reflection}
\medskip

\begin{itemize}[label={}, wide=0pt, leftmargin=*]

  \item \textit{Learn how reinforcement learning works as well as how
    to incorporate it into our project.}

    I plan to watch online courses on reinforcement learning. I
    prefer learning visually whenever possible. Since this is a
    fairly new concept for me, I think online courses would be the
    best, providing a mix of lectures and self-assignments. A lot of
    courses also provide access to an online learning community which
    is perfect for a beginner like me.

  \item \textit{Understanding of Python's performance characteristics
    and common code smells.}

    For this, I will contribute to open source Python projects. Live
    projects are a good way to expose to practical coding challenges
    related to performance and code smells. It will also allow me to
    learn from more experience contributors and spot common code
    smells so that I can write scalable and efficient Python code.

  \item \textit{Experience in using libraries like rope for automated
      refactoring and familiarity with integrating linters such as
    Pylint or Flake8 into the development workflow.}

    I will follow comprehensive tutorials to get experience in using
    Rope for automatic refactoring. Comprehension tutorials provide
    guided experience with Python tooling, helping to explore
    features of tools like Rope, Pylint, and Flake8 in-depth.  The
    tutorials are structured, therefore helping to quickly gain
    familiarity with functionality and usage in real-world scenarios.

  \item \textit{Ability to develop algorithms that analyze and
      compare different refactoring strategies, using tools like
    PyJoule for energy profiling.}

    For this I will conduct research on energy-efficient algorithms
    and their application in Python refactoring. This will give me
    the option to follow a hands-on approach which allows for
    comparing different strategies and asses their energy consumption
    in multiple scenarios.

  \item \textit{Proficiency in JavaScript or TypeScript, as most VS
    Code extensions are developed using these languages.}

    For this I will practise building simple VS Code extensions using
    JavaScript or TypeScript through YouTube tutorials. It can help
    me gain hands-on experience with the languages in a real-world
    context. These practical exercises can be used to not only
    solidfiy my understanding of JavaScript/TypeScript but also
    familiarize me with how these languages are used to create
    functional VS Code extensions, enhancing both my coding skills
    and extension development proficiency.

\end{itemize}

\subsubsection*{Sevhena Walker Reflection}
\medskip

\begin{itemize}[label={}, wide=0pt, leftmargin=*]

  \item \textit{Learn how reinforcement learning works as well as how
    to incorporate it into our project.}

    For this topic, I plan on watching online courses and tutorials
    since it's a subject I have basically no experience in. Watching
    videos is the better option for me in this case since having
    someone explain the knowledge and providing examples will allow
    me to grasp the material faster.

  \item \textit{Understanding of Python's performance characteristics
    and common code smells.}

    I believe reading articles and going through documentation will
    be best for me for this topic. I already have a good base in
    programming and Python specifically so written documents will
    allow me to digest the new information at my own pace.

  \item \textit{Experience in using libraries like rope for automated
      refactoring and familiarity with integrating linters such as
    Pylint or Flake8 into the development workflow.}

    When it comes to libraries and modules, I tend to fare well by
    just reading the documentation and looking over code examples
    using those tools.

  \item \textit{Ability to develop algorithms that analyze and
      compare different refactoring strategies, using tools like
    PyJoule for energy profiling.}

    For this topic, experimentation will be my best option as it is
    not really a matter of learning something completely new but
    applying a new tool in a known environment.

  \item \textit{Proficiency in JavaScript or TypeScript, as most VS
    Code extensions are developed using these languages.}

    I already have some experience working with those languages, so I
    will only need to refer to the documentation for the occasional
    refresher on syntax and such.

\end{itemize}

\subsubsection*{Nivetha  Reflection}
\medskip

\begin{itemize}[label={}, wide=0pt, leftmargin=*]

  \item \textit{Learn how reinforcement learning works as well as how
    to incorporate it into our project.}

    I prefer to look through open source Python projects that use
    reinforcement learning tools to get used to it. While
    documentation and tutorials are readily available online whenever
    I need to reference them, I’m interested in seeing how tools such
    as PyTorch are applied in a live project so that I can get a
    clear understanding of their use. If possible, I will also
    contribute to these open source projects to implement these tools
    in a side project before doing for the capstone. This way I can
    be ready to implement in our project.

  \item \textit{Understanding of Python's performance characteristics
    and common code smells.}

    I will enrol in online courses since they include structured
    learning for these tools to optimize Python code. These courses
    also include hands on exercises that I can practice solidifying
    my skills for identifying performance bottlenecks and avoiding code smells.

  \item \textit{Experience in using libraries like rope for automated
      refactoring and familiarity with integrating linters such as
    Pylint or Flake8 into the development workflow.}

    I plan to follow comprehensive tutorials as these can break down
    complex topics into manageable subtopics, therefore helping in
    gradually building experience in these libraries. I can follow
    them at my own pace, so I have time to both experiment and
    troubleshoot. This way I can fully grasp the process of
    integrating these into Python projects.

  \item \textit{Ability to develop algorithms that analyze and
      compare different refactoring strategies, using tools like
    PyJoule for energy profiling.}

    I plan to conduct research on analyzing the energy impact on
    various code structures using PyJoules. This way I can gather
    data to make informed refactoring decisions. This also opens up
    the opportunity to develop more efficient algorithms that can
    optimize performance and energy usage in Python applications.

  \item \textit{Proficiency in JavaScript or TypeScript, as most VS
    Code extensions are developed using these languages.}

    Taking online courses tailored to JavaScript or TypeScript for
    extension development would give me a deeper understanding of how
    these languages are used in developing VS Code extensions. These
    focused courses include key concepts and best practices, helping
    me quickly become comfortable  in the exact skills needed for
    extension development.

\end{itemize}

~\newpage

\bibliographystyle {plainnat}
\bibliography{../../refs/References}

\end{document}<|MERGE_RESOLUTION|>--- conflicted
+++ resolved
@@ -57,18 +57,11 @@
 
 \section*{Revision History}
 
-<<<<<<< HEAD
-\begin{tabularx}{\textwidth}{p{3.5cm}p{2cm}X}
-\toprule {\textbf{Date}} & {\textbf{Version}} & {\textbf{Notes}}\\
-\midrule
-October 11th, 2024 & 0 & Created initial revision of SRS\\
-January 2nd, 2025 & 1 & Added clarification to training requirements\\
-\bottomrule
-=======
 \begin{tabularx}{\textwidth}{p{3.7cm}p{1.8cm}X}
   \toprule {\textbf{Date}} & {\textbf{Version}} & {\textbf{Notes}}\\
   \midrule
   October 11th, 2024 & 0 & Created initial revision of SRS\\
+  January 2nd, 2025 & 1 & Added clarification to training requirements\\
   January 5th, 2025 & 0.1 & Update FR-7, FR-8, Ideas for Solution \\
   January 6th, 2025 & 0.1 & Fixed link references to tables and
   figures and added preambles to those sections, move glossary
@@ -80,7 +73,6 @@
   February 10th, 2025 & 0.2 & Updated costs, compliance requirements,
   security requirements and scope of the product. \\
   \bottomrule
->>>>>>> 9f95db89
 \end{tabularx}
 
 ~\\
