% THIS DOCUMENT IS FOLLOWS THE VOLERE TEMPLATE BY Suzanne Robertson
% and James Robertson
% ONLY THE SECTION HEADINGS ARE PROVIDED
%
% Initial draft from https://github.com/Dieblich/volere
%
% Risks are removed because they are covered by the Hazard Analysis
\documentclass[12pt]{article}

\usepackage[round]{natbib}
\usepackage[letterpaper, portrait, margin=1in]{geometry}
\usepackage{booktabs}
\usepackage{longtable}
\usepackage{siunitx}
\usepackage{tabularx}
\usepackage[dvipsnames]{xcolor}
\usepackage{hyperref}
\usepackage{enumitem}
\usepackage{graphicx}
\hypersetup{
  bookmarks=true,         % show bookmarks bar?
  colorlinks=true,      % false: boxed links; true: colored links
  linkcolor=red,          % color of internal links (change box color
  % with linkbordercolor)
  citecolor=green,        % color of links to bibliography
  filecolor=magenta,      % color of file links
  urlcolor=cyan           % color of external links
}
\usepackage{float}

\newcommand{\lips}{\textit{Insert your content here.}}

% Test line
% Test 2

\input{../Comments}
\input{../Common}

\begin{document}

\pagenumbering{roman}

\title{Software Requirements Specification for \progname: subtitle
describing software}
\author{\authname}
\date{\today}

\maketitle
\thispagestyle{empty}

~\newpage

\tableofcontents
% This is a test line, please ignore

~\newpage

\section*{Revision History}

\begin{tabularx}{\textwidth}{p{3.7cm}p{1.8cm}X}
  \toprule {\textbf{Date}} & {\textbf{Name}} & {\textbf{Notes}}\\
  \midrule
  October 11th, 2024 & All & Created initial revision of SRS\\
  January 2nd, 2025 & All & Added clarification to training requirements\\
  January 5th, 2025 & All & Update FR-7, FR-8, Ideas for Solution \\
  January 6th, 2025 & All & Fixed link references to tables and
  figures and added preambles to those sections, move glossary
  section, added symbolic constants\\
  February 8th, 2025 & All & Removed requirement for interfacing with
  GitHub Actions.\\
  February 10th, 2025 & All & Updated the data dictionary and
  business data model \\
  February 10th, 2025 & All & Updated costs, compliance requirements,
  security requirements and scope of the product. \\
<<<<<<< HEAD
  March 24th, 2025 & Sevhena Walker & Updated solution constraints\\
  \bottomrule
=======
  March 24th, 2025 & All & Updated and added functional requirements. \\
  March 24th, 2025 & Mya Hussain & Updated Usability and Humanity Requirements. \\
  March 24th, 2025 & Ayushi Amin & Updated maintainability and support requirements. \\
  March 24th, 2025 & Ayushi Amin & Updated cultural requirements.
  \bottomrule 
>>>>>>> 0f09453f
\end{tabularx}

~\\

~\newpage

\section*{Symbolic Constants}
\begin{table}[H]
  \centering
  \begin{tabular}{|l|c|}
    \toprule \textbf{Name} & \textbf{Value} \\
    \midrule
    ENERGY\_SAVE & 5\% \\
    SMELL\_COVERAGE & 80\% \\
    TEST\_FUNCTION\_THRESH & 100\% \\
    REFACTOR\_EFFICACY\_THRESH & 95\% \\
    REFACTOR\_REVERT\_LIMIT & 5 commits \\
    CRITICAL\_ENERGY\_SAVE\_THRESH & 10\% \\
    MIN\_USER\_CONFIDENCE & 70\% \\
    MAX\_TASK\_CLICKS & 4 clicks \\
    MIN\_USER\_EOU & 80\% \\
    SMALL\_FILE\_TIME & 5 sec \\
    LARGE\_FILE\_TIME & 30 sec \\
    REFACTOR\_TIME & 10 sec \\
    DETECTION\_ACC & 90\% \\
    LARGE\_CODE\_BASE\_TIME & 2 min \\
    NEW\_REFACTOR\_TIME & 7 days \\
    COMPREHENSION\_TIME & 2 days \\
    ROLLBACK\_TIME & 1h \\
    MIN\_CODE\_COVERAGE & 80\% \\
    OS\_PERF\_DIFF\_LIMIT & 5\% \\
    \bottomrule
  \end{tabular}
  \caption{Table of Symbolic Constants}
  \label{tab:syms}
\end{table}

~\\

~\newpage

\pagenumbering{arabic}

\section{Purpose of the Project}
\subsection{User Business}
The Information and Communications Technology (ICT) sector, an
essential component of the global economy, is responsible for 2-4\%
of global CO2 emissions today, with projections suggesting this could
rise to 14\% by 2040 ~\citep{BelkhirAndElmeligi2018}. To meet
sustainability goals, including a 72\% reduction in CO2 emissions by
2040 ~\citep{FreitagAndBernersLee2021}, this sector must find ways to
improve energy efficiency.

One area of concern is the energy consumption of software systems.
However, for software engineers, it is not practical for them to
focus on optimizing energy consumption while developing complex
programs. Instead, supporting tools and technologies are needed to
assist in improving energy efficiency without altering the intended
behaviour of the software.

This project aims to tackle Python, a popular but energy inefficient
programming language. Python consumes significantly more energy
compared to more efficient languages like C and Rust—over 70 times
more energy, on average, for similar tasks ~\citep{PereiraEtAl2017}.
The project's goal is to develop tools to reduce Python's energy
consumption through automated refactoring. While this will not solve
the entire problem of the carbon footprint associated with the
software, it is a step towards more energy-efficient practices in the
software development process.

\subsection{Goals of the Project}
\noindent \textbf{Purpose}: The purpose of this project is to provide
software engineers with tools to optimize the energy efficiency of
Python programs by automating refactoring suggestions, while still
allowing users to review and decide whether to apply the changes.

\noindent \textbf{Advantage}: By reducing the energy consumption of
Python programs, this project will contribute to the broader effort
of decreasing the carbon footprint of software development,
supporting the ICT sector's goal of reducing CO2 emissions by 72\% by
2040 ~\citep{FreitagAndBernersLee2021}.

\noindent \textbf{Measurement}: The project's success can be measured
by the reduction in energy usage
achieved after applying the refactorings. Benchmarks will compare the
energy consumption of original
and refactored code, to achieve a measurable percentage reduction in
energy consumption.

\section{Naming Conventions and Terminology}
\subsection{Glossary of All Terms, Including Acronyms, Used by Stakeholders
involved in the Project}

% --- TERMS PRESENT IN THE STAKEHOLDER SECTION ---
\paragraph*{supervisor}
A member of faculty from McMaster University responsible for
overseeing a project being worked on by students taking the SFWRENG
4G06 Capstone course.

\paragraph*{large-scale applications}
Applications that manage high volumes of data, users, or
transactions, typically requiring scalable architectures.

\paragraph*{cloud-hosted applications}
Software applications deployed and run on remote cloud servers,
accessible over the internet.

\paragraph*{environmental footprint}
The total impact an activity or product has on the environment,
measured by metrics like carbon emissions and resource consumption.

\paragraph*{refactoring}
The process of restructuring existing code without changing its
external behaviour to improve readability, performance, or maintainability.

\paragraph*{mobile environment}
A software environment specifically designed for mobile devices, such
as smartphones or tablets, which have limited resources.

\paragraph*{embedded environment}
A software environment where applications run on specialized hardware
with constrained resources, often without traditional operating systems.

\paragraph*{SaaS}
Software as a Service (SaaS) refers to cloud-based software
applications delivered to users via the internet on a subscription basis.

\paragraph*{backend}
The part of a software system that handles server-side logic,
database interactions, and application functionality not directly
visible to users.

\paragraph*{software developer}
A professional who designs, writes, and maintains software
applications or systems.

\paragraph*{data analyst}
A professional who processes and analyzes large sets of data to help
organizations make informed decisions.

\paragraph*{tech company}
A company focused on technology products and services, including
software, hardware, and IT services.

\paragraph*{freelance}
Self-employed individuals who offer specialized services, such as
software development, without long-term commitments to any employer.

\paragraph*{usability testing}
A method of evaluating how easy and user-friendly a software
application or product is by observing real users interacting with it.

% --- TERMS PRESENT IN THE OPERATIONAL AND ENVIRONMENTAL REQUIREMENTS
% SECTION ---
\paragraph*{Python Code}
Refers to the original Python code given by the end user to refactor.

\paragraph*{Refactored Code}
Refers to the Python code that had refactorings made to it.

\paragraph*{library}
A collection of pre-written code that developers can reuse in their
projects to add specific functionalities.

\paragraph*{Git}
\label{term:git}
A distributed version control system that allows multiple developers
to track changes in source code, collaborate, and manage project
history efficiently.

\paragraph*{GitHub}
\label{term:GitH}
A web-based platform used for version control and collaboration on
code through \hyperref[term:git]{Git} repositories.

\paragraph*{Actions}
A \hyperref[term:GitH]{GitHub} feature that automates tasks such as
testing, deployment, and continuous integration via custom workflows.

\paragraph*{workflow}
A sequence of automated steps or actions that define a process, often
for continuous integration, deployment, or testing.

\paragraph*{Visual Studio Code}
\label{term:VSC}
A free, open-source code editor developed by Microsoft, known for its
versatility and wide range of extensions.

\paragraph*{VS Code}
An abbreviation of \hyperref[term:VSC]{Visual Studio Code}

\paragraph*{Visual Studio Code (VS Code) marketplace}
An online platform where users can discover, install, and manage
extensions that enhance the functionality of
\hyperref[term:VSC]{Visual Studio Code}.

\paragraph*{JSON}
\label{term:JSON}
\hyperref[term:JS]{JavaScript} Object Notation, a lightweight data
format used to store and exchange information between systems.

\paragraph*{XML}
\label{term:XML}
Extensible Markup Language, a data format used to encode documents in
a way that is both human-readable and machine-readable.

\paragraph*{package manager}
A tool that automates the process of installing, updating, and
managing software packages or libraries in a project.

\paragraph*{PIP}
A package manager for \hyperref[term:python]{Python} that simplifies
the installation and management of Python libraries.

% --- TERMS PRESENT IN WAITING ROOM SECTION ---
\paragraph*{IDE}
Integrated Development Environment, a software application providing
tools like a code editor, debugger, and compiler to facilitate development.

\paragraph*{progress indicators}
Visual or textual cues, such as loading bars or percentages, that
inform users about the status of ongoing processes.

\paragraph*{plugin}
A software component that adds specific features or functionalities
to an existing software system.

\paragraph*{configuration file}
A file used to define settings or preferences for a software
application, often stored in a human-readable format like
\hyperref[term:JSON]{JSON} or \hyperref[term:XML]{XML}.

\paragraph*{dashboard}
A user interface that provides an overview of key information and
metrics, typically presented in graphs, charts, and tables.

\paragraph*{sync}
The process of ensuring that data is consistent across multiple
systems or devices by automatically updating changes in real-time.

\paragraph*{programming language}
\label{term:progl}
A formal language used to write software programs by providing
instructions that a computer can execute.

\paragraph*{Python}
\label{term:python}
A \hyperref[term:progl]{programming language} known for its
simplicity and versatility, widely used in web development, data
science, and automation.

\paragraph*{Java}
A \hyperref[term:progl]{programming language} known for its
portability and scalability, commonly used for enterprise-level applications.

\paragraph*{C/C++}
A \hyperref[term:progl]{programming language} family used for system
programming, game development, and applications requiring high performance.

\paragraph*{C\#}
A \hyperref[term:progl]{programming language} developed by Microsoft,
primarily used for developing applications on the .NET platform.

\paragraph*{JavaScript}
\label{term:JS}
A \hyperref[term:progl]{programming language} used primarily for
adding interactivity to web pages and building dynamic web applications.

\paragraph*{TypeScript}
A \hyperref[term:progl]{programming language} that builds on
JavaScript by adding static typing, improving code reliability and scalability.

\paragraph*{Go}
A \hyperref[term:progl]{programming language} created by Google,
designed for simplicity and efficiency in building scalable applications.

\paragraph*{Rust}
A \hyperref[term:progl]{programming language} focused on safety,
performance, and concurrency, often used in system programming.

\section{Stakeholders}

The stakeholders involved in this project include all individuals and
groups that have a direct or indirect interest in the development,
implementation, and usage of the refactoring library for energy
efficiency. These stakeholders influence project decisions and will
be impacted by their outcomes. Understanding their roles and
expectations is crucial for ensuring that the library meets the needs
of its users and aligns with broader organizational goals.\\

This section introduces the \textbf{client}, \textbf{customer}, and
\textbf{other stakeholders} that are involved in the project.
Finally, we will look at the users of the product, specifically the
\textbf{hands-on-users}, what their \textbf{personas} may look like,
their \textbf{priority} levels, and what kind of
\textbf{participation} we can expect from them throughout the
development of this product.
\subsection{Client}
The client of this project is \textbf{Dr. Istvan David} from
McMaster's Department of Computing and Software. As the project
supervisor, his role is to guide the development team with his
technical and domain expertise. As the client, he sets the product's
requirements and will be involved throughout its development.
\subsection{Customer}
The customers of this product are \textbf{software developers}.
Specifically, they are the developers that work in teams for small to
large corporations, or freelancers looking to improve their services.
They will be the primary users of the product and, therefore, will
offer critical feedback on its effectiveness such as suggestions for
improvement and/or additional features. Any feedback received from
this stakeholder will be given top priority for consideration as the
goal for this tool is to be an integral part of a software developer's workflow.

\subsection{Other Stakeholders}
\subsubsection*{\textcolor{Maroon}{Project Managers}}
They oversee project operations and focus on reducing energy costs
associated with large-scale or cloud-hosted applications. They might
leverage the refactoring library to reduce operational costs and
achieve business sustainability goals.

\subsubsection*{\textcolor{Maroon}{Business Sustainability Teams}}
This stakeholder is responsible for reducing the company's
environmental footprint by analyzing its energy emissions. They will
use the energy efficiency metrics provided by the refactoring library
to improve environmental sustainability practices within their organization.

\subsubsection*{\textcolor{Maroon}{End Users}}
End users refer to the users of software that uses the product in its
development. They will indirectly reap benefits from these
applications that have been optimized using the refactoring library.
Software used, especially mobile or embedded environments where
battery life is a key concern, might prove to be more responsive and
efficient. They have no involvement in the development of the product.

\subsubsection*{\textcolor{Maroon}{Regulatory Bodies}}
This stakeholder is responsible for establishing regulations
governing energy consumption and sustainability standards. They can
promote the adoption of energy-efficient software practices and
potentially certify tools that meet regulatory standards.

\subsection{Hands-On Users of the Project}
\subsubsection*{\textcolor{Maroon}{Software Developers}}
\begin{itemize}
  \item \textbf{User Role}: Integrate library into the codebase,
    provide tests to check refactoring against original functionality

  \item \textbf{Subject Matter Experience}: Journeyman to Master

  \item \textbf{Technological Experience}: Journeyman to Master

  \item \textbf{Attitude toward technology}: Varies (conservative to positive)

  \item \textbf{Physical location}: Remote (at home), in-person (work
    office) or hybrid
\end{itemize}

\subsubsection*{\textcolor{Maroon}{Business Sustainability Teams}}
\begin{itemize}
  \item \textbf{User Role}: Access metrics provided by library

  \item \textbf{Subject Matter Experience}: Journeyman

  \item \textbf{Technological Experience}: Novice to Journeyman

  \item \textbf{Attitude toward technology}: Neutral to positive

\end{itemize}

\subsection{Personas}

\subsubsection*{Persona: Raven Reyes}
\textbf{Age:} 37\\
\textbf{Job Title:} Senior Software Developer\\
\textbf{Education:} Bachelor's in Computer
Science\\[2mm]
\textbf{Work Environment:} Works at a mid-sized SaaS company with a
focus on improving their environmental footprint.\\
\textbf{Professional Background:} Has over 15 years of experience in
software development, specializing in backend systems. Worked with
various programming languages (Python, Java, and C++), and is
well-versed in optimizing code for performance.\\[2mm]
\textbf{Need:} With the company more focused on sustainability, Raven
and her team need to go through their codebase and apply energy
efficient changes to their code.\\
\textbf{Challenges:} Knowing what to change in their code to make it
more efficient is challenging, not to mention the incredible amount
of code they will have to sift through. We are talking hundreds of
thousands of lines of code!

\subsubsection*{Persona: Christopher Robin}
\textbf{Age:} 34\\
\textbf{Job Title:} Data Analyst\\
\textbf{Education:} Bachelor's in Data Science\\[2mm]
\textbf{Work Environment:} Works at a large corporation that has
recently started increasing their efforts to become a sustainable company.\\
\textbf{Professional Background:} Over 8 years of experience in data
analysis, just recently looking into sustainability metrics.
Christopher regularly collaborates with IT teams to track performance
metrics and recently energy consumption metrics to help identify
areas for improvement.\\[2mm]
\textbf{Need:} Christopher needs accurate data on energy consumption
from the company's software systems to generate insights that drive
sustainability initiatives and help meet corporate environmental targets.\\
\textbf{Challenges:} Translating raw technical data into meaningful
insights that can guide decisions is difficult, especially when
working with complex systems.

\subsubsection*{Persona: Draco Malfoy}
\textbf{Age:} 29\\
\textbf{Job Title:} Freelance Software Developer\\
\textbf{Education:} Bachelor's in Software Engineering\\[2mm]
\textbf{Work Environment:} Works remotely on multiple freelance
projects for small and mid-sized businesses, focusing on web
applications and backend systems.\\
\textbf{Professional Background:} Has 7 years of experience working
with various clients to develop and optimize software, primarily in
Python and JavaScript. He often works on tight deadlines, where
balancing performance and development speed is key.\\[2mm]
\textbf{Need:} Draco needs efficient ways to optimize the code he
writes for clients, particularly in terms of performance and energy
efficiency, as more businesses become environmentally conscious.\\
\textbf{Challenges:} As a freelancer, time is money. Draco needs
tools that help him quickly identify inefficiencies in the code and
refactor them, without spending hours analyzing large codebases or
learning new systems.

\subsection{Priorities Assigned to Users}
\textbf{Key Users:} Software Developers, Business Sustainability Teams \\
\textbf{Secondary User:} Project Managers

\subsection{User Participation}
For the bulk of the development process, requirements will be
gathered from the development team itself with the help of the
project supervisor, Dr. Istvan David.

During the testing phase, usability testing will be conducted to
further refine the product.

\subsection{Maintenance Users and Service Technicians}
Due to the nature of this project as a capstone requirement, there
are currently no expected maintenance users.

\section{Mandated Constraints}
\subsection{Solution Constraints}
\begin{enumerate}[label=MD-SL \arabic*., wide=0pt, leftmargin=*]
  \item \emph{The system must exclusively focus on refactoring Python code.}\\[2mm]
    {\bf Rationale:} Python, while widely adopted for its simplicity and versatility, is known to be less energy-efficient compared to other programming languages. This project aims to address this inefficiency by providing targeted refactoring solutions for Python code.\\
    {\bf Fit Criterion:} The system must accept only Python code as input and produce refactored Python code as output.\\
    {\bf Priority:} High

  \item \emph{The plugin must be implemented as a Visual Studio Code (VSCode) extension.}\\[2mm]
    {\bf Rationale:} VSCode is one of the most popular IDEs among developers, and integrating the tool as a VSCode extension ensures accessibility and ease of use.\\
    {\bf Fit Criterion:} The plugin must be installable from the VSCode marketplace and provide seamless integration with the VSCode environment.\\
    {\bf Priority:} High
\end{enumerate}

\subsection{Implementation Environment of the Current System}
\begin{enumerate}[label=MD-EC \arabic*., wide=0pt, leftmargin=*]
  \item \emph{The product shall be able to run on standard laptop
      environments, including typical developer setups with operating
    systems such as Windows, macOS, and Linux.}\\[2mm]
    {\bf Rationale:} Developers will primarily use the tool on
    personal workstations, including laptops, and it must integrate
    smoothly with typical development environments. Supporting
    standard laptop environments ensures that the tool is accessible
    to a wide range of users without the need for specialized hardware.\\
    {\bf Fit Criterion:} The tool must be installable and functional
    on a standard laptop with Visual Studio Code. It should perform
    well without requiring excessive processing power or memory.\\
    {\bf Priority:} High
\end{enumerate}
\subsection{Partner or Collaborative Applications}
The project will focus on developing the tool with flexibility for
integration with Visual Studio Code. While no specific partner
applications are required, understanding these possibilities can aid
smoother integration. Future collaboration with Python development
tools may be considered, but no formal interface constraints are
needed at this stage.
\subsection{Off-the-Shelf Software}
The project has no strict requirements for off-the-shelf software but
will leverage open-source libraries to enhance functionality and
maintain flexibility. Tools like CodeCarbon for energy measurement
and Python analysis libraries may be used. While no legal issues are
expected, all tools will be assessed for compatibility. Documentation
will be maintained, though no specific constraints are set at this stage.
\subsection{Anticipated Workplace Environment}
The workplace will include standard software development setups. The
tool should offer a non-intrusive interface suited for quiet
workspaces and providing quick feedback in collaborative environments.
\subsection{Schedule Constraints}
\begin{enumerate}[label=SCHD \arabic*., wide=0pt, leftmargin=*]
  \item \emph{The project shall be completed by April 2025, with
      interim deadlines for key milestones such as Proof of Concept
    (November 2024) and the final demonstration (March 2025).}\\[2mm]
    {\bf Rationale:} These deadlines are based on the academic
    timeline and the expectations of the capstone course.\\
    {\bf Fit Criterion:} All project components must be completed and
    fully functional by the final demonstration in March 2025.\\
    {\bf Priority:} High
\end{enumerate}
\subsection{Budget Constraints}
\begin{enumerate}[label=BDGT \arabic*., wide=0pt, leftmargin=*]
  \item \emph{The project shall not exceed the resources available to
      the team, which includes free open-source software and free
    services like GitHub for hosting.}\\[2mm]
    {\bf Rationale:} The team does not have a budget for paid
    services or proprietary software.\\
    {\bf Fit Criterion:} The project must be implemented using free
    tools and libraries and hosted on GitHub.\\
    {\bf Priority:} High
\end{enumerate}
\subsection{Enterprise Constraints}
\begin{enumerate}[label=ENTP \arabic*., wide=0pt, leftmargin=*]
  \item \emph{The product shall be built to comply with the standards
      of McMaster University’s capstone project requirements and
    academic integrity policies.}\\[2mm]
    {\bf Rationale:} The project is part of the university’s
    curriculum and must adhere to its standards.\\
    {\bf Fit Criterion:} The product must meet the requirements
    specified by the course syllabus and project advisor.\\
    {\bf Priority:} High
\end{enumerate}

\section{Relevant Facts And Assumptions}
\subsection{Relevant Facts}
Not applicable to this system.
\subsection{Business Rules}

The following are some business rules established between the team.

\begin{enumerate}
  \item \textbf{Project Timeline Adherence:} All milestones must be
    completed according to the established project timeline. Any
    delays or unexpected circumstances must be reported to the team
    as soon as possible.
  \item \textbf{Pull Request Review Requirement:} All pull requests
    must receive at least two independent reviews before they can be
    merged into the main branch. Reviewers must provide feedback or
    approval within 48 hours of the request to ensure timely progress.
  \item \textbf{Team Communication Standard:} All team members are
    required to communicate in a friendly and respectful manner
    during discussions, meetings, and in all written communications.
    Constructive feedback should be provided with the intent to
    support and enhance team collaboration.
\end{enumerate}

\subsection{Assumptions}
It is assumed for this system that users will be seeking to refactor
Python code and will make use of Visual Studio Code.

\section{The Scope of the Work}
This section defines the boundaries and objectives of the work,
focusing on the tasks and components required to develop and deliver
the refactoring library. It provides a clear view of how the system
operates within its context and breaks the work into logical
partitions to facilitate development and implementation.

\subsection{The Current Situation}

The current software development landscape often prioritizes
functionality and performance over energy efficiency. Many existing
Python codebases are not optimized for energy consumption, leading to
unnecessary power usage and increased carbon footprint. The following
aspects characterize the current situation:
\begin{enumerate}
  \item \textbf{Manual Refactoring:} Developers typically perform
    refactoring manually, which is time-consuming and prone to errors.
  \item \textbf{Limited Awareness:} Many developers lack awareness of
    energy-efficient coding practices and their impact on overall
    energy consumption.
  \item \textbf{Absence of Automated Tools:} There is a lack of
    widely adopted automated tools specifically designed to refactor
    Python code for energy efficiency.
  \item \textbf{Performance-Centric Optimization:} Most existing
    optimization tools focus on performance improvements rather than
    energy efficiency.
  \item \textbf{Inefficient Code Patterns:} Many codebases contain
    inefficient code patterns that consume more energy than necessary.
\end{enumerate}

\textcolor{red}{The project aims to address these issues by:}
\begin{enumerate}
  \item \textbf{Automated Refactoring Library:} Developing a Python
    library that automatically detects and refactors code for
    improved energy efficiency.
  \item \textbf{IDE Integration:} Creating a Visual Studio Code
    plugin that integrates the refactoring library, providing
    real-time suggestions and automated refactoring options.
  \item \textbf{Energy Consumption Measurement:} Implementing tools
    to measure and compare energy consumption before and after refactoring.
  \item \textbf{Developer Education:} Raising awareness about
    energy-efficient coding practices through the tool's suggestions
    and documentation.
  \item \textbf{Continuous Improvement:} Implementing a reinforcement
    learning model to improve refactoring suggestions over time based
    on developer feedback and real-world energy savings data.
\end{enumerate}

\subsection{The Context of the Work}
The purpose of this subsection is to illustrate the flow of inputs,
outputs, and interactions between the refactoring library and its
external systems, such as developers, energy measurement tools, and
machine learning frameworks. \hyperref[img:work-context]{Figure 1}
highlights the connections between the system's components and
external elements, ensuring a comprehensive understanding of its
operational environment.

\begin{figure}[H]
  \centering
  \includegraphics[scale=0.5]{../Images/WorkContextModel.png}
  \caption{Work Context Diagram}
  \label{img:work-context}
\end{figure}

\newpage
\subsection{Work Partitioning}
In this subsection, the work needed to complete this system is
divided into distinct activities, such as identifying code smells,
applying refactorings, and measuring energy efficiency. As seen in
\hyperref[tab:work-part]{Table 2}, each partition outlines its
purpose, dependencies, and deliverables to provide a structured
overview of the project's tasks.

\begin{table}[H]
  \centering
  \setlength\extrarowheight{5mm}
  \begin{tabularx}{\textwidth}{|c|X|l|p{1.5in}|}
    \toprule \textbf{Event \#} & \textbf{Event Name} & \textbf{Input}
    & \textbf{Output(s)} \\
    \midrule
    1 & Users submit Python code & Python Code & Refactored Code\\
    2 & Energy Analysis of code & Python Code & Total Energy Consumed \\
    3 & RI Model produces refactoring & Python Code & Correct Refactoring \\
    4 & Testing and Validation of refactored code & Refactored Code &
    Test Results \\
    5 & Reporting Performance metrics of new code & Refactored Code &
    Performance Reports \\
    6 & Viewing Energy consumption reports & Refactored Code & Energy
    Consumption Statistics \\
    \bottomrule
  \end{tabularx}
  \caption{Work Partitioning of System}
  \label{tab:work-part}
\end{table}

\subsection{Specifying a Business Use Case (BUC)}
Each event listed in \hyperref[tab:work-part]{Table 2} is expanded
into an individual business use case which describes how the system
handles specific scenarios.

\begin{enumerate}[label={\bf BUC \arabic*:}, wide=0pt, font=\itshape]
  \item {\bf Code Submission} \\[2mm]
    \textbf{Input:} Python Code \\
    \textbf{Output:} Refactored Code \\
    \textbf{Pre-condition:} User uses either GitHub Action or a VS
    Code plugin to submit code to the refactoring tool \\[2mm]
    \textbf{Scenario:}
    \begin{enumerate}[label=\arabic*.]
      \item Refactoring tool receives the Python code
      \item PyJoules is used to store energy consumption data for the
        original Python code submitted
      \item Tool analyzes the code for inefficiencies (PySmells)
      \item Python code is provided to the Re-enforcement learning
        model to find a refactoring
      \item Energy consumption is measured of refactored code and
        compared to the original data
      \item Refactored code is tested to ensure functionality is
        maintained from the original code
      \item Refactored code is received by the user
    \end{enumerate}
    \textbf{Sub Variation: }
    \begin{itemize}
      \item \textit{4a:} If no PySmells are identified, then code is
        returned to the user
      \item \textit{6a:} If energy consumption increases for
        refactored code, the reinforcement model is asked to find
        another refactoring
      \item \textit{7a:} If code functionality is not preserved for
        refactored code, the reinforcement model is asked to find
        another refactoring
    \end{itemize}

  \item {\bf Energy Analysis of Code}\\[2mm]
    \textbf{Input:} Python Code \\
    \textbf{Output:} Total Energy Consumed \\
    \textbf{Pre-condition:} Submission of Python code to the Energy
    Consumption Tool \\[2mm]
    \textbf{Scenario: }
    \begin{enumerate}[label=\arabic*.]
      \item Tool receives Python Code
      \item Energy consumed is measured during execution
      \item The analysis results are compiled into a report
      \item Report of total energy consumed is received by the refactoring tool
    \end{enumerate}

  \item {\bf Reinforcement Learning Model Produces Refactoring} \\[2mm]
    \textbf{Input:} Python Code \\
    \textbf{Output:} Correct Refactoring \\
    \textbf{Pre-condition:} Request for refactored code from the
    Reinforcement Learning Model \\[2mm]
    \textbf{Scenario: }
    \begin{enumerate}[label=\arabic*.]
      \item Model receives Python Code
      \item Analyze Code for potential refactoring
      \item Generate suggestions based on previous learning and data
      \item Implement suggested refactorings
    \end{enumerate}
    \textbf{Sub Variation: }
    \begin{itemize}
      \item \textit{2a:} If there are no refactorings found, Model
        outputs are given code back to the refactoring tool
    \end{itemize}

  \item {\bf Testing and Validation of Refactored Code} \\[2mm]
    \textbf{Input:} Refactored Code \\
    \textbf{Output:} Test Results \\
    \textbf{Pre-condition:} Energy consumed for refactored code is
    less than the energy consumed for original code \\[2mm]
    \textbf{Scenario: }
    \begin{enumerate}[label=\arabic*.]
      \item Conduct tests on refactored code
      \item Conduct tests on original code
      \item Validate results of refactored code to the results of the
        original code to ensure functionality is intact
      \item Signal to refactoring tool to send refactored code to the user
    \end{enumerate}
    \textbf{Sub Variation: }
    \begin{itemize}
      \item \textit{4a:} If functionality is not preserved, signal to
        the refactoring tool to refactor again
    \end{itemize}

  \item {\bf Reporting Performance Metrics of New Code} \\[2mm]
    \textbf{Input:} Refactored Code \\
    \textbf{Output:} Performance Reports\\
    \textbf{Pre-condition:} Testing and validation is completed
    successfully \\[2mm]
    \textbf{Scenario: }
    \begin{enumerate}[label=\arabic*.]
      \item Generate detailed performance report based on testing outcomes
      \item User receives the performance report
    \end{enumerate}

  \item {\bf Viewing Energy Consumption Reports} \\[2mm]
    \textbf{Input:} Refactored Code \\
    \textbf{Output:} Energy Consumption Statistics \\
    \textbf{Pre-condition:} Testing and validation is completed
    successfully \\[2mm]
    \textbf{Scenario: }
    \begin{enumerate}[label=\arabic*.]
      \item Comprehensive statistics are compiled from energy analysis data
      \item Information is compiled in an accessible format for
        developers to review
    \end{enumerate}
\end{enumerate}

\newpage
\section{Business Data Model and Data Dictionary}

This section describes the structure and organization of the data
that flows through the refactoring library. It explains how the
system's components interact with data entities, ensuring a
consistent and well-defined understanding of the information
processed by the system.

\subsection{Business Data Model}
The following diagram (\hyperref[img:bdata-model]{Figure 2})
illustrates the relationships between key components of the system as
well as their interactions with external components.

\begin{figure}[H]
  \centering
  \includegraphics[width=\textwidth]{../Images/business-data-model.png}
  \caption{Business Data Model of System}
  \label{img:bdata-model}
\end{figure}

\newpage
\subsection{Data Dictionary}
\hyperref[tab:data-dict]{Table 3} shown below defines each component
in the system, including its attributes, type, and purpose. It
ensures clarity and consistency in data handling and serves as a
reference for development and testing.

% \renewcommand{\arraystretch}{1}
\begin{longtable}[H]{
    >{\raggedright\arraybackslash}p{3.5cm}
    >{\raggedright\arraybackslash}p{9cm}
  >{\raggedright\arraybackslash}p{2cm}}
  \toprule
  \textbf{Name} & \textbf{Content} & \textbf{Type} \\
  \midrule
  \endhead
  \bottomrule
  \caption{Data Dictionary for the System}
  \label{tab:data-dict}
  \endlastfoot

  ecooptimizer & Controller + Analysis + Refactoring + Energy
  Measurement & package \\ \midrule
  IDE extension & A plugin containing the \texttt{ecooptimizer}
  package delivered as an IDE extension & External Service Provider \\ \midrule
  Controller & Controlls the flow of execution within the package.
  Responsible for calling other modules and handling outputs & Module
  \\ \midrule
  Refactoring & Contains all necessary tools for refactoring the code
  smells defined in the package & Module \\ \midrule
  Energy Measurement & measures the energy consumption of the given
  source code & Module \\ \midrule
  Analysis & Contains all necessary tools for the analysis of the
  code smells defined in the package & Module \\
\end{longtable}

\section{The Scope of the Product}
This section outlines the boundaries and functionality of the
refactoring library, detailing what the system will and will not
deliver. It focuses on the internal components of the library, their
interactions, and how they collectively address the project's objectives.

\subsection{Product Boundary}
This subsection includes a diagram (\hyperref[img:prod-bound]{Figure
3}) showing the system's boundary, identifying its internal
components and their interactions. It clarifies what falls within the
scope of the product and what lies outside its responsibility.

\begin{figure}[H]
  \centering
  \includegraphics[width=0.9\textwidth]{../Images/use_case_diagram.png}
  \caption{Product Boundary Diagram of System}
  \label{img:prod-bound}
\end{figure}

\subsection{Product Use Case Table}
The following \hyperref[tab:puc]{table} summarizes the primary use
cases of the refactoring library, such as identifying code smells,
measuring energy consumption, applying refactorings, and allowing
users to accept or reject refactored code. Each use case briefly
describes the interaction between the user and the system.

\setlength\extrarowheight{2mm}

\begin{table}[H]
  \centering
  \renewcommand{\arraystretch}{0.85} 
  \begin{tabularx}{\textwidth}{|c|
      >{\raggedright\arraybackslash}X|
      >{\raggedright\arraybackslash}p{1.1in}| 
    >{\raggedright\arraybackslash}X|}
    \toprule \textbf{PUC \#} & \textbf{PUC Name} & \textbf{Actor/s} &
    \textbf{Input \& Output(s)} \\
    \midrule
    1 & Detect Code Smells & VS Code Plugin (via Refactoring Lib.) & Original Code (in), Identified Code Smells (out) \\
    2 & Toggle Smell Linting & User & Toggle Command (in), Enabled/Disabled Linting (out) \\
    3 & Filter Code Smells & User & Filter Criteria (in), Filtered Smells (out) \\
    4 & Configure Smell Detection & User & Threshold Parameters (in), Updated Detection Rules (out) \\
    5 & Select Code Smell & User & Selected Code Smell (in) \\
    6 & Refactor Code & VS Code Plugin (via Refactoring Lib.) & Code Segment (in), Refactored Code (out) \\
    7 & Measure Energy (Before) & Refactoring Library (via Energy Tool) & Original Code (in), Initial Energy Results (out) \\
    8 & Measure Energy (After) & Refactoring Library (via Energy Tool) & Refactored Code (in), Final Energy Results (out) \\
    9 & Show Results & VS Code Plugin & Refactored Code, Performance Metrics (out) \\
    10 & Accept/Reject Results & User & Refactored Code, Energy Results (in), Decision (out) \\
    11 & Clear Smell History & User & Clear Command (in), Reset Cache (out) \\
    12 & Access Documentation & User & Help Request (in), Documentation (out) \\
    13 & Generate System Logs & System & Log Request (in), Log File (out) \\
    \bottomrule
  \end{tabularx}
  \caption{Product Use Case Table of System}
  \label{tab:puc}
  \vspace{-2mm} 
\end{table}

\subsection{Individual Product Use Cases (PUC's)}
This subsection expands on the use cases listed in
\hyperref[tab:puc]{Table 4}, providing a detailed description of
each. It explains how the system components work together to fulfill
each use case, emphasizing expected functionality and outcomes for users.

\setlength{\parindent}{0pt}
\begin{enumerate}[label={\bf PUC \arabic*:}, wide=0pt, font=\itshape]

  \item \textbf{Detect Code Smells} \\[2mm]
    \textbf{Trigger:} The VS Code Plugin processes the input code
    using the refactoring library. \\[2mm]
    \textbf{Preconditions:}
    \begin{itemize}
      \item The VS Code Plugin has received the original code.
      \item The Refactoring Library is active and ready to analyze code.
    \end{itemize}
    \textbf{Actors:} VS Code Plugin (via Refactoring Library). \\
    \textbf{Outcome:} Code smells are identified and presented to the user. \\
    \textbf{Input:} Original Python Code. \\
    \textbf{Output:} List of detected code smells.

  \item \textbf{Select Code Smell for Refactoring} \\[2mm]
    \textbf{Trigger:} The user selects a detected code smell to be
    refactored. \\[2mm]
    \textbf{Preconditions:}
    \begin{itemize}
      \item The system has identified code smells.
      \item The user is reviewing the detected smells.
    \end{itemize}
    \textbf{Actors:} User. \\
    \textbf{Outcome:} The selected smell is sent to the refactoring tool. \\
    \textbf{Input:} Selected Code Smell. \\
    \textbf{Output:} Selected smell is marked for refactoring.

  \item \textbf{Refactor Code} \\[2mm]
    \textbf{Trigger:} The user has selected a code smell for
    refactoring. \\[2mm]
    \textbf{Preconditions:}
    \begin{itemize}
      \item Code smells have been detected.
      \item The user has selected a smell to refactor.
    \end{itemize}
    \textbf{Actors:} VS Code Plugin (via Refactoring Library). \\
    \textbf{Outcome:} The system refactors the selected code smell. \\
    \textbf{Input:} Code Segment. \\
    \textbf{Output:} Refactored Python Code.

  \item \textbf{Measure Energy Consumption Before Refactoring} \\[2mm]
    \textbf{Trigger:} The refactoring library submits the original
    code to the energy measurement tool. \\[2mm]
    \textbf{Preconditions:}
    \begin{itemize}
      \item The system has received the original code.
      \item The energy measurement tool is active and connected.
    \end{itemize}
    \textbf{Actors:} Refactoring Library (via Energy Measurement Tool). \\
    \textbf{Outcome:} Initial energy consumption is measured. \\
    \textbf{Input:} Original Python Code. \\
    \textbf{Output:} Initial Energy Consumption Results.

  \item \textbf{Measure Energy Consumption After Refactoring} \\[2mm]
    \textbf{Trigger:} The refactored code is submitted to the energy
    measurement tool. \\[2mm]
    \textbf{Preconditions:}
    \begin{itemize}
      \item The system has refactored the code.
      \item The energy measurement tool is active and connected.
    \end{itemize}
    \textbf{Actors:} Refactoring Library (via Energy Measurement Tool). \\
    \textbf{Outcome:} Final energy consumption is measured. \\
    \textbf{Input:} Refactored Python Code. \\
    \textbf{Output:} Final Energy Consumption Results.

  \item \textbf{Show Results} \\[2mm]
    \textbf{Trigger:} Refactored code and energy consumption metrics
    are ready. \\[2mm]
    \textbf{Preconditions:}
    \begin{itemize}
      \item The refactoring process has completed.
      \item Energy consumption before and after refactoring has been measured.
    \end{itemize}
    \textbf{Actors:} VS Code Plugin. \\
    \textbf{Outcome:} The refactored code and performance metrics are
    presented to the user. \\
    \textbf{Output:} Refactored Code, Energy Consumption Results.

  \item \textbf{Accept or Reject Refactoring Results} \\[2mm]
    \textbf{Trigger:} The user reviews the refactored code and its
    energy consumption results. \\[2mm]
    \textbf{Preconditions:}
    \begin{itemize}
      \item The system has presented the refactored code and energy
        consumption results.
    \end{itemize}
    \textbf{Actors:} User. \\
    \textbf{Outcome:} The user accepts or rejects the refactored
    code. If rejected, no changes are applied. If accepted, the
    refactored code replaces the original. \\
    \textbf{Input:} Refactored Code, Energy Consumption Results. \\
    \textbf{Output:} Accepted or Rejected Decision.

\end{enumerate}

\section{Functional Requirements}
\subsection{Functional Requirements}
\begin{enumerate}[label=FR \arabic*., wide=0pt, leftmargin=*]
  \item \emph{The system must accept Python source code files.}\\[2mm]
    {\bf Rationale:} The system needs to process Python code as its
    primary input to refactor and improve energy efficiency.\\
    {\bf Fit Criterion:} The system successfully processes valid
    Python files without errors and provides feedback for invalid files.\\
    {\bf Priority:} High
  \item \emph{The system must identify specific code smells that can
    be targeted for energy saving.}\\[2mm]
    {\bf Rationale:} Energy inefficiencies are often related to
    well-known code smells, so identifying them is the first step in
    improving efficiency.\\
    {\bf Fit Criterion:} The tool should be meet the SMELL\_COVERAGE
    for the detection and reporting of the following smells: Long
    Parameter List (LPL), Long Message Chain (LMC), Long Element
    Chain (LEC), Long Lambda Function (LLF), Complex List
    Comprehension (CLC), Member Ignoring Method (MIM), Cache Repeated Calls (CRC),
    String Concat in Loop (SCL).\\
    {\bf Priority:} High
  \item \emph{The system must suggest at least one appropriate
      refactoring for each detected code smell to decrease energy
    consumption or indicate that none can be found.}\\[2mm]
    {\bf Rationale:} For developers to optimize their code, the tool
    must provide an appropriate refactoring suggestion based on
    detected code smells.\\
    {\bf Fit Criterion:} The suggested refactored code demonstrates a
    measurable improvement in energy consumption as measured in kg.\\
    {\bf Priority:} High
  \item \emph{The system must produce valid refactored Python code as
    output or indicate that no possible refactorings were found.}\\[2mm]
    {\bf Rationale:} Refactored code must remain functional and
    error-free to ensure maintainability and usability.\\
    {\bf Fit Criterion:} The output code is syntactically correct and
    adheres to Python standards, validated by an automatic linter.\\
    {\bf Priority:} High
  \item \emph{The tool must require Python version 3.10 to run but
      must be capable of analyzing and refactoring Python code written
    for versions 3.8 and newer.}\\[2mm]
    {\bf Rationale:} The tool leverages features available in Python
    3.10 for its operation while ensuring compatibility with
    analyzing codebases written in Python 3.8 and 3.9, which are the
    most widely adopted recent major versions in use.\\
    {\bf Fit Criterion:} The tool operates correctly in a Python 3.10
    environment and successfully analyzes and refactors code written
    for Python versions 3.8, 3.9, and newer.\\
    {\bf Priority:} Medium
  \item \emph{The system must generate and display energy consumption metrics.}\\[2mm]
    {\bf Rationale:} Developers need clear metrics as a justification for energy efficient refactorings.\\
    {\bf Fit Criterion:} Energy consumption metrics are clear, well-structured, and
    provide actionable insights, allowing users to easily understand the results.\\
    {\bf Priority:} Medium
  \item \emph{The tool must provide comprehensive documentation and
    help resources.}\\[2mm]
    {\bf Rationale:} Detailed documentation is necessary to help
    users install, understand, and use the tool effectively.\\
    {\bf Fit Criterion:} Documentation covers installation, usage,
    and troubleshooting, receiving positive feedback for clarity and
    completeness from users.\\
    {\bf Priority:} Medium
  \item \emph{The system shall provide developers with refactoring
      suggestions within an IDE before changing code, allowing them
    to review and approve energy-efficient changes.}\\[2mm]
    {\bf Rationale:} Giving developers control over which
    refactorings are applied ensures that they can maintain the
    balance between energy efficiency and their coding style or
    project requirements.\\
    {\bf Fit Criterion:} The IDE plugin must display at least two
    refactoring options for inefficient code patterns, allowing
    developers to either apply or reject them before making any changes.\\
    {\bf Priority:} Medium
  \item \emph{The system shall provide developers with refactoring
      suggestions within an IDE before changing code, allowing them
    to review and approve energy-efficient changes.}\\[2mm]
    {\bf Rationale:} Giving developers control over which
    refactorings are applied ensures that they can maintain the
    balance between energy efficiency and their coding style or
    project requirements.\\
    {\bf Fit Criterion:} The IDE plugin must display at least two
    refactoring options for inefficient code patterns, allowing
    developers to either apply or reject them before making any changes.\\
    {\bf Priority:} Medium
  \item \emph{The system must allow users to filter detected code smells within the IDE plugin.}\\[2mm]
    {\bf Rationale:} Developers should be able to focus on specific types of inefficiencies based on their 
    project needs and priorities.\\
    {\bf Fit Criterion:} The plugin provides a user-friendly interface that enables filtering detected code 
    smells by category, severity, or type, ensuring a customized refactoring experience.\\
    {\bf Priority:} Medium
    \item \emph{The system should indicate code smells within a smell-linted file.}\\[2mm]
    {\bf Rationale:} Developers need a clear visual representation of detected code smells to efficiently identify problematic areas in their code.\\
    {\bf Fit Criterion:} The system highlights detected code smells within the source file, for example, by underlining or marking affected lines.\\
    {\bf Priority:} High

\item \emph{The system must allow for refactoring of specific smells.}\\[2mm]
    {\bf Rationale:} Developers should have the flexibility to refactor only selected code smells rather than applying all refactorings at once.\\
    {\bf Fit Criterion:} Users can click on a specific detected smell and choose to refactor only that issue.\\
    {\bf Priority:} High

\item \emph{The system must allow users to configure specific smell detection parameters.}\\[2mm]
    {\bf Rationale:} Different projects may have varying definitions of what constitutes a long lambda function or a long message chain, so customizable thresholds improve flexibility.\\
    {\bf Fit Criterion:} The system provides a configuration interface where users can set thresholds for smell detection (e.g., defining the maximum acceptable length for a lambda function or the number of chained method calls before triggering a warning).\\
    {\bf Priority:} Medium

\item \emph{The system should generate and allow users to access logs of system processes.}\\[2mm]
    {\bf Rationale:} Logs provide transparency on system operations, helping users debug issues and track changes.\\
    {\bf Fit Criterion:} The system generates logs detailing detected smells, applied refactorings, and system errors, accessible through an interface or log file.\\
    {\bf Priority:} Medium

\item \emph{The system must allow users to accept or reject suggested refactored changes and apply the corresponding action.}\\[2mm]
    {\bf Rationale:} Developers should have control over the changes made to their code to ensure refactorings align with project requirements.\\
    {\bf Fit Criterion:} The tool provides an interface where users can review, accept, or reject suggested refactorings before they are applied.\\
    {\bf Priority:} High

\item \emph{The system must allow users to toggle smell linting on and off within the IDE.}\\[2mm]
    {\bf Rationale:} Users should be able to control whether code smell detection is actively running, especially to avoid distractions in certain workflows.\\
    {\bf Fit Criterion:} The system provides a toggle button to turn smell linting on or off. When this is enabled, the tool automatically highlights smells in open files, and when disabled, all highlighting/indications are removed.\\
    {\bf Priority:} Medium

\item \emph{The system must allow users to remove the history of detected smells and other cached data.}\\[2mm]
    {\bf Rationale:} Clearing stored data helps users maintain a clean workspace, manage storage, and reset the tool for a fresh start.\\
    {\bf Fit Criterion:} The system provides an option to delete previously detected smells and cached data, ensuring a reset state when needed.\\
    {\bf Priority:} Medium

\item \emph{The system should allow for the enabling and disabling of specific smells for detection.}\\[2mm]
    {\bf Rationale:} Developers may want to focus on certain types of inefficiencies while ignoring others based on project-specific needs.\\
    {\bf Fit Criterion:} The system provides an interface where users can enable or disable specific code smells from being detected and reported.\\
    {\bf Priority:} Medium


\end{enumerate}

\section{Look and Feel Requirements}
\subsection{Appearance Requirements}
\begin{enumerate}[label=LFR-AP \arabic*., wide=0pt, leftmargin=*]
  \item \emph{The IDE plugin refactoring interface shall present the
      original and refactored code side by side, allowing developers to
    compare and choose between them easily.}\\[2mm]
    {\bf Rationale:} Providing a side-by-side view of the original
    and refactored code helps developers make informed decisions
    about applying changes.\\
    {\bf Fit Criterion:} The interface must display the original code
    on one side and the refactored code on the other, with clear
    options for developers to accept or reject the refactorings
    without confusion.\\
    {\bf Priority:} High
  \item \emph{The tool shall have a minimalist design, focusing only
    on essential elements to reduce clutter.}\\[2mm]
    {\bf Rationale:} A clean and simple interface allows developers
    to focus on the code and refactoring suggestions without
    distractions, improving usability.\\
    {\bf Fit Criterion:} The tool should prominently display only the
    code, refactoring suggestions, and energy metrics, omitting
    unnecessary visual elements or distractions.\\
    {\bf Priority:} Low
\end{enumerate}
\subsection{Style Requirements}
\begin{enumerate}[label=LFR-ST \arabic*., wide=0pt, leftmargin=*]
  \item \emph{The tool shall convey a professional and authoritative
    appearance to instill confidence in developers.}\\[2mm]
    {\bf Rationale:} A professional appearance helps build trust and
    encourages developers to use the tool confidently for
    energy-efficient refactoring.\\
    {\bf Fit Criterion:} After their first encounter with the tool,
    the amount of representative developers that feel that it is a
    trustworthy and reliable solution for energy-efficient
    refactoring should be above the MIN\_USER\_CONFIDENCE.\\
    {\bf Priority:} High
  \item \emph{The IDE plugin interface shall promote a calm and
      focused atmosphere, enhancing the developer's ability to
    concentrate on code improvements.}\\[2mm]
    {\bf Rationale:} A calm environment reduces distractions and
    improves productivity, allowing developers to focus on their work
    effectively.\\
    {\bf Fit Criterion:} Developers should report feeling less
    distracted and more productive while using the tool, with the
    amount of developers indicating a positive change in their coding
    environment meeting the MIN\_USER\_CONFIDENCE.\\
    {\bf Priority:} Medium
  \item \emph{The tool design shall be visually appealing and modern,
    aligning with contemporary software development tools.}\\[2mm]
    {\bf Rationale:} A modern design improves user experience and
    satisfaction, making the tool more enjoyable to use.\\
    {\bf Fit Criterion:} The number of users that express
    satisfaction with the tool's visual design and layout after their
    initial interaction should meet the MIN\_USER\_CONFIDENCE.\\
    {\bf Priority:} Medium
\end{enumerate}

\section{Usability and Humanity Requirements}
\subsection{Ease of Use Requirements}
\begin{enumerate}[label=UHR-EOU \arabic*., wide=0pt, leftmargin=*]
  \item \emph{The tool shall have an intuitive user interface that
    simplifies navigation and functionality.}\\[2mm]
    {\bf Rationale:} A simple, intuitive interface allows users to
    access the tool's key features quickly, improving usability and
    reducing the learning curve.\\
    {\bf Fit Criterion:} Users should be able to complete key tasks
    (e.g., parsing code, configuring settings) MAX\_TASK\_CLICKS limit.\\
    {\bf Priority:} High
  \item \emph{The tool shall provide clear and concise prompts for
    user input.}\\[2mm]
    {\bf Rationale:} Clear instructions help users understand what
    inputs are required, minimizing confusion and errors during the process.\\
    {\bf Fit Criterion:} The amount of test users that report that
    prompts are straightforward and guide them effectively through
    the process should meet the MIN\_USER\_EOU.\\
    {\bf Priority:} High
\end{enumerate}

\subsection{Personalization and Internationalization Requirements}
\begin{enumerate}[label=UHR-PSI \arabic*., wide=0pt, leftmargin=*]
  \item \emph{The tool shall allow users to enable or disable detection of individual code smells.}
  \\[2mm]
  {\bf Rationale:} Developers should be able to focus on relevant code smells for their specific project needs.\\
  {\bf Fit Criterion:} Users can successfully toggle detection of any smell type on or off.\\
  {\bf Priority:} High
  
  \item \emph{The tool shall allow users to customize highlight colors for each detected code smell type.}
  \\[2mm]
  {\bf Rationale:} Custom colors improve readability and accommodate different visual preferences.\\
  {\bf Fit Criterion:} Users can successfully change highlight colors for any smell type.\\
  {\bf Priority:} Medium
\end{enumerate}

\subsection{Learning Requirements}
\begin{enumerate}[label=UHR-LRN \arabic*., wide=0pt, leftmargin=*]
  \item \emph{The tool shall provide context-sensitive help that
    offers assistance based on the current user actions.}\\[2mm]
    {\bf Rationale:} Context-sensitive help ensures that users can
    receive timely and relevant assistance, reducing confusion and
    improving usability.\\
    {\bf Fit Criterion:} Help resources should be accessible within
    MAX\_TASK\_CLICKS limit.\\
    {\bf Priority:} High
  \item \emph{The tool shall have an available YouTube video
    demonstrating installation.}\\[2mm]
    {\bf Rationale:} Video tutorials provide visual learning
    resources that can make the installation process more accessible to users.\\
    {\bf Fit Criterion:} A YouTube video demonstrating installation
    should be present and easily accessible.\\
    {\bf Priority:} Low
\end{enumerate}

\subsection{Understandability and Politeness Requirements}
\begin{enumerate}[label=UHR-UPL \arabic*., wide=0pt, leftmargin=*]
  \item \emph{The tool shall communicate errors and issues politely
    and constructively.}\\[2mm]
    {\bf Rationale:} Polite and constructive error messages reduce
    frustration and enhance the user experience, making the tool more
    approachable.\\
    {\bf Fit Criterion:} User feedback should reflect that at least
    the MIN\_USER\_EOU of users perceive error messages as helpful
    and courteous, rather than frustrating or vague.\\
    {\bf Priority:} Medium
\end{enumerate}

\subsection{Accessibility Requirements}
\begin{enumerate}[label=UHR-ACS \arabic*., wide=0pt, leftmargin=*]
  \item \emph{The tool shall provide high-contrast colour themes to
    improve visibility for users with visual impairments.}\\[2mm]
    {\bf Rationale:} High-contrast themes ensure that visually
    impaired users can easily navigate and use the tool, enhancing
    accessibility.\\
    {\bf Fit Criterion:} Users should have access to at least 1 high
    contrast theme.\\
    {\bf Priority:} Low
\end{enumerate}

\section{Performance Requirements}
\subsection{Speed and Latency Requirements}
\begin{enumerate}[label=PR-SL \arabic*., wide=0pt, leftmargin=*]
  \item \emph{The tool shall analyze and detect code smells in the
    input code within a reasonable time frame.}\\[2mm]
    {\bf Rationale:} Fast analysis ensures that developers do not
    experience significant delays while reviewing code.\\
    {\bf Fit Criterion:} The tool should complete the analysis for
    files up to 1,000 lines of code in under SMALL\_FILE\_TIME, and
    for files up to 10,000 lines in under LARGE\_FILE\_TIME.\\
    {\bf Priority:} High
  \item \emph{The refactoring process shall be executed efficiently
    without noticeable delays.}\\[2mm]
    {\bf Rationale:} Fast refactoring ensures a smooth workflow for
    developers, preventing frustration during development.\\
    {\bf Fit Criterion:} The tool should refactor the code and
    generate output in under REFACTOR\_TIME for small to medium-sized
    files (up to 5,000 lines).\\
    {\bf Priority:} Medium
\end{enumerate}
\subsection{Safety-Critical Requirements}
\begin{enumerate}[label=PR-SCR \arabic*., wide=0pt, leftmargin=*]
  \item \emph{The tool shall ensure that no runtime errors are
      introduced in the refactored code that could result in data loss
    or system failures.}\\[2mm]
    {\bf Rationale:} Preventing runtime errors ensures system
    stability and reliability after refactoring.\\
    {\bf Fit Criterion:} The tool should pass all tests from the
    user-provided test suite after refactoring, confirming that the
    original functionality remains intact. The output code is
    syntactically correct and adheres to Python standards, validated
    by an automatic linter.\\
    {\bf Priority:} High
\end{enumerate}
\subsection{Precision or Accuracy Requirements}
\begin{enumerate}[label=PR-PAR \arabic*., wide=0pt, leftmargin=*]
  \item \emph{The tool shall maintain the functionality of the
    original provided code in all its recommended refactorings.}\\[2mm]
    {\bf Rationale:} Ensuring functionality preservation is critical
    for refactorings to be reliable.\\
    {\bf Fit Criterion:} The tool should pass all tests from the
    user-provided test suite after refactoring, confirming that the
    original functionality remains intact.\\
    {\bf Priority:} High
  \item \emph{The tool shall reliably identify code smells with
    minimal false positives and negatives.}\\[2mm]
    {\bf Rationale:} High detection accuracy ensures that developers
    are not misled by incorrect or missed suggestions.\\
    {\bf Fit Criterion:} Detection accuracy should exceed
    DETECTION\_ACC when validated against a set of known cases.\\
    {\bf Priority:} Medium
  \item \emph{The tool shall produce valid refactored Python code as
    output or indicate that no possible refactorings were found.}\\[2mm]
    {\bf Rationale:} Ensuring that the tool produces valid output is
    essential for maintaining code quality.\\
    {\bf Fit Criterion:} The output code is syntactically correct and
    adheres to Python standards, validated by an automatic linter.\\
    {\bf Priority:} Medium
\end{enumerate}

\subsection{Robustness or Fault-Tolerance Requirements}
\begin{enumerate}[label=PR-RFT \arabic*., wide=0pt, leftmargin=*]
  \item \emph{The tool shall gracefully handle unexpected inputs,
    such as invalid code or non-Python files.}\\[2mm]
    {\bf Rationale:} Ensuring stability with error handling prevents
    tool crashes and improves user experience.\\
    {\bf Fit Criterion:} The tool should provide clear error messages
    and recover from input errors without crashing, ensuring stability.\\
    {\bf Priority:} High
  \item \emph{The tool shall have fallback options if a specific
    refactoring attempt fails.}\\[2mm]
    {\bf Rationale:} Providing fallback options ensures the tool
    remains functional even when a refactoring fails, reducing
    disruptions in development.\\
    {\bf Fit Criterion:} In the event of a failed refactoring, the
    tool should log the error and propose alternative refactorings
    without stopping the process.\\
    {\bf Priority:} Medium
\end{enumerate}

\subsection{Capacity Requirements}
\begin{enumerate}[label=PR-CR \arabic*., wide=0pt, leftmargin=*]
  \item \emph{The tool shall efficiently manage large codebases.}\\[2mm]
    {\bf Rationale:} Efficient handling of large projects ensures
    that the tool remains usable for teams working with extensive codebases.\\
    {\bf Fit Criterion:} The tool must process projects with up to
    100,000 lines of code within LARGE\_CODE\_BASE\_TIME, maintaining
    performance standards.\\
    {\bf Priority:} High
\end{enumerate}

\subsection{Scalability or Extensibility Requirements}
\begin{enumerate}[label=PR-SER \arabic*., wide=0pt, leftmargin=*]
  \item \emph{The tool shall be designed to allow easy addition of
    new code smells and refactoring methods in future updates.}\\[2mm]
    {\bf Rationale:} Extensibility ensures that the tool remains
    relevant and adaptable to future developments in coding standards
    and practices.\\
    {\bf Fit Criterion:} New code smells or refactorings can be
    incorporated with minimal changes to existing code, ensuring that
    current functionality remains intact.\\
    {\bf Priority:} Medium
\end{enumerate}

\subsection{Longevity Requirements}
\begin{enumerate}[label=PR-LR \arabic*., wide=0pt, leftmargin=*]
  \item \emph{The tool shall be maintainable and adaptable to future
    versions of Python and changing coding standards.}\\[2mm]
    {\bf Rationale:} Ensuring the tool can be updated easily
    guarantees that it will remain useful and relevant over time.\\
    {\bf Fit Criterion:} The codebase should be well-documented and
    modular, facilitating updates with minimal effort.\\
    {\bf Priority:} Medium
\end{enumerate}

\section{Operational and Environmental Requirements}

The Operational and Environmental Requirements define the conditions
under which the system must function effectively. These requirements
ensure that the system performs reliably within specified operational
boundaries, such as compatibility, deployment, and environmental
constraints. Additionally, this section addresses the external
environmental factors that could influence the system. Meeting these
requirements is critical to ensure the tool’s proper operation and
sustainability in various working environments.

\subsection{Expected Physical Environment}

\begin{enumerate}[label=OER-EP \arabic*., wide=0pt, leftmargin=*]
  \item \emph{The product shall be used in temperatures ranging from
    \SI{10}{\celsius} - \SI{35}{\celsius}.}\\[2mm]
    {\bf Rationale:} A computer's safe operating range is
    \SI{10}{\celsius} - \SI{35}{\celsius} ~\citep{PCTemp}. If the
    computer doesn't work then it is not possible to use the
    refactoring library. \\
    {\bf Fit Criterion:} The computer turns on, and no temperature
    warning is issued. \\
    {\bf Priority:} High
  \item \emph{The product shall be used in proximity to a stable
    power supply.}\\
    {\bf Rationale:} As a coding library, the product depends on the
    continuing operation of the computer system it is used on. Should
    the computer lose power, the refactoring library will see its
    processes halted. \\
    {\bf Fit Criterion:} The computer is connected to a power outlet
    or the computer possesses charge on its battery. \\
    {\bf Priority:} High
\end{enumerate}

\subsection{Wider Environment Requirements}
\begin{enumerate}[label=OER-WE \arabic*., wide=0pt, leftmargin=*]
  \item \emph{The system must align with widely used emissions
      standards (e.g., GRI 305, GHG, ISO 14064)
    ~\citep{GHG,ISO14064,GRI305}.}\\[2mm]
    {\bf Rationale:} Providing metrics tailored to these standards,
    makes the library reporting tool more attractive to users part of
    companies looking to reduce their ecological footprint. \\
    {\bf Fit Criterion:} The emissions tracked by the standards are
    present in the reported metrics. \\
    {\bf Priority:} Medium
\end{enumerate}

\subsection{Requirements for Interfacing with Adjacent Systems}
\begin{enumerate}[label=OER-IAS \arabic*., wide=0pt, leftmargin=*]
  \item \emph{The library should be compatible with the Visual Studio
    Code (VSCode) IDE.}\\[2mm]
    {\bf Rationale:} Developers will be able to refactor code easily
    without leaving their working environment, therefore enhancing
    the accessibility and usability of the library.\\
    {\bf Fit Criterion:} An extension is available for installation
    in VSCode marketplace.\\
    {\bf Priority:} Medium
  \item \emph{The library should support importing existing codebases
      and exporting refactored code and energy savings reports in
    standard formats (e.g., JSON, XML)}\\[2mm]
    {\bf Rationale:} This ensures that users can easily integrate the
    library into their existing workflows without significant disruption.\\
    {\bf Fit Criterion:} Developers are able to refactor existing
    codebases and view relevant metrics.\\
    {\bf Priority:} Medium
\end{enumerate}

\subsection{Productization Requirements}
\begin{enumerate}[label=OER-PR \arabic*., wide=0pt, leftmargin=*]
  \item \emph{The library shall be package with PIP and made
    available to python users through the public package manager.}\\[2mm]
    {\bf Rationale:} As a widely used package manager, PIP will be
    able to distribute the library to any users that wish to use it.\\
    {\bf Fit Criterion:} Users are able to install the library using
    \texttt{pip install}. \\
    {\bf Priority:} Medium
\end{enumerate}

\subsection{Release Requirements}
\begin{enumerate}[label=OER-RL \arabic*., wide=0pt, leftmargin=*]
  \item \emph{All core functionalities specified in the requirements
      must be implemented and tested, including energy consumption
    measurement, automated refactoring, and reporting features.}\\[2mm]
    {\bf Rationale:} This will ensure that the library delivers the
    promised capabilities to users.\\
    {\bf Fit Criterion:} Follows the steps outlined in the
    Verification and Validation (V\&V) plan.  \\
    {\bf Priority:} Medium
  \item \emph{The library must be ready for release by March 17th, 2025.}\\[2mm]
    {\bf Rationale:} The library must be ready for final
    demonstration as a requirement of the McMaster University SFRWENG
    4G06 Capstone course.\\
    {\bf Fit Criterion:} The project is ready for the final
    demonstration of the appointed date.\\
    {\bf Priority:} Low
\end{enumerate}

\section{Maintainability and Support Requirements}
The following are defined as maintainability requirements:
\subsection{Maintenance Requirements}
\begin{enumerate}[label=MS-MNT \arabic*., wide=0pt, leftmargin=*]
  \item \emph{The tool must allow new refactoring techniques to be
    added within one week of identification.}\\
    {\bf Rationale:} Rapid integration of new techniques ensures the
    tool remains up-to-date with evolving best practices in
    energy-efficient coding.\\
    {\bf Fit Criteria:} Developers can integrate new refactoring
    methods into the tool, and they are fully operational within
    NEW\_REFACTOR\_TIME.\\
    {\bf Priority:} Medium

  \item \emph{The tool must be maintainable by developers who are not
    the original creators.}\\
    {\bf Rationale:} Ensuring that new developers can easily
    understand and modify the system reduces dependency on original
    developers and facilitates long-term maintenance.\\
    {\bf Fit Criteria:} Comprehensive documentation is available such
    as setup guides and code comments, allowing new developers
    to understand and modify the system within COMPREHENSION\_TIME.\\
    {\bf Priority:} High

  \item \emph{The tool must allow for easy rollback of updates in
    case of errors.}\\
    {\bf Rationale:} Quick rollback capabilities minimize downtime
    and user disruption in case an update introduces issues.\\
    {\bf Fit Criteria:} Any update can be reverted with minimal
    effort, ensuring the system returns to a stable state within
    ROLLBACK\_TIME.\\
    {\bf Priority:} Medium

  \item \emph{The tool must provide automated testing for all
    refactoring functions.}\\
    {\bf Rationale:} Automated testing ensures that changes do not
    introduce new bugs, maintaining the reliability and stability of the tool.\\
    {\bf Fit Criteria:} All refactoring methods have associated unit
    tests that run automatically with each code change, ensuring code
    coverage meets MIN\_CODE\_COVERAGE.\\
    {\bf Priority:} High

  \item \emph{Each version of the library must maintain compatibility
      with the current releases of external libraries during its
    development phase.}\\
    {\bf Rationale:} Keeping external libraries up-to-date ensures
    compatibility and leverages improvements or security patches
    provided by library maintainers.\\
    {\bf Fit Criteria:} The system successfully integrates updates
    from external libraries without breaking existing functionality.\\
    {\bf Priority:} Medium

\end{enumerate}

\subsection{Supportability Requirements}
This section is not needed for this project.

\end{enumerate}

\subsection{Adaptability Requirements}
\begin{enumerate}[label=MS-AD \arabic*., wide=0pt, leftmargin=*]
  \item \emph{The system must be compatible with the latest stable
    version of python (v3.13).}\\
    {\bf Rationale:} This allows the library to use the most
    up-to-date features, performance improvements, and security
    patches. Furthermore, it will ensure that users can integrate the
    library into modern projects without compatibility issues,
    reduces the risk of vulnerabilities.\\
    {\bf Fit Criteria:} The system passes all test cases when run in
    python 3.13.\\
    {\bf Priority:} High

  \item \emph{The system should offer backward compatibility with
    Python 3.10 and higher.}\\
    {\bf Rationale:} Offering backwards compatibility makes the
    library more accessible to users who may need to use the library
    in legacy codebases that can't easily be upgraded. Based on
    Python's versioning schedule, version 3.10 will not be considered
    end-of-life until nearly 2 years after the scheduled end of the
    development of this system.\\
    {\bf Fit Criteria:} All features of the system must work on
    Python 3.10 and higher versions, with minimal degradation in
    performance or functionality\\
    {\bf Priority:} Low

  \item \emph{The system must be able to detect and handle Python
    version-specific features and syntax.}\\
    {\bf Rationale:} Depending on the Python version of the source
    code, the refactorings should be made accordingly to not
    introduce compatibility errors.\\
    {\bf Fit Criteria:} The input source code should pass the given
    test cases.\\
    {\bf Priority:} High

  \item \emph{The energy measurement module must be adaptable to
    cloud-based systems.}\\
    {\bf Rationale:} Many modern applications are hosted and run in
    cloud environments so, it is essential for the energy measurement
    module to operate effectively in cloud-based systems. This
    ensures that developers can accurately measure the energy
    consumption of their cloud-hosted applications.\\
    {\bf Fit Criteria:} The energy consumption module returns usable
    statistics related to the energy consumption of the cloud-application.\\
    {\bf Priority:} Medium

  \item \emph{The system must be deployable in both cloud-based
    environments and on-premise infrastructures to meet different user needs.}\\
    {\bf Rationale:} Whether the system is being used locally or in
    the cloud, developers still need access to the features offered
    by the system. Some developers might not even host their
    applications, and, even if they do, they might want to conduct
    local testing. \\
    {\bf Fit Criteria:} The system should be fully functional in both
    cloud and local environments, with minimal configuration changes.\\
    {\bf Priority:} Medium

  \item \emph{The system must support major operating systems,
    including Windows, macOS, and Linux.}\\
    {\bf Rationale:} Developers may not all use the same operating
    system (OS), it's actually unlikely (even impossible) that they
    do. Allowing users to use the library on their preferred OS will
    only increase the adoption of the system.\\
    {\bf Fit Criteria:} The system must pass all tests on Windows
    10+, macOS 13+ (Ventura and later), and Linux distributions such
    as Ubuntu 22.04.5+ without requiring different codebases or
    significant modifications.\\
    {\bf Priority:} Low

  \item \emph{The system must provide seamless functionality across
    different versions of the same operating system.}\\
    {\bf Rationale:} Users do not adopt the latest version of an OS
    at the same rate and some programs are to complex or fragile to
    upgrade to newer systems.\\
    {\bf Fit Criteria:} The system runs without errors or crashes
    across multiple versions of Windows, macOS, and Linux, with no
    compatibility issues in handling file systems, dependencies, or libraries.\\
    {\bf Priority:} Low

  \item \emph{The system must offer consistent performance (e.g.,
      refactoring speed, energy consumption measurements) regardless of
    the underlying operating system.}\\
    {\bf Rationale:} Having the system be OS dependent would
    invalidate the point of being compatible with multiple OSes and
    conflict with requirement MS-AD 6.\\
    {\bf Fit Criteria:} Performance metrics, such as time taken for
    refactoring and energy measurements, must not vary by more than
    OS\_PERF\_DIFF\_LIMIT across different operating systems during testing.\\
    {\bf Priority:} Low

\end{enumerate}

\section{Security Requirements}
\subsection{Access Requirements}
\begin{enumerate}[label=SR-AR \arabic*., wide=0pt, leftmargin=*]
  \item \emph{The tool must be capable of protecting data during
    active sessions without requiring authentication of the user.}\\[2mm]
    {\bf Rationale:} Ensuring secure handling of data during
    processing eliminates the need for user authentication, thereby
    improving the tool's accessibility. Organizational code is
    already access-controlled for developers, therefore
    authentication is unnecessary for the tool.\\
    {\bf Fit Criterion:} The tool allows users to submit code and
    view refactoring results without requiring login credentials, and
    no sensitive data is stored beyond the active session.\\
    {\bf Priority:} High
  \item \emph{Only the refactoring tool can communicate with the
    energy consumption tool.}\\
    {\bf Rationale:} Energy consumption tool is an internal
    abstracted service that is not directly needed by the user.\\
    {\bf Fit Criterion:} The refactoring tool does not include any
    exposed API endpoints to the energy consumption tool.\\
    {\bf Priority:} High
\end{enumerate}
\subsection{Integrity Requirements}
\begin{enumerate}[label=SR-IR \arabic*., wide=0pt, leftmargin=*]
  \item \emph{The tool must prevent unauthorized, external changes to
    the refactored code and energy reports.}\\[2mm]
    {\bf Rationale:} The system must maintain code consistency and
    correctness of the original input and energy improvement data.
    Any corruption of the code could undermine trust in the tool.\\
    {\bf Fit Criterion:} The system must reject malformed data
    inputs, ensure data integrity during processing and transmission,
    and maintain comprehensive logging of system activities. It
    should safeguard against data corruption to maintain trust in the
    tool's outputs..\\
    {\bf Priority:} High
\end{enumerate}
\subsection{Privacy Requirements}
\begin{enumerate}[label=SR-PR \arabic*., wide=0pt, leftmargin=*]
  \item \emph{The tool must ensure that no personal user data, such
      as GitHub profile, commit history, working hours, or any
      identifiable information, is collected or stored during its
    operation. }\\[2mm]
    {\bf Rationale:} Personal information, including coding habits,
    working patterns, and associated data (such as GitHub profile or
    commits), is sensitive and must not be used to ensure that users
    maintain full control over their personal data.\\
    {\bf Fit Criterion:} The tool analyzes code and provides
    refactoring suggestions without collecting, storing or
    transmitting any personal information about the user.\\
    {\bf Priority:} High
  \item \emph{Any data related to user submissions, energy reports
      and refactored results must be treated as confidential and
    handled securely throughout processing and transmission.}\\
    {\bf Rationale:} The tool must ensure user trust by safeguarding
    all user submissions and related data against unauthorized access
    or tampering. Secure handling of data during active sessions
    maintains the integrity and reliability of the tool. \\
    {\bf Fit Criterion:} The system processes user submissions,
    energy reports, and refactored results securely within the active
    session. No data is stored or retained after processing, ensuring
    all user information remains private and protected.\\
    {\bf Priority:} High
\end{enumerate}
\subsection{Audit Requirements}
\begin{enumerate}[label=SR-AUR \arabic*., wide=0pt, leftmargin=*]
  \item \emph{The tool should maintain a log of operational events
      related to the refactoring process, including code detetction,
    energy analysis, and refactoring.}\\[2mm]
    {\bf Rationale:} The tool must ensure transparency in its
    operation by providing a record of key system actions, enabling
    the user to debug or review tool behavior.\\
    {\bf Fit Criterion:} The system generates a log of important
    operational events, such as the start and completion of analysis,
    energy measurements, and refactoring. \\[2mm]
    {\bf Priority:} Medium
  \item \emph{The tool should log user-triggered actions, such as
      code submissions and the initiation of refactoring processes,
    without storing any user-specific or identifiable data. }\\
    {\bf Rationale:} The tool must provide accountability for user
    interactions with the system, allowing the user to trace and
    verify the actions they have taken within the session.\\
    {\bf Fit Criterion:}  The system logs events such as user code
    submissions, requests for refactoring, and access to refactoring
    results. These logs do not include personal identifiable user data.\\
    {\bf Priority:} Medium
\end{enumerate}
\subsection{Immunity Requirements}
\begin{enumerate}[label=SR-AUR \arabic*., wide=0pt, leftmargin=*]
  \item \emph{The tool must minimize exposure to external threats,
      ensuring that the refactoring process is protected from
    unauthorized interference.}\\[2mm]
    {\bf Rationale:} Reducing reliance on external systems decreases
    vulnerability to external threats, such as malware or
    unauthorized access, and ensures a secure and reliable
    refactoring process.\\
    {\bf Fit Criterion:} The system operates without any external
    server communication so as exposure to external threats is
    limited. This setup inherently reduces exposure to external
    security risks.\\
    {\bf Priority:} High
\end{enumerate}

\section{Cultural Requirements}
The cultural requirements of this project include the following:
\subsection{Cultural Requirements}
\begin{enumerate}[label=CULT \arabic*., wide=0pt, leftmargin=*]
  \item \emph{The tool must avoid using colours or symbols that could
    be culturally sensitive or offensive.}\\
    {\bf Rationale:} Ensuring cultural sensitivity in design helps
    avoid alienating or offending users from diverse backgrounds,
    which is critical for global acceptance and usability.\\
    {\bf Fit Criteria:} Conduct a cultural review to ensure that all
    icons and colours used in the tool are neutral and universally acceptable.
    {\bf Priority:} Low


  \item \emph{The tool must not include content that could be
    considered culturally insensitive.}\\
    {\bf Rationale:} Avoiding culturally insensitive content ensures
    that the tool is respectful and inclusive, fostering a positive
    user experience across different cultures.\\
    {\bf Fit Criteria:} A cultural sensitivity review is conducted to
    ensure all content is appropriate for a global audience.
    {\bf Priority:} Medium

\end{enumerate}

\section{Compliance Requirements}
\subsection{Legal Requirements}
\begin{enumerate}[label=CR-LR \arabic*., wide=0pt, leftmargin=*]
  \item \emph{The system must respect user privacy by avoiding the
    collection of any personal or identifiable data.}\\[2mm]
    {\bf Rationale:} Ensuring privacy builds user trust and minimizes
    risks associated with handling sensitive information, even when
    specific privacy laws are not targeted.\\
    {\bf Fit Criterion:} The system avoids collecting or storing
    personal user data, including information about user activities
    and profiles, and operates entirely within the user’s local environment.\\
    {\bf Priority:} Medium
\end{enumerate}
\subsection{Standards Compliance Requirements}
\begin{enumerate}[label=CR-SCR \arabic*., wide=0pt, leftmargin=*]
  \item \emph{The system must conform to established Python coding
      standards and best practices for maintainability, readability and
    quality.}\\[2mm]
    {\bf Rationale:} Adhering to standards such as PEP 8 ensures the
    system’s codebase remains consistent, maintainable and compatible
    with coding standards, facilitating future development and collaboration.\\
    {\bf Fit Criterion:} The system implements static code analysis
    and adheres to Python coding standards, including PEP 8.\\
    {\bf Priority:} Medium
\end{enumerate}

\section{Open Issues}

This section outlines unresolved questions and challenges that may
impact the development, functionality, or integration of the system.
These issues require further research, discussion, or testing to
ensure successful project completion.\\

\begin{itemize}
  \item Further research is needed to determine the optimal balance
    between energy efficiency and code readability. While refactoring
    may improve energy consumption metrics, it could inadvertently
    make the codebase less maintainable and more difficult to expand
    in the long term.
  \item The same can be said when it comes to performance. More
    energy efficient code might actually end up being less efficient
    when it comes to time and space complexity.
\end{itemize}

\section{Off-the-Shelf Solutions}
\subsection{Ready-Made Products}

\begin{itemize}
  \item \textbf{Pylint:} A widely used static code analysis tool that
    detects various code smells in Python. It can be integrated into
    the refactoring tool to help identify inefficiencies in the code.
  \item \textbf{Flake8:} Linter that combines checks for style guide
    enforcement and code quality. Flake8 can assist in maintaining
    code standards while the tool focuses on energy efficiency.
  \item \textbf{PyJoule:} A tool for measuring the energy consumption
    of Python code. This product can provide essential data to
    evaluate the impact of refactorings on energy usage.
\end{itemize}

\subsection{Reusable Components}
\begin{itemize}
  \item \textbf{Rope:} A library for Python that provides automated
    refactoring capabilities, helping streamline the process of
    improving code quality.
\end{itemize}
\subsection{Products That Can Be Copied}
\begin{itemize}
  \item \textbf{SonarQube:} An open-source platform designed for
    continuous inspection of code quality. It helps developers manage
    code quality and security by analyzing source code to identify
    potential issues. Its architecture and methods for detecting code
    smells could be adapted to focus specifically on energy efficiency.
\end{itemize}

\section{New Problems}
\subsection{Effects on the Current Environment}
The introduction of the energy efficiency refactoring tool may lead
to several changes in the current development environment. These
effects include:
\begin{enumerate}
  \item The tool temporarily increases CPU and memory usage while
    running. The tool aims to optimize energy efficiency in code
    however it takes energy to run - in large codebases this could be
    significant energy and impact the performance of other
    applications running concurrently.
  \item The tool may have its own dependencies that now need to be
    included in the app or installed into the current system. Think
    Pysmells, Pyjoule etc.
\end{enumerate}

\subsection{Effects on the Installed Systems}
\begin{enumerate}
  \item Existing systems may need to be evaluated for compatibility
    with the new tool. Older versions of Python or other needed
    dependencies may not support the tool.
  \item The refactoring process could lead to variations in the
    performance of existing applications
  \item As the tool updates existing code, thorough testing will be
    needed to ensure everything still works correctly. This may
    require more effort from QA teams and additional time and
    resources to check the updated code.
\end{enumerate}

\subsection{Potential User Problems}
\begin{enumerate}
  \item Users may face difficulties in understanding how to
    effectively utilize the tool, particularly if they are not
    familiar with concepts like code smells and refactoring
    techniques. This learning curve may lead to initial frustration
    or reduced productivity.
  \item Some users may be resistant to adopting new tools or
    processes, particularly if they perceive the existing workflows
    as sufficient. This resistance could hinder the tool's successful
    implementation and limit its overall effectiveness.
  \item Users may misinterpret the output reports generated by the
    tool, such as energy savings or performance metrics. If users do
    not fully understand how to interpret these results, it could
    lead to incorrect conclusions about the tool's impact on their code.
  \item There is a risk that users might become overly reliant on the
    tool for refactoring without fully understanding the underlying
    principles. This could result in poor coding practices if users
    do not engage in thoughtful analysis of the suggested changes.
\end{enumerate}
\subsection{Limitations in the Anticipated Implementation Environment That May
Inhibit the New Product}
\begin{enumerate}
  \item \textbf{Limited Computational Resources:} Environments with
    restricted computational power may face challenges when running
    the tool, especially for large codebases. Limited resources could
    result in longer processing times or failures during analysis and
    refactoring.
  \item \textbf{Lack of Test Coverage:} If existing codebases lack
    comprehensive test suites, validating the functionality of
    refactored code may become challenging. Without adequate tests,
    it will be difficult to ensure that the tool's changes do not
    introduce new issues.
\end{enumerate}
\subsection{Follow-Up Problems}
\begin{enumerate}
  \item \textbf{Ongoing Maintenance:} The tool will need regular
    updates to stay compatible with new programming languages or
    standards, adding to the workload.
  \item \textbf{Performance Trade-offs:} Users may find that while
    some refactorings improve energy efficiency, they could
    negatively impact other performance metrics, such as execution speed.
\end{enumerate}
\section{Tasks}
\subsection{Project Planning}
\begin{itemize}

  \item \textbf{Development Approach}
    The team will use an agile development approach with the
    following high-level process:
    \begin{enumerate}
      \item Initial requirements gathering and product backlog creation
      \item Sprint planning and execution
      \item Regular testing and quality assurance
      \item Stakeholder reviews and feedback
      \item Iterative refinement
      \item Release planning and deployment
    \end{enumerate}

  \item \textbf{Key Tasks}
    \begin{itemize}
      \item Form cross-functional development team (already completed)
      \item Create initial product backlog and prioritize features
      \item Set up development environments and tools
      \item Establish CI/CD pipeline using GitHub Actions
      \item Develop core functionality:
        \begin{itemize}
          \item Determine code smells to address for energy-saving
          \item Implement code smell detection
          \item Develop appropriate refactorings for detected smells
          \item Measure energy consumption before and after refactoring
          \item Ensure original code functionality is preserved
        \end{itemize}
      \item Build out additional features iteratively
      \item Conduct regular testing (unit, integration, user acceptance)
      \item Refine based on stakeholder feedback
      \item Present final solution to stakeholders

    \end{itemize}
  \item \textbf{Timeline Estimate}
    \begin{itemize}
      \item Requirements Document (Revision 0): October 9th, 2024
      \item Hazard Analysis (Revision 0): October 23rd, 2024
      \item Verification \& Validation Plan (Revision 0): November 1st, 2024
      \item Proof of Concept: November 11th-22nd, 2024
      \item Design Document (Revision 0): January 15th, 2025
      \item Project Demo (Revision 0): February 3rd-14th, 2025
      \item Final Demonstration: March 17th-30th, 2025
      \item Final Documentation: April 2nd, 2025
      \item Capstone EXPO: TBD
    \end{itemize}

  \item \textbf{Resource Estimates}
    The team consists of 5 members who will all function as
    developers, sharing responsibilities for creating issues, coding,
    testing, and documentation.

  \item \textbf{Key Consideration}
    \begin{itemize}
      \item Data migration may be necessary for existing systems
      \item A phased development approach will help minimize major setbacks
      \item Regular stakeholder involvement will ensure alignment
        with business needs
    \end{itemize}

  \item \textbf{Documentation Process}
    \begin{itemize}
      \item Pull changes from \texttt{docs} (epic documentation branch)
      \item Create a working branch with format [main contributor
        name]/[descriptive topic]
      \item Commit changes with descriptive names
      \item Create unit tests for changes
      \item Create a pull request to merge changes into an epic branch
      \item Wait for all tests run with GitHub Actions to pass
      \item Wait for at least two approvals from teammates
      \item Merge changes into the target branch
    \end{itemize}

\end{itemize}

By following this agile approach and development process, the team
aims to deliver a high-quality product iteratively while maintaining
flexibility to adapt to changing requirements

\subsection{Planning of the Development Phases}

The planning of the development phases is based on the deliverables
submissions as follows:

\begin{enumerate}

  \item \textbf{Requirements Phase}
    \begin{itemize}
      \item Deliverable: Requirements Document (Revision 0)
      \item Due Date: October 9th, 2024
    \end{itemize}

  \item \textbf{Risk Assessment Phase}
    \begin{itemize}
      \item Deliverable: Hazard Analysis (Revision 0)
      \item Due Date: October 23rd, 2024
    \end{itemize}

  \item \textbf{Verification and Validation Planning}
    \begin{itemize}
      \item Deliverable: Verification \& Validation Plan (Revision 0)
      \item Due Date: November 1st, 2024
    \end{itemize}

  \item \textbf{Proof of Concept Implementation}
    \begin{itemize}
      \item Period: November 11th-22nd, 2024
    \end{itemize}

  \item \textbf{Design Phase}
    \begin{itemize}
      \item Deliverable: Design Document (Revision 0)
      \item Due Date: January 15th, 2025
    \end{itemize}

  \item \textbf{Initial Implementation and Demo}
    \begin{itemize}
      \item Deliverable: Project Demo (Revision 0)
      \item Period: February 3rd-14th, 2025
    \end{itemize}

  \item \textbf{Final Implementation and Testing}
    \begin{itemize}
      \item Deliverable: Final Demonstration
      \item Period: March 17th-30th, 2025
    \end{itemize}

  \item \textbf{Project Closure}
    \begin{itemize}
      \item Deliverable: Final Documentation
      \item Due Date: April 2nd, 2025
    \end{itemize}

  \item \textbf{Project Presentation}
    \begin{itemize}
      \item Event: Capstone EXPO
      \item Date: TBD
    \end{itemize}
\end{enumerate}

\section{Migration to the New Product}
\subsection{Requirements for Migration to the New Product}
The migration to the new tool will involve minimal disruption to
existing workflows, as the product is designed to integrate
seamlessly with Visual Studio Code. Developers will be able to
continue using their current workflows, with the addition of the
refactoring tool as a library that can be installed directly via
Python's package manager (pip) and an IDE plugin for an enhanced
development experience. The minimal installation and integration
requirements ensure ease of adoption for developers without needing
to overhaul existing infrastructure or processes.
\begin{itemize}
  \item \textbf{Installation Phase:}
    Developers can install the refactoring library directly using pip:
    \verb|pip install ecooptimizer|
    The IDE plugin can be installed by users through the Visual
    Studio Code marketplace.
  \item \textbf{Parallel Running:}
    There is no need for a phased implementation or parallel running
    of old and new systems. The tool can be directly integrated
    without affecting existing code or infrastructure.
  \item \textbf{Manual Backups:}
    Since the tool does not alter data but rather provides
    refactoring suggestions, no manual backups are required before installation.
  \item \textbf{Phased Rollout:}
    If required, developers can start using the refactoring library
    first, followed by the IDE plugin.
\end{itemize}
\subsection{Data That Has to be Modified or Translated for the New System}
Not Applicable

\section{Costs}
The total cost of developing this project is primarily based on the
effort involved by the development team, given that the tools and
platforms used (GitHub, open-source libraries) are free. The project
must be completed within the academic year (MVP ready by February
2025), which warrants smart planning and efficient resource allocation.

\subsection{Metrics for Estimation}
To estimate the total cost in terms of time and effort, the following
key metrics have been considered:
\begin{itemize}
  \item Number of input/output flows for the system.
  \item Number of business events.
  \item Number of product use cases.
  \item Number of functional and non-functional requirements.
  \item Number of constraint requirements.
\end{itemize}

\subsection{Estimation Approach}
Each deliverable has been assessed to estimate the time it will take
to implement based on the development environment. Early cost
estimates are based on general knowledge of the system and refined as
the team gradually gets a better understanding of the scope.

\subsection{Cost Breakdown}
\begin{itemize}
  \item \textbf{Development Effort:} Based on the team size and
    project timeline, following time allocation is estimated:
    \begin{itemize}
      \item Initial Research \& Setup: 50 hours per team member.
      \item Core development (e.g., refactoring tool, plugin): 300
        hours per team member.
      \item Testing and debugging: 80 hours per team member.
      \item Documentation \& finalization: 100 hours per team member.
      \item \textbf{Total estimated effort:} 530 hours per team member.
    \end{itemize}

  \item \textbf{Tools and Software:}
    \begin{itemize}
      \item GitHub (for CI/CD): Free account, with no cost expected.
      \item Open-source libraries: No associated costs.
    \end{itemize}

  \item \textbf{Testing Environment:}
    \begin{itemize}
      \item The testing of the refactoring tool and energy
        consumption measurements is planned to be carried out using
        free tools on open source projects, with no additional cost expected.
    \end{itemize}

\end{itemize}

\subsection{Estimated Cost}
The above discussion indicates that the total effort will be
approximately 2650 team hours spread across the project phases. These
estimates could be refined using more detailed information as the
project progresses.
\section{User Documentation and Training}
\subsection{User Documentation Requirements}
\begin{enumerate}
  \item \textbf{User Manual}
    \begin{itemize}
      \item \textbf{Purpose:} Provide comprehensive guidance on how
        to use the refactoring library
      \item \textbf{Target Audience:} Software developers integrating
        the library into their projects
      \item \textbf{Content:} Installation instructions, API
        reference, usage examples, and best practices
    \end{itemize}

  \item \textbf{Technical Specification}
    \begin{itemize}
      \item \textbf{Purpose:} Detail the library's architecture,
        algorithms, and integration points
      \item \textbf{Target Audience:} Technical leads and architects
        evaluating the library
      \item \textbf{Content:} System design, performance
        characteristics, and technical limitations
    \end{itemize}

  \item \textbf{Quick Start Guide}
    \begin{itemize}
      \item \textbf{Purpose:} Enable rapid adoption and basic usage
        of the library
      \item \textbf{Target Audience:} New users looking to quickly
        implement the library
      \item \textbf{Content:} Concise setup instructions and simple
        usage examples
    \end{itemize}
\end{enumerate}

\subsection{Training Requirements}
For end-users, formal training is not required. The tool is designed to be simple and intuitive, 
with the assumption that primary users with experience in Python and software development will 
have the necessary technical expertise to use the library effectively. The refactoring library 
operates through clear, well-documented interfaces and requires minimal setup, allowing users to 
quickly incorporate it into their workflow without additional training.\\

Furthermore, the tool will come with comprehensive user documentation that includes step-by-step 
instructions on how to set up, integrate, and use the library within their existing development 
processes. This documentation will provide examples of common use cases and a clear explanation of 
the features of the tool, ensuring that users can get started easily and efficiently.

\section{Waiting Room}

This section lists potential features and enhancements that are not
critical for the initial release of the system but may be considered
for future updates. These ideas represent additional functionalities
that could improve the tool’s performance, user experience, or
integration with other systems.

\begin{enumerate}[label=WTRM \arabic*., wide=0pt, leftmargin=*]
  \item \emph{The IDE plugin must provide interactive tips and
    progress indicators to guide users during the refactoring process.}\\[2mm]
    {\bf Rationale:} This helps prevent user confusion during the
    refactoring process and enhances the user experience by providing
    clear, real-time feedback.\\
    {\bf Fit Criterion:} Tips and progress indicators display
    automatically when users initiate a refactoring action in the
    VSCode interface.\\
    {\bf Priority:} Medium
  \item \emph{The tool must provide automated error reporting with
    user consent.}\\[2mm]
    {\bf Rationale:} Automated error reporting helps developers
    quickly identify and address issues, improving the tool's
    reliability and reducing downtime with an option to include
    additional comments for context.\\
    {\bf Fit Criterion:} Users are prompted to send error reports
    when an issue occurs, \\
    {\bf Priority:} Medium
  \item \emph{The tool must allow users to define custom refactoring
    rules or preferences within the plugin.}\\[2mm]
    {\bf Rationale:} This would allow developers more flexibility and
    control, enabling them to apply refactorings that best suit their
    projects while maintaining energy efficiency.\\
    {\bf Fit Criterion:} Users can create a configuration file that
    describes their refactoring preferences.\\
    {\bf Priority:} High
  \item \emph{The tool should provide a dashboard that offers deeper
      insights into refactoring decisions, showing side-by-side
      comparisons of energy consumption before and after refactoring,
    along with performance metrics.}\\[2mm]
    {\bf Rationale:} This would help users better understand the
    impact of refactoring on both energy consumption and performance.\\
    {\bf Fit Criterion:} Users are able to access energy metrics for
    all their projects on a centralized platform.\\
    {\bf Priority:} High
  \item \emph{The tool show provide a plugin that integrates with
      multiple popular IDEs and syncs information across them through a
    centralized database.}\\[2mm]
    {\bf Rationale:} Supporting multiple IDEs allows developers to
    use the tool within their preferred coding environments,
    enhancing user experience and adoption.\\
    {\bf Fit Criterion:} Integration guides are provided for each
    supported IDE, with successful installation and functionality
    confirmed through user testing.\\
    {\bf Priority:} Low
  \item \emph{The refactoring library must be able to provide energy
      efficient refactorings for a wide variety of program languages
    (e.g., Java, C/C++, C\#, JavaScript, TypeScript, Go, Rust, etc.)}\\[2mm]
    {\bf Rationale:} Users around the world code projects in
    multitudes of languages depending on the context of their work.
    Being able to refactor in most popular languages would allow for
    the widespread usage of the tool.\\
    {\bf Fit Criterion:} The tool accepts and tailors code from the
    detected/specified language.\\
    {\bf Priority:} Low
  \item \emph{A reinforcement learning model must be developed to
      learn from the most energy-efficient refactorings and user
    preferences over time.}\\[2mm]
    {\bf Rationale:} The model must evolve to improve its refactoring
    suggestions by identifying patterns in energy-efficient code
    transformations and user preferences. By adapting its
    recommendations, the system will refine its ability to balance
    energy savings with maintainability and user preferences.\\
    {\bf Fit Criterion:} The reinforcement learning model is trained
    using gathered refactoring data and energy consumption
    measurement. Over multiple iterations, the model should improve
    its ability to predict refactorings that maximize energy
    efficiency while aligning with user choices.\\
    {\bf Priority:} Medium
  \item \emph{The reinforcement learning model for the tool should
    accept human feedback in the reinforcement learning process.}\\[2mm]
    {\bf Rationale:} This will allow users to guide the system's
    refactoring decisions based on developer expertise and
    preferences. Moreover, it will balance automated refactoring with
    human oversight to ensure that complex refactoring decisions
    align with the project's goals and constraints.\\
    {\bf Fit Criterion:} The language model accepts human feedback
    and incorporates it into its future decisions.\\
    {\bf Priority:} Medium
\end{enumerate}

\section{Ideas for Solution}
In this section, we capture various ideas for implementing the
project requirements. These ideas provide technical approaches and
methods for achieving the energy-efficient refactoring of Python code
through the refactoring tool and IDE integration. By capturing these
ideas now, we ensure that potential technical approaches are not lost
and can be referred to during the design and development phase.
\begin{itemize}
  \item \textbf{Refactoring Library Implementation via AST Parsing:}
    Use Python’s built-in \texttt{ast} (Abstract Syntax Tree) module
    to analyze code structure. The refactoring library can traverse
    the AST to detect inefficiencies and apply refactorings without
    modifying code functionality.
  \item \textbf{IDE Plugin for Refactoring – Leveraging VS Code API:}
    Build an extension for Visual Studio Code that hooks into the
    editor’s event system to provide real-time refactoring suggestions.
\end{itemize}

\newpage{}
\section*{Appendix --- Reflection}

\begin{enumerate}[wide=0pt, leftmargin=*]
  \item \textit{What knowledge and skills will the team collectively
    need to acquire to successfully complete this capstone project?}

    \begin{itemize}
      \item Learn how reinforcement learning works as well as how to
        incorporate it into our project.
      \item Understanding of Python's performance characteristics and
        common code smells
      \item Experience in using libraries like rope for automated
        refactoring and familiarity with integrating linters such as
        Pylint or Flake8 into the development workflow.
      \item Ability to develop algorithms that analyze and compare
        different refactoring strategies, using tools like PyJoule
        for energy profiling.
      \item Proficiency in JavaScript or TypeScript, as most VS Code
        extensions are developed using these languages.
    \end{itemize}

  \item \textit{(\textbf{team}) For each of the knowledge areas and
      skills identified in the previous question, what are at least two
    approaches to acquiring the knowledge or mastering the skill?}

    \begin{itemize}
      \item \textit{Learn how reinforcement learning works as well as
        how to incorporate it into our project.}
        \begin{itemize}
          \item Watch online courses on reinforcement learning.
          \item Read articles/books teaching reinforcement learning.
          \item Look through open source python projects that use
            reinforcement learning tools such as PyTorch or TensorFlow.
          \item Read through the documentation for reinforcement learning tools.
        \end{itemize}

      \item \textit{Understanding of Python's performance
        characteristics and common code smells.}
        \begin{itemize}
          \item Enrol in courses like Effective Python or Python
            Performance Optimization on platforms like Coursera, edX, or Udemy.
          \item Work on real-world projects or contribute to
            open-source Python projects. Regular code reviews with a
            focus on performance
            will help identify common code smells and inefficiencies.
        \end{itemize}

      \item \textit{Experience in using libraries like rope for
          automated refactoring and familiarity with integrating
        linters such as Pylint or Flake8 into the development workflow.}
        \begin{itemize}
          \item Set up a personal or team-based project that uses
            rope for refactoring and integrates linters (Pylint or
            Flake8). Experimenting with these tools in a real project
            will provide direct experience with their workflows and limitations
          \item Read through documentation for the tools.
          \item Follow comprehensive tutorials or attend workshops
            focused on Python tooling.
        \end{itemize}

      \item \textit{Ability to develop algorithms that analyze and
          compare different refactoring strategies, using tools like
        PyJoule for energy profiling.}
        \begin{itemize}
          \item Conduct research on energy-efficient algorithms and
            their application in Python refactoring. Experiment with
            PyJoule to analyze the energy impact of different code structures.
          \item Work under the guidance of a mentor or collaborate
            with experts in energy-efficient computing.
        \end{itemize}

      \item \textit{Proficiency in JavaScript or TypeScript, as most
        VS Code extensions are developed using these languages.}
        \begin{itemize}
          \item Practise by building simple VS Code extensions using
            JavaScript or TypeScript using tutorials on YouTube.
          \item Take online courses specifically tailored to
            JavaScript or TypeScript for extension development
        \end{itemize}

    \end{itemize}


\end{enumerate}

2. \textit{(\textbf{Individual}) Of the identified approaches, which
will each team member pursue, and why did they make this choice?}

\subsubsection*{Ayushi Amin Reflection}

\medskip

\begin{itemize}[label={}, wide=0pt, leftmargin=*]

  \item \textit{Learn how reinforcement learning works as well as how
    to incorporate it into our project.}

    I would choose looking through open-source Python projects that
    use reinforcement learning tools like PyTorch or TensorFlow. It
    lets me see real-world applications, understand how others are
    using reinforcement learning, and gives me concrete examples to
    work with, which helps me learn more effectively through hands-on
    experience.

  \item \textit{Understanding of Python's performance characteristics
    and common code smells.}

    I would go with practical experience, contributing to open-source
    projects, where I can directly apply performance optimizations
    and get feedback through code reviews. Real-world application
    will help cement these concepts better.

  \item \textit{Experience in using libraries like rope for automated
      refactoring and familiarity with integrating linters such as
    Pylint or Flake8 into the development workflow.}

    I would go for hands-on implementation in my projects. I learn
    best by doing, so I would set up a project where I can integrate
    rope for refactoring and Pylint or Flake8 for linting. This would
    give me a chance to really see how these tools fit into the
    development process, and I could refine my setup as I work.

  \item \textit{Ability to develop algorithms that analyze and
      compare different refactoring strategies, using tools like
    PyJoule for energy profiling.}

    I would prefer diving into the research around energy-efficient
    algorithms and then trying things out with PyJoule. I enjoy
    exploring new tools and methods, so experimenting with how
    different code changes affect energy use would be a good challenge for me.

  \item \textit{Proficiency in JavaScript or TypeScript, as most VS
    Code extensions are developed using these languages.}

    I like learning by creating, so I would build an extension right
    away. This way, I would get immediate experience with JavaScript
    and TypeScript while learning the VS Code extension framework.

\end{itemize}

\subsubsection*{Mya Hussain Reflection}
To advance my skills for the capstone project, I plan on deepening my
understanding of Python’s performance characteristics and common code
smells while leveraging my existing knowledge of Python. I plan to
read up on different potential code smells, detection methods and
possible refactoring remedies and immediately apply these insights to
help develop a proof of concept (POC) for our project. For mastering
refactoring tools like Rope and integrating linters such as Pylint
and Flake8, I will set up a local project environment to experiment
with these tools specifically for our POC. Additionally, I’ll explore
energy-efficient algorithms and use PyJoule to analyze how different
refactoring strategies impact performance in our specific context. To
enhance my proficiency in JavaScript or TypeScript for developing VS
Code extensions, I plan on watching online tutorials and perhaps take
an online Javascript/Typescript course as it has been a while since I
have been familiar with the syntax. I will also watch tutorials on
how to set up a VSCode extension as this project will be my first
time doing it. I'm very excited to start coding up a POC and move on
from the documentation stage. With every requirement we write the
team feels more and more pressure to make sure our idea will work.
It's hard to write so much about a product that doesn't yet exist
without having the proof that it can exist. Or at least my mind is
having a hard time writing so much about what currently is an empty repository.

\subsubsection*{Tanveer Brar Reflection}
\medskip

\begin{itemize}[label={}, wide=0pt, leftmargin=*]

  \item \textit{Learn how reinforcement learning works as well as how
    to incorporate it into our project.}

    I plan to watch online courses on reinforcement learning. I
    prefer learning visually whenever possible. Since this is a
    fairly new concept for me, I think online courses would be the
    best, providing a mix of lectures and self-assignments. A lot of
    courses also provide access to an online learning community which
    is perfect for a beginner like me.

  \item \textit{Understanding of Python's performance characteristics
    and common code smells.}

    For this, I will contribute to open source Python projects. Live
    projects are a good way to expose to practical coding challenges
    related to performance and code smells. It will also allow me to
    learn from more experience contributors and spot common code
    smells so that I can write scalable and efficient Python code.

  \item \textit{Experience in using libraries like rope for automated
      refactoring and familiarity with integrating linters such as
    Pylint or Flake8 into the development workflow.}

    I will follow comprehensive tutorials to get experience in using
    Rope for automatic refactoring. Comprehension tutorials provide
    guided experience with Python tooling, helping to explore
    features of tools like Rope, Pylint, and Flake8 in-depth.  The
    tutorials are structured, therefore helping to quickly gain
    familiarity with functionality and usage in real-world scenarios.

  \item \textit{Ability to develop algorithms that analyze and
      compare different refactoring strategies, using tools like
    PyJoule for energy profiling.}

    For this I will conduct research on energy-efficient algorithms
    and their application in Python refactoring. This will give me
    the option to follow a hands-on approach which allows for
    comparing different strategies and asses their energy consumption
    in multiple scenarios.

  \item \textit{Proficiency in JavaScript or TypeScript, as most VS
    Code extensions are developed using these languages.}

    For this I will practise building simple VS Code extensions using
    JavaScript or TypeScript through YouTube tutorials. It can help
    me gain hands-on experience with the languages in a real-world
    context. These practical exercises can be used to not only
    solidfiy my understanding of JavaScript/TypeScript but also
    familiarize me with how these languages are used to create
    functional VS Code extensions, enhancing both my coding skills
    and extension development proficiency.

\end{itemize}

\subsubsection*{Sevhena Walker Reflection}
\medskip

\begin{itemize}[label={}, wide=0pt, leftmargin=*]

  \item \textit{Learn how reinforcement learning works as well as how
    to incorporate it into our project.}

    For this topic, I plan on watching online courses and tutorials
    since it's a subject I have basically no experience in. Watching
    videos is the better option for me in this case since having
    someone explain the knowledge and providing examples will allow
    me to grasp the material faster.

  \item \textit{Understanding of Python's performance characteristics
    and common code smells.}

    I believe reading articles and going through documentation will
    be best for me for this topic. I already have a good base in
    programming and Python specifically so written documents will
    allow me to digest the new information at my own pace.

  \item \textit{Experience in using libraries like rope for automated
      refactoring and familiarity with integrating linters such as
    Pylint or Flake8 into the development workflow.}

    When it comes to libraries and modules, I tend to fare well by
    just reading the documentation and looking over code examples
    using those tools.

  \item \textit{Ability to develop algorithms that analyze and
      compare different refactoring strategies, using tools like
    PyJoule for energy profiling.}

    For this topic, experimentation will be my best option as it is
    not really a matter of learning something completely new but
    applying a new tool in a known environment.

  \item \textit{Proficiency in JavaScript or TypeScript, as most VS
    Code extensions are developed using these languages.}

    I already have some experience working with those languages, so I
    will only need to refer to the documentation for the occasional
    refresher on syntax and such.

\end{itemize}

\subsubsection*{Nivetha  Reflection}
\medskip

\begin{itemize}[label={}, wide=0pt, leftmargin=*]

  \item \textit{Learn how reinforcement learning works as well as how
    to incorporate it into our project.}

    I prefer to look through open source Python projects that use
    reinforcement learning tools to get used to it. While
    documentation and tutorials are readily available online whenever
    I need to reference them, I’m interested in seeing how tools such
    as PyTorch are applied in a live project so that I can get a
    clear understanding of their use. If possible, I will also
    contribute to these open source projects to implement these tools
    in a side project before doing for the capstone. This way I can
    be ready to implement in our project.

  \item \textit{Understanding of Python's performance characteristics
    and common code smells.}

    I will enrol in online courses since they include structured
    learning for these tools to optimize Python code. These courses
    also include hands on exercises that I can practice solidifying
    my skills for identifying performance bottlenecks and avoiding code smells.

  \item \textit{Experience in using libraries like rope for automated
      refactoring and familiarity with integrating linters such as
    Pylint or Flake8 into the development workflow.}

    I plan to follow comprehensive tutorials as these can break down
    complex topics into manageable subtopics, therefore helping in
    gradually building experience in these libraries. I can follow
    them at my own pace, so I have time to both experiment and
    troubleshoot. This way I can fully grasp the process of
    integrating these into Python projects.

  \item \textit{Ability to develop algorithms that analyze and
      compare different refactoring strategies, using tools like
    PyJoule for energy profiling.}

    I plan to conduct research on analyzing the energy impact on
    various code structures using PyJoules. This way I can gather
    data to make informed refactoring decisions. This also opens up
    the opportunity to develop more efficient algorithms that can
    optimize performance and energy usage in Python applications.

  \item \textit{Proficiency in JavaScript or TypeScript, as most VS
    Code extensions are developed using these languages.}

    Taking online courses tailored to JavaScript or TypeScript for
    extension development would give me a deeper understanding of how
    these languages are used in developing VS Code extensions. These
    focused courses include key concepts and best practices, helping
    me quickly become comfortable  in the exact skills needed for
    extension development.

\end{itemize}

~\newpage

\bibliographystyle {plainnat}
\bibliography{../../refs/References}

\end{document}<|MERGE_RESOLUTION|>--- conflicted
+++ resolved
@@ -57,7 +57,7 @@
 
 \section*{Revision History}
 
-\begin{tabularx}{\textwidth}{p{3.7cm}p{1.8cm}X}
+\begin{tabularx}{\textwidth}{p{3.7cm}>{\raggedright\arraybackslash}p{1.8cm}X}
   \toprule {\textbf{Date}} & {\textbf{Name}} & {\textbf{Notes}}\\
   \midrule
   October 11th, 2024 & All & Created initial revision of SRS\\
@@ -72,16 +72,12 @@
   business data model \\
   February 10th, 2025 & All & Updated costs, compliance requirements,
   security requirements and scope of the product. \\
-<<<<<<< HEAD
-  March 24th, 2025 & Sevhena Walker & Updated solution constraints\\
-  \bottomrule
-=======
   March 24th, 2025 & All & Updated and added functional requirements. \\
   March 24th, 2025 & Mya Hussain & Updated Usability and Humanity Requirements. \\
   March 24th, 2025 & Ayushi Amin & Updated maintainability and support requirements. \\
-  March 24th, 2025 & Ayushi Amin & Updated cultural requirements.
+  March 24th, 2025 & Ayushi Amin & Updated cultural requirements.\\
+  March 24th, 2025 & Sevhena Walker & Updated solution constraints\\
   \bottomrule 
->>>>>>> 0f09453f
 \end{tabularx}
 
 ~\\
@@ -1594,8 +1590,6 @@
 
 \subsection{Supportability Requirements}
 This section is not needed for this project.
-
-\end{enumerate}
 
 \subsection{Adaptability Requirements}
 \begin{enumerate}[label=MS-AD \arabic*., wide=0pt, leftmargin=*]
