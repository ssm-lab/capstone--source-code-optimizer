% THIS DOCUMENT IS FOLLOWS THE VOLERE TEMPLATE BY Suzanne Robertson and James Robertson
% ONLY THE SECTION HEADINGS ARE PROVIDED
%
% Initial draft from https://github.com/Dieblich/volere
%
% Risks are removed because they are covered by the Hazard Analysis
\documentclass[12pt]{article}

\usepackage{booktabs}
\usepackage{tabularx}
\usepackage[dvipsnames]{xcolor}
\usepackage{hyperref}
\usepackage{enumitem}
\hypersetup{
    bookmarks=true,         % show bookmarks bar?
      colorlinks=true,      % false: boxed links; true: colored links
    linkcolor=red,          % color of internal links (change box color with linkbordercolor)
    citecolor=green,        % color of links to bibliography
    filecolor=magenta,      % color of file links
    urlcolor=cyan           % color of external links
}

\newcommand{\lips}{\textit{Insert your content here.}}

\input{../Comments}
\input{../Common}

\begin{document}

\title{Software Requirements Specification for \progname: subtitle describing software} 
\author{\authname}
\date{\today}
	
\maketitle

~\newpage

\pagenumbering{roman}

\tableofcontents

~\newpage

\section*{Revision History}

\begin{tabularx}{\textwidth}{p{3cm}p{2cm}X}
\toprule {\textbf{Date}} & {\textbf{Version}} & {\textbf{Notes}}\\
\midrule
Date 1 & 1.0 & Notes\\
Date 2 & 1.1 & Notes\\
\bottomrule
\end{tabularx}

~\\

~\newpage
\section{Purpose of the Project}
\subsection{User Business}
\lips
\subsection{Goals of the Project}
\lips
\section{Stakeholders}
\subsection{Client}
The client of this project is \textbf{Dr. Istvan David} from McMaster's Department of Computing and Software. As the project supervisor, his role is to guide the development team with his technical and domain expertise. As the client, he sets the product's requirements and will be involved throughout its development. 
\subsection{Customer}
The customers of this product are all the \textbf{software developers} that use it to improve the energy efficiency of their codebase. They will be the primary users of the product and, therefore, will offer critical feedback on its effectiveness. Suggestions for improvement and/or additional features may come from this stakeholder. 

\subsection{Other Stakeholders}
\subsubsection*{\textcolor{Maroon}{Project Managers}}
They oversee project operations and focus on reducing energy costs associated with large-scale or cloud-hosted applications. They might leverage the refactoring library to reduce operational costs and achieve business sustainability goals.

\subsubsection*{\textcolor{Maroon}{Business Sustainability Teams}}
This stakeholder is responsible for reducing their company's environmental footprint by analyzing its energy emissions. They will use the energy efficiency metrics provided by the refactoring library to improve environmental sustainability practices within their organization.

\subsubsection*{\textcolor{Maroon}{End Users}}
End users refer to the users of software that uses the product in its development. They will indirectly reap benefits from these applications that have been optimised using the refactoring library. They might experience more responsive, efficient software, particularly in mobile or embedded environments where battery life is a key concern. They have no involvement in the development of the product. 

\subsubsection*{\textcolor{Maroon}{Regulatory Bodies}}
This stakeholder is responsible for establishing regulations governing energy consumption and sustainability standards. They can promote the adoption of energy-efficient software practices and potentially certify tools that meet regulatory standards. 

\subsection{Hands-On Users of the Project}
\subsubsection*{\textcolor{Maroon}{Software Developers}}
\begin{itemize}
  \item \textbf{User Role}: Integrate library into codebase, provide tests to check refactoring against original functionality

  \item \textbf{Subject Matter Experience}: Journeyman to Master
  
  \item \textbf{Technological Experience}: Journeyman to Master
  
  \item \textbf{Attitude toward technology}: Varies (conservative to positive)
  
  \item \textbf{Physical location}: Remote (at home), in-person (work office) or hybrid
\end{itemize}

\subsubsection*{\textcolor{Maroon}{Business Sustainability Teams}}
\begin{itemize}
  \item \textbf{User Role}: Access metrics provided by library

  \item \textbf{Subject Matter Experience}: Journeyman

  \item \textbf{Technological Experience}: Novice to Journeyman
  
  \item \textbf{Attitude toward technology}: Neutral to positive

\end{itemize}

\subsection{Personas}

\textbf{Persona 1} \\
Raven Reyes, a 34-year-old senior software developer, has over a decade of experience in backend development. Now working at a SaaS company focused on sustainability, Raven faces the challenge of reducing the energy consumption of their software. Manually refactoring code is time-consuming, especially when trying to pinpoint which parts of the code are draining the most energy. With tight deadlines and a need to balance sustainability with performance, Raven seeks a tool that automates energy-efficient refactoring and provides clear metrics. \\

\noindent
\textbf{Persona 2} \\
Draco Malfoy, a 29-year-old sustainability analyst at a large tech company, is tasked with reducing the environmental impact of the company’s operations. With expertise in corporate sustainability, Jordan’s role is to track and report energy consumption and carbon emissions, but they face challenges quantifying the data coming from the software development team. With the company's push toward greener technology, Jordan needs clear, easy-to-understand metrics on how the software team’s refactoring efforts are improving energy efficiency. Bridging the gap between the sustainability and development teams, Jordan relies on these insights to report progress on key sustainability goals to executives, ensuring that both technical improvements and environmental targets are aligned.

\subsection{Priorities Assigned to Users}
\textbf{Key Users:} Software Developers, Business Sustainability Teams \\
\textbf{Secondary User:} Project Managers

\subsection{User Participation}
For the bulk of the development process, requirements will be gathered from the development team itself with the help of the project supervisor, Dr. Istvan David.

During the testing phase, usability testing will be conducted to further refine the product.

\subsection{Maintenance Users and Service Technicians}
Due to the nature of this project as a capstone requirement, there are currently no expected maintenance users.

\section{Mandated Constraints}
\subsection{Solution Constraints}
\lips
\subsection{Implementation Environment of the Current System}
\lips
\subsection{Partner or Collaborative Applications}
\lips
\subsection{Off-the-Shelf Software}
\lips
\subsection{Anticipated Workplace Environment}
\lips
\subsection{Schedule Constraints}
\lips
\subsection{Budget Constraints}
\lips
\subsection{Enterprise Constraints}
\lips

\section{Naming Conventions and Terminology}
\subsection{Glossary of All Terms, Including Acronyms, Used by Stakeholders
involved in the Project}
\lips

\section{Relevant Facts And Assumptions}
\subsection{Relevant Facts}
\lips
\subsection{Business Rules}
\lips
\subsection{Assumptions}
\lips

\section{The Scope of the Work}
\subsection{The Current Situation}

  The current software development landscape often prioritizes functionality and performance over energy efficiency. Many existing Python codebases are not optimized for energy consumption, leading to unnecessary power usage and increased carbon footprint. The following aspects characterize the current situation:
  \begin{enumerate}
    \item \textbf{Manual Refactoring:} Developers typically perform refactoring manually, which is time-consuming and prone to errors.
    \item \textbf{Limited Awareness:} Many developers lack awareness of energy-efficient coding practices and their impact on overall energy consumption.
    \item \textbf{Absence of Automated Tools:} There is a lack of widely adopted automated tools specifically designed to refactor Python code for energy efficiency.
    \item \textbf{Performance-Centric Optimization:} Most existing optimization tools focus on performance improvements rather than energy efficiency.
    \item \textbf{Inefficient Code Patterns:} Many codebases contain inefficient code patterns that consume more energy than necessary.
  \end{enumerate}

  The project aims to address these issues by:
  \begin{enumerate}
    \item \textbf{Automated Refactoring Library:} Developing a Python library that automatically detects and refactors code for improved energy efficiency.
    \item \textbf{IDE Integration:} Creating a Visual Studio Code plugin that integrates the refactoring library, providing real-time suggestions and automated refactoring options.
    \item \textbf{Energy Consumption Measurement:} Implementing tools to measure and compare energy consumption before and after refactoring.
    \item \textbf{Developer Education:} Raising awareness about energy-efficient coding practices through the tool's suggestions and documentation.
    \item \textbf{Continuous Improvement:} Implementing a reinforcement learning model to improve refactoring suggestions over time based on developer feedback and real-world energy savings data.
  \end{enumerate}  

\subsection{The Context of the Work}

\includegraphics[scale=0.5]{../images/WorkContextModel.png}

\subsection{Work Partitioning}

\scriptsize
\begin{tabular}{ |c|p{2.5cm}|c|c| }
  \hline
  Event \# & Event Name & Input & Output(s) \\
  \hline\hline
<<<<<<< HEAD

  1 & Users submit Python code & Python Code & Refactored Code \\
  2 & Energy Analysis of code & Python Code & Total Energy Consumed \\
  3 & RI Model produces refactoring & Python Code & Correct Refactoring \\
  4 & Testing and Validation of refactored code & Refactored Code & Test Results \\
  5 & Reporting Performance metrics of new code & Refactored Code & Performance Reports \\
  6 & Viewing Energy consumption reports & Refactored Code & Energy Consumption Statistics \\

=======

  1 & Users submit Python code & Python Code & Refactored Code \\
  2 & Energy Analysis of code & Python Code & Total Energy Consumed \\
  3 & RI Model produces refactoring & Python Code & Correct Refactoring \\
  4 & Testing and Validation of refactored code & Refactored Code & Test Results \\
  5 & Reporting Performance metrics of new code & Refactored Code & Performance Reports \\
  6 & Viewing Energy consumption reports & Refactored Code & Energy Consumption Statistics \\

>>>>>>> 4efae383
  \hline
\end{tabular}

\subsection{Specifying a Business Use Case (BUC)}

\subsubsection{Business Use Case Scenario 1}
\textbf{Event Name:} Code Submission \\
\textbf{Input:} Python Code \\
\textbf{Output:} Refactored Code \\
\textbf{Pre-condition:} User uses either GitHub Action or a VS code plugin to submit code to the refactoring tool \\  
\textbf{Scenario:}
    \begin{enumerate}
        \item Refactoring tool receives the Python code
        \item PyJoules is used to store energy consumption data for original Python code submitted
        \item Tool analyzes the code for inefficiencies (PySmells)
        \item Python code is provided to Re-enforcement learning model to find a refactoring
        \item Energy consumption is measured of refactored code and compared to the original data
        \item Refactored code is tested to ensure functionality is maintained from original code
        \item Refactored code is received by the user
    \end{enumerate}
\textbf{Sub Variation: }
    \begin{itemize}
        \item \textit{4a:} If no PySmells identified, then code is returned to the user
        \item \textit{6a:} If energy consumption increases for refactored code, the reinforcement model is asked to find another refactoring
        \item \textit{7a:} If code functionality is not preserved for refactored code, the reinforcement model is asked to find another refactoring
    \end{itemize}

\subsubsection{Business Use Case Scenario 2} 
\textbf{Event Name:} Energy Analysis of Code \\
\textbf{Input:} Python Code \\
\textbf{Output:} Total Energy Consumed \\
\textbf{Pre-condition:} Submission of Python code to the Energy Consumption Tool \\
\textbf{Scenario: } 
\begin{itemize}
    \item \textit{1:} Tool receives Python Code
    \item \textit{2:} Energy consumed is measured during execution
    \item \textit{3:} The analysis results are compiled into a report
    \item \textit{4:} Report of total energy consumed is received by the refactoring tool
\end{itemize}

\subsubsection{Business Use Case Scenario 3} 
\textbf{Event Name:} Reinforcement Learning Model Produces Refactoring \\
\textbf{Input:} Python Code \\
\textbf{Output:} Correct Refactoring \\
\textbf{Pre-condition:} Request for refactored code from the Reinforcement Learning Model \\
\textbf{Scenario: } 
\begin{itemize}
    \item \textit{1:} Model receives Python Code
    \item \textit{2:} Analyze Code for potential refactoring
    \item \textit{3:} Generate suggestions based on previous learning and data
    \item \textit{4:} Implement suggested refactorings
\end{itemize}
\textbf{Sub Variation: }
\begin{itemize}
    \item \textit{2a:} If there are no refactorings found, Model outputs given code back to the refactoring tool 
\end{itemize}

\subsubsection{Business Use Case Scenario 4} 
\textbf{Event Name:} Testing and Validation of Refactored Code \\
\textbf{Input:} Refactored Code \\
\textbf{Output:} Test Results \\
\textbf{Pre-condition:} Energy consumed for refactored code is less than energy consumed for original code \\
\textbf{Scenario: } \\
\begin{itemize}
    \item \textit{1:} Conduct tests on refactored code
    \item \textit{2:} Conduct tests on original code
    \item \textit{3:} Validate results of refactored code to the results of the original code to ensure functionality is intact
    \item \textit{4:} Signal to refactoring tool to send refactored code to user
\end{itemize}
\textbf{Sub Variation: }
\begin{itemize}
    \item \textit{4a:} If functionality is not preserved, signal to the refactoring tool to refactor again
\end{itemize}

\subsubsection{Business Use Case Scenario 5} 
\textbf{Event Name:} Reporting Performance Metrics of New Code \\
\textbf{Input:} Refactored Code \\
\textbf{Output:} Performance Reports\\
\textbf{Pre-condition:} Testing and validation is completed successfully \\
\textbf{Scenario: } \\
\begin{itemize}
    \item \textit{1:} Generate detailed performance report based on testing outcomes
    \item \textit{2:} User receives the performance report
\end{itemize}

\subsubsection{Business Use Case Scenario 6} 
\textbf{Event Name:} Viewing Energy Consumption Reports \\
\textbf{Input:} Refactored Code \\
\textbf{Output:} Energy Consumption Statistics \\
\textbf{Pre-condition:} Testing and validation is completed successfully \\
\textbf{Scenario: } \\
\begin{itemize}
    \item \textit{1:} Comprehensive statistics are compiled from energy analysis data
    \item \textit{2:} Information is compiled in an accessible format for developers to review
\end{itemize}


\section{Business Data Model and Data Dictionary}
\subsection{Business Data Model}
\lips
\subsection{Data Dictionary}
\lips

\section{The Scope of the Product}
\subsection{Product Boundary}
\lips
\subsection{Product Use Case Table}
\lips
\subsection{Individual Product Use Cases (PUC's)}
\lips

\section{Functional Requirements}
\subsection{Functional Requirements}

\begin{enumerate}
  \item \textbf{Requirement:} The tool must accept Python source code files.
  \begin{itemize}[label={}]
      \item \textbf{Fit Criteria:} The tool successfully processes valid Python files without errors and provides feedback for invalid files.
  \end{itemize}
  \item \textbf{Requirement:} The tool must identify specific code smells that can be targeted for energy saving.
  \begin{itemize}[label={}]
      \item \textbf{Fit Criteria:} The tool should be able to detect and report at least 80\% of the follwing code smells using predefined rules or existing linters. Code smells include: Large Class (LC), Long Parameter List (LPL), Long Method (LM), Long Message Chain (LMC), Long Scope Chaining (LSC), Long Base Class List (LBCL), Useless Exception Handling (UEH), Long Lambda Function (LLF), Complex List Comprehension (CLC), Long Element Chain (LEC), Long Ternary Conditional Expression (LTCE).
  \end{itemize}
  \item \textbf{Requirement:} The tool must suggest at least one appropriate refactoring for each detected code smell to decrease energy consumption or indicate that none can be found.
  \begin{itemize}[label={}]
      \item \textbf{Fit Criteria:} The suggested refactored code demonstrates a measurable improvement in energy measured in joules.
  \end{itemize}
  \item \textbf{Requirement:} The tool must implement an algorithm to choose the most optimal refactoring based on measured energy consumption.
  \begin{itemize}[label={}]
      \item \textbf{Fit Criteria:} The algorithm evaluates multiple refactoring options and selects the one that results in the lowest energy consumption for the given code smell.
  \end{itemize}
  \item \textbf{Requirement:} The tool must produce valid refactored python code as output or indicate that no possible refactorings were found.
  \begin{itemize}[label={}]
      \item \textbf{Fit Criteria:} The output code is syntactically correct and adheres to Python standards, validated by an automatic linter.
  \end{itemize}
  \item \textbf{Requirement:} The tool must report to the user any discrepancies between the original and suggested refactored code.
  \begin{itemize}[label={}]
      \item \textbf{Fit Criteria:} Discrepancy reports to user clearly highlight differences in outputs
  \end{itemize}
  \item \textbf{Requirement:} The tool must allow users to input their original test suite as a required argument.
  \begin{itemize}[label={}]
      \item \textbf{Fit Criteria:} Users can specify a path to their test suite, and the tool recognizes and utilizes it for testing the refactored code.
  \end{itemize}
  \item \textbf{Requirement:} The tool must ensure that the original functionality of the code is preserved after refactoring.
  \begin{itemize}[label={}]
      \item \textbf{Fit Criteria:} The tool runs the original test suite against the refactored code, and passes 100\% of the tests.
  \end{itemize}
  \item \textbf{Requirement:} The tool must be compatible with various Python versions and common libraries.
  \begin{itemize}[label={}]
      \item \textbf{Fit Criteria:} The tool operates correctly with the latest two major versions of Python (e.g., Python 3.8 and 3.9) and commonly used libraries.
  \end{itemize}
  \item \textbf{Requirement:} The tool must generate comprehensive reports on detected smells, refactorings applied, energy consumption measurements, and testing results.
  \begin{itemize}[label={}]
      \item \textbf{Fit Criteria:}  Reports are clear, well-structured, and provide actionable insights, with users able to easily understand the results.
  \end{itemize}
  \item \textbf{Requirement:} The tool must provide comprehensive documentation and help resources.
  \begin{itemize}[label={}]
      \item \textbf{Fit Criteria:} Documentation covers installation, usage, and troubleshooting, receiving positive feedback for clarity and completeness from users.
  \end{itemize}
\end{enumerate}

\section{Look and Feel Requirements}
\subsection{Appearance Requirements}
\lips
\subsection{Style Requirements}
\lips

\section{Usability and Humanity Requirements}
\subsection{Ease of Use Requirements}
\begin{enumerate}
  \item \textbf{Requirement:} The tool must have an intuitive user interface that simplifies navigation and functionality.
  \begin{itemize}[label={}]
      \item \textbf{Fit Criteria:}  Users should be able to complete key tasks (e.g., parsing code, configuring settings) within three clicks or less.
  \end{itemize}
  \item \textbf{Requirement:} The tool should provide clear and concise prompts for user input.
  \begin{itemize}[label={}]
      \item \textbf{Fit Criteria:} At least 90\% of test users should report that prompts are straightforward and guide them effectively through the process.
  \end{itemize}
\end{enumerate}
\subsection{Personalization and Internationalization Requirements}
\begin{enumerate}
  \item \textbf{Requirement:}The tool should allow users to customize settings to match their preferences (e.g., refactoring styles, detection sensitivity).
  \begin{itemize}[label={}]
      \item \textbf{Fit Criteria:}  Users should be able to save and load custom configurations easily.
  \end{itemize}
  \item \textbf{Requirement:} User guide must be available in French and English.
  \begin{itemize}[label={}]
      \item \textbf{Fit Criteria:} French and english installation and use instructions available.
  \end{itemize} 
\end{enumerate}
\subsection{Learning Requirements}
\begin{enumerate}
  \item \textbf{Requirement:} The tool must have an availible youtube video demonstrating installation.
  \begin{itemize}[label={}]
      \item \textbf{Fit Criteria:}  Youtube video present and easily accessible
  \end{itemize}
  \item \textbf{Requirement:} The tool should provide context-sensitive help that offers assistance based on the current user actions.
  \begin{itemize}[label={}]
      \item \textbf{Fit Criteria:} Help resources should be accessible within 1-3 clicks.
  \end{itemize}
\end{enumerate}
\subsection{Understandability and Politeness Requirements}
\begin{enumerate}
  \item \textbf{Requirement:} The tool should communicate errors and issues politely and constructively.
  \begin{itemize}[label={}]
      \item \textbf{Fit Criteria:} User feedback should reflect that at least 80\% of users perceive error messages as helpful and courteous, rather than frustrating or vague.
  \end{itemize}
  \item \textbf{Requirement:} The tool should provide context-sensitive help that offers assistance based on the current user actions.
  \begin{itemize}[label={}]
      \item \textbf{Fit Criteria:} Help resources should be accessible within 1-3 clicks.
  \end{itemize}
\end{enumerate}
\subsection{Accessibility Requirements}
\begin{enumerate}
  \item \textbf{Requirement:} The tool should provide high-contrast color themes to improve visibility for users with visual impairments.
  \begin{itemize}[label={}]
      \item \textbf{Fit Criteria:} Users should have access to at least 1 high contrast theme.
  \end{itemize}
  \item \textbf{Requirement:} The tool should offer audio cues for important actions and alerts to assist users with use and navigation.
  \begin{itemize}[label={}]
      \item \textbf{Fit Criteria:} At least 70\% of users should report that the audio cues enhance their understanding of important notifications or actions.
  \end{itemize}
\end{enumerate}

\section{Performance Requirements}
\subsection{Speed and Latency Requirements}
\begin{enumerate}
  \item \textbf{Requirement:} The tool must analyze and detect code smells in the input code within a reasonable time frame.
  \begin{itemize}[label={}]
      \item \textbf{Fit Criteria:} The tool should complete the analysis for files up to 1,000 lines of code in under 5 seconds, and for files up to 10,000 lines in under 30 seconds.
  \end{itemize}
  \item \textbf{Requirement:} The refactoring process must be executed efficiently without noticeable delays.
  \begin{itemize}[label={}]
      \item \textbf{Fit Criteria:}  The tool should refactor the code and generate output in under 10 seconds for small to medium-sized files (up to 5,000 lines).
  \end{itemize}
\end{enumerate}

\subsection{Safety-Critical Requirements}
\begin{enumerate}
  \item \textbf{Requirement:} The tool must ensure that no runtime errors are introduced in the refactored code that could result in data loss or system failures.
  \begin{itemize}[label={}]
      \item \textbf{Fit Criteria:} The tool should pass all tests from the user-provided test suite after refactoring, confirming that the original functionality remains intact. The output code is syntactically correct and adheres to Python standards, validated by an automatic linter.
  \end{itemize}
\end{enumerate}

\subsection{Precision or Accuracy Requirements}
\begin{enumerate}
  \item \textbf{Requirement:} The tool must reliably identify code smells with minimal false positives and negatives.
  \begin{itemize}[label={}]
      \item \textbf{Fit Criteria:} Detection accuracy should exceed 90\% when validated against a set of known cases.
  \end{itemize}
  \item \textbf{Requirement:} The tool must maintain the functionality of the original provided code in all its reccommended refactorings.
  \begin{itemize}[label={}]
      \item \textbf{Fit Criteria:} The tool should pass all tests from the user-provided test suite after refactoring, confirming that the original functionality remains intact.
  \end{itemize}
  \item \textbf{Requirement:} The tool must produce valid refactored python code as output or indicate that no possible refactorings were found.
  \begin{itemize}[label={}]
      \item \textbf{Fit Criteria:} The output code is syntactically correct and adheres to Python standards, validated by an automatic linter.
  \end{itemize}
\end{enumerate}
\subsection{Robustness or Fault-Tolerance Requirements}
\begin{enumerate}
  \item \textbf{Requirement:} The tool should gracefully handle unexpected inputs, such as invalid code or non-Python files.
  \begin{itemize}[label={}]
      \item \textbf{Fit Criteria:} The tool should provide clear error messages and recover from input errors without crashing, ensuring stability.
  \end{itemize}
  \item \textbf{Requirement:} The tool must have fallback options if a specific refactoring attempt fails.
  \begin{itemize}[label={}]
      \item \textbf{Fit Criteria:} In the event of a failed refactoring, the tool should log the error and propose alternative refactorings without stopping the process.
  \end{itemize}
\end{enumerate}
\subsection{Capacity Requirements}
\begin{enumerate}
  \item \textbf{Requirement:} The tool should efficiently manage large codebases.
  \begin{itemize}[label={}]
      \item \textbf{Fit Criteria:} The tool must process projects with up to 100,000 lines of code within 2 minutes, maintaining performance standards.
  \end{itemize}
\end{enumerate}
\subsection{Scalability or Extensibility Requirements}
\begin{enumerate}
  \item \textbf{Requirement:} The tool should be designed to allow easy addition of new code smells and refactoring methods in future updates.
  \begin{itemize}[label={}]
      \item \textbf{Fit Criteria:}  New code smells or refactorings can be incorporated with minimal changes to existing code, ensuring that current functionality remains intact.
  \end{itemize}
\end{enumerate}
\subsection{Longevity Requirements}
\begin{enumerate}
  \item \textbf{Requirement:} The tool should be maintainable and adaptable to future versions of Python and changing coding standards.
  \begin{itemize}[label={}]
      \item \textbf{Fit Criteria:} The codebase should be well-documented and modular, facilitating updates with minimal effort.
  \end{itemize}
\end{enumerate}

\section{Operational and Environmental Requirements}
\subsection{Expected Physical Environment}
\lips
\subsection{Wider Environment Requirements}
\lips
\subsection{Requirements for Interfacing with Adjacent Systems}
\lips
\subsection{Productization Requirements}
\lips
\subsection{Release Requirements}
\lips

\section{Maintainability and Support Requirements}
\subsection{Maintenance Requirements}
\lips
\subsection{Supportability Requirements}
\lips
\subsection{Adaptability Requirements}
\lips

\section{Security Requirements}
\subsection{Access Requirements}
\lips
\subsection{Integrity Requirements}
\lips
\subsection{Privacy Requirements}
\lips
\subsection{Audit Requirements}
\lips
\subsection{Immunity Requirements}
\lips

\section{Cultural Requirements}
\subsection{Cultural Requirements}
\lips

\section{Compliance Requirements}
\subsection{Legal Requirements}
\lips
\subsection{Standards Compliance Requirements}
\lips

\section{Open Issues}
\lips

\section{Off-the-Shelf Solutions}
\subsection{Ready-Made Products}

\begin{itemize}
  \item \textbf{Pylint:} A widely used static code analysis tool that detects various code smells in Python. It can be integrated into the refactoring tool to help identify inefficiencies in the code.
  \item \textbf{Flake8:} Linter that combines checks for style guide enforcement and code quality. Flake8 can assist in maintaining code standards while the tool focuses on energy efficiency.
  \item \textbf{PyJoule:} A tool for measuring the energy consumption of Python code. This product can provide essential data to evaluate the impact of refactorings on energy usage.
\end{itemize}

\subsection{Reusable Components}
\begin{itemize}
  \item \textbf{Rope:} A library for Python that provides automated refactoring capabilities, helping streamline the process of improving code quality.
\end{itemize}
\subsection{Products That Can Be Copied}
\begin{itemize}
  \item \textbf{SonarQube:} An open-source platform designed for continuous inspection of code quality. It helps developers manage code quality and security by analyzing source code to identify potential issues.Its architecture and methods for detecting code smells could be adapted to focus specifically on energy efficiency. 
\end{itemize}

\section{New Problems}
\subsection{Effects on the Current Environment}
The introduction of the energy efficiency refactoring tool may lead to several changes in the current development environment. These effects include:
\begin{enumerate}
  \item The tool temporarily increasing CPU and memory usage while running. The tool aims to optimize energy efficency in code however it takes energy to run - in large codebases this could be significant energy and impact the performance of other applications running concurrently. 
  \item The tool may have it's own dependencies that now need to be included in the app or installed into the current system. Think Pysmells, Pyjoule etc.
\end{enumerate}

\subsection{Effects on the Installed Systems}
\begin{enumerate}
  \item Existing systems may need to be evaluated for compatibility with the new tool. Older versions of python or other needed dependencies may not support the tool.
  \item The refactoring process could lead to variations in the performance of existing applications
  \item As the tool updates existing code, thorough testing will be needed to ensure everything still works correctly. This may require more effort from QA teams and additional time and resources to check the updated code.
\end{enumerate}

\subsection{Potential User Problems}
\begin{enumerate}
  \item Users may face difficulties in understanding how to effectively utilize the tool, particularly if they are not familiar with concepts like code smells and refactoring techniques. This learning curve may lead to initial frustration or reduced productivity.
  \item Some users may be resistant to adopting new tools or processes, particularly if they perceive the existing workflows as sufficient. This resistance could hinder the tool's successful implementation and limit its overall effectiveness.
  \item Users may misinterpret the output reports generated by the tool, such as energy savings or performance metrics. If users do not fully understand how to interpret these results, it could lead to incorrect conclusions about the tool's impact on their code.
  \item There is a risk that users might become overly reliant on the tool for refactoring without fully understanding the underlying principles. This could result in poor coding practices if users do not engage in thoughtful analysis of the suggested changes.
\end{enumerate}
\subsection{Limitations in the Anticipated Implementation Environment That May
Inhibit the New Product}
\begin{enumerate}
  \item \textbf{Limited Computational Resources:} Environments with restricted computational power may face challenges when running the tool, especially for large codebases. Limited resources could result in longer processing times or failures during analysis and refactoring.
  \item \textbf{Lack of Test Coverage:} If existing codebases lack comprehensive test suites, validating the functionality of refactored code may become challenging. Without adequate tests, it will be difficult to ensure that the tool's changes do not introduce new issues.
\end{enumerate}
\subsection{Follow-Up Problems}
\begin{enumerate}
  \item \textbf{Ongoing Maintenance:} The tool will need regular updates to stay compatible with new programming languages or standards, adding to the workload.
  \item \textbf{Performance Trade-offs:} Users may find that while some refactorings improve energy efficiency, they could negatively impact other performance metrics, such as execution speed.
\end{enumerate}
\section{Tasks}
\subsection{Project Planning}
\begin{itemize}
 
  \item \textbf{Development Approach}
  The team will use an agile development approach with the following high-level process:
  \begin{enumerate}
    \item Initial requirements gathering and product backlog creation
    \item Sprint planning and execution
    \item Regular testing and quality assurance
    \item Stakeholder reviews and feedback
    \item Iterative refinement
    \item Release planning and deployment
  \end{enumerate}
  
 \item \textbf{Key Tasks}
  \begin{itemize}
    \item Form cross-functional development team (already completed) 
    \item Create initial product backlog and prioritize features
    \item Set up development environments and tools
    \item Establish CI/CD pipeline using GitHub Actions
    \item Develop core functionality:
      \begin{itemize}
        \item Determine code smells to address for energy saving
        \item Implement code smell detection
        \item Develop appropriate refactorings for detected smells
        \item Measure energy consumption before and after refactoring
        \item Ensure original code functionality is preserved
      \end{itemize}
    \item Build out additional features iteratively
    \item Conduct regular testing (unit, integration, user acceptance)
    \item Refine based on stakeholder feedback
    \item Present final solution to stakeholders

  \end{itemize}
  \item \textbf{Timeline Estimate}
    \begin{itemize}
        \item Requirements Document (Revision 0): October 9th, 2024
        \item Hazard Analysis (Revision 0): October 23rd, 2024
        \item Verification \& Validation Plan (Revision 0): November 1st, 2024
        \item Proof of Concept: November 11th-22nd, 2024
        \item Design Document (Revision 0): January 15th, 2025
        \item Project Demo (Revision 0): February 3rd-14th, 2025
        \item Final Demonstration: March 17th-30th, 2025
        \item Final Documentation: April 2nd, 2025
        \item Capstone EXPO: TBD
    \end{itemize}
    
  \item \textbf{Resource Estimates}
  The team consists of 5 members who will all function as developers, sharing responsibilities for creating issues, coding, testing, and documentation.

  \item \textbf{Key Consideration}
    \begin{itemize}
        \item Data migration may be necessary for existing systems
        \item A phased development approach will help minimize major setbacks
        \item Regular stakeholder involvement will ensure alignment with business needs
    \end{itemize}

  \item \textbf{Documentation Process}
    \begin{itemize}
        \item Pull changes from \texttt{docs} (epic documentation branch)
        \item Create working branch with format [main contributor name]/[descriptive topic]
        \item Commit changes with descriptive names
        \item Create unit tests for changes
        \item Create pull request to merge changes into epic branch
        \item Wait for all tests run with GitHub Actions to pass
        \item Wait for at least two approvals from teammates
        \item Merge changes into target branch
    \end{itemize}
  
\end{itemize}

By following this agile approach and development process, the team aims to deliver a high-quality product iteratively while maintaining flexibility to adapt to changing requirements

\subsection{Planning of the Development Phases}

The planning of the development phases is based on the deliverables submissions as follows:

\begin{enumerate}

    \item \textbf{Requirements Phase}
    \begin{itemize}
        \item Deliverable: Requirements Document (Revision 0)
        \item Due Date: October 9th, 2024
    \end{itemize}
    
    \item \textbf{Risk Assessment Phase}
    \begin{itemize}
        \item Deliverable: Hazard Analysis (Revision 0)
        \item Due Date: October 23rd, 2024
    \end{itemize}
    
    \item \textbf{Verification and Validation Planning}
    \begin{itemize}
        \item Deliverable: Verification \& Validation Plan (Revision 0)
        \item Due Date: November 1st, 2024
    \end{itemize}
    
    \item \textbf{Proof of Concept Implementation}
    \begin{itemize}
        \item Period: November 11th-22nd, 2024
    \end{itemize}
    
    \item \textbf{Design Phase}
    \begin{itemize}
        \item Deliverable: Design Document (Revision 0)
        \item Due Date: January 15th, 2025
    \end{itemize}
    
    \item \textbf{Initial Implementation and Demo}
    \begin{itemize}
        \item Deliverable: Project Demo (Revision 0)
        \item Period: February 3rd-14th, 2025
    \end{itemize}
    
    \item \textbf{Final Implementation and Testing}
    \begin{itemize}
        \item Deliverable: Final Demonstration
        \item Period: March 17th-30th, 2025
    \end{itemize}
    
    \item \textbf{Project Closure}
    \begin{itemize}
        \item Deliverable: Final Documentation
        \item Due Date: April 2nd, 2025
    \end{itemize}
    
    \item \textbf{Project Presentation}
    \begin{itemize}
        \item Event: Capstone EXPO
        \item Date: TBD
    \end{itemize}
\end{enumerate}


\section{Migration to the New Product}
\subsection{Requirements for Migration to the New Product}
\lips
\subsection{Data That Has to be Modified or Translated for the New System}
\lips

\section{Costs}
\lips
\section{User Documentation and Training}
\subsection{User Documentation Requirements}
\lips
\subsection{Training Requirements}
\lips

\section{Waiting Room}
\lips

\section{Ideas for Solution}
\lips

\newpage{}
\section*{Appendix --- Reflection}

The information in this section will be used to evaluate the team members on the
graduate attribute of Lifelong Learning.  Please answer the following questions:

\begin{enumerate}
  \item What knowledge and skills will the team collectively need to acquire to
  successfully complete this capstone project?  Examples of possible knowledge
  to acquire include domain specific knowledge from the domain of your
  application, or software engineering knowledge, mechatronics knowledge or
  computer science knowledge.  Skills may be related to technology, or writing,
  or presentation, or team management, etc.  You should look to identify at
  least one item for each team member.
  \item For each of the knowledge areas and skills identified in the previous
  question, what are at least two approaches to acquiring the knowledge or
  mastering the skill?  Of the identified approaches, which will each team
  member pursue, and why did they make this choice?
\end{enumerate}

\subsubsection*{Mya Hussain Reflection}
\begin{enumerate}
  \item \textit{What knowledge and skills will the team collectively need to acquire to
  successfully complete this capstone project?}

    \begin{itemize}
      \item Understanding of Python's performance characteristics and common code smells
      \item Experience in using libraries like rope for automated refactoring and familiarity with integrating linters such as Pylint or Flake8 into the development workflow.
      \item Ability to develop algorithms that analyze and compare different refactoring strategies, using tools like PyJoule for energy profiling.
      \item  Proficiency in JavaScript or TypeScript, as most VS Code extensions are developed using these languages.
    \end{itemize}
 
\end{enumerate}

\end{document}
<|MERGE_RESOLUTION|>--- conflicted
+++ resolved
@@ -188,7 +188,6 @@
   \hline
   Event \# & Event Name & Input & Output(s) \\
   \hline\hline
-<<<<<<< HEAD
 
   1 & Users submit Python code & Python Code & Refactored Code \\
   2 & Energy Analysis of code & Python Code & Total Energy Consumed \\
@@ -197,16 +196,6 @@
   5 & Reporting Performance metrics of new code & Refactored Code & Performance Reports \\
   6 & Viewing Energy consumption reports & Refactored Code & Energy Consumption Statistics \\
 
-=======
-
-  1 & Users submit Python code & Python Code & Refactored Code \\
-  2 & Energy Analysis of code & Python Code & Total Energy Consumed \\
-  3 & RI Model produces refactoring & Python Code & Correct Refactoring \\
-  4 & Testing and Validation of refactored code & Refactored Code & Test Results \\
-  5 & Reporting Performance metrics of new code & Refactored Code & Performance Reports \\
-  6 & Viewing Energy consumption reports & Refactored Code & Energy Consumption Statistics \\
-
->>>>>>> 4efae383
   \hline
 \end{tabular}
 
