--- conflicted
+++ resolved
@@ -980,11 +980,7 @@
 \section{Security Requirements}
 \subsection{Access Requirements}
 \begin{enumerate}[label=SR-AR \arabic*., wide=0pt, leftmargin=*]
-<<<<<<< HEAD
 	\item \emph{Users must authenticate before accessing any feature of the refactoring tool, especially the refactored code or reports.}\\[2mm]
-=======
-    \item \emph{Users must authenticate before accessing any feature of the refactoring library, especially the refactored code or reports.}\\
->>>>>>> 4ab95341
     {\bf Rationale:} User’s code and refactoring results are private data that must only be accessed by legitimate, authenticated users. \\
     {\bf Fit Criterion:} The user can submit code and view refactoring results once authenticated using their company’s credentials.\\
     {\bf Priority:} High
@@ -995,22 +991,14 @@
 \end{enumerate}
 \subsection{Integrity Requirements}
 \begin{enumerate}[label=SR-IR \arabic*., wide=0pt, leftmargin=*]
-<<<<<<< HEAD
 	\item \emph{The tool must prevent unauthorized, external changes to the refactored code and energy reports.}\\[2mm]
-=======
-    \item \emph{The tool must prevent unauthorized, external changes to the refactored code and energy reports.}\\
->>>>>>> 4ab95341
     {\bf Rationale:} The system must maintain code consistency and correctness vis-à-vis the original input and energy improvement data. Any corruption of the code and/or performance reports could undermine trust in the tool.\\
     {\bf Fit Criterion:} The system should be fully secure against any external attempts to modify the data in each implemented layer.\\
     {\bf Priority:} High
 \end{enumerate}
 \subsection{Privacy Requirements}
 \begin{enumerate}[label=SR-PR \arabic*., wide=0pt, leftmargin=*]
-<<<<<<< HEAD
 	\item \emph{The user must be notified of data collection, usage, storage and processing practices related to their code. }\\[2mm]
-=======
-    \item \emph{The user must be notified of data collection, usage, storage and processing practices related to their code. }\\
->>>>>>> 4ab95341
     {\bf Rationale:} The tool must safeguard user privacy rights.\\
     {\bf Fit Criterion:} The system notifies and obtains explicit consent from users in compliance with PIPIEDA before collecting their code.\\
     {\bf Priority:} High
@@ -1021,31 +1009,18 @@
 \end{enumerate}
 \subsection{Audit Requirements}
 \begin{enumerate}[label=SR-AUR \arabic*., wide=0pt, leftmargin=*]
-<<<<<<< HEAD
-	\item \emph{The tool should record which users submitted the code and/or accessed the refactored code and energy reports.}\\[2mm]
+    \item \emph{The tool should record which users submitted the code and/or accessed the refactored code and energy reports.}\\[2mm]
     {\bf Rationale:} The system must ensure accountability and traceability of the refactoring process to resolve any future conflicts.\\
-    {\bf Fit Criterion:} The system maintains tamper-proof logs of the following events: login, code submission and access to refactoring results.
-  \item \emph{The system should maintain an audit log of all refactoring processes including pattern analysis, energy analysis and report generation. }\\
-  {\bf Rationale:} The tool must include a trail of refactoring events for any future security disputes.\\
-  {\bf Fit Criterion:}  The system maintains tamper-proof logs of refactoring changes made to the original code.
+    {\bf Fit Criterion:} The system maintains tamper-proof logs of the following events: login, code submission and access to refactoring results.\\[2mm]
+    {\bf Priority:} Medium
+    \item \emph{The system should maintain an audit log of all refactoring processes including pattern analysis, energy analysis and report generation. }\\
+    {\bf Rationale:} The tool must include a trail of refactoring events for any future security disputes.\\
+    {\bf Fit Criterion:}  The system maintains tamper-proof logs of refactoring changes made to the original code.\\
+    {\bf Priority:} Medium
 \end{enumerate}
 \subsection{Immunity Requirements}
 \begin{enumerate}[label=SR-AUR \arabic*., wide=0pt, leftmargin=*]
 	\item \emph{The tool must be protected from any malware, viruses and unauthorized programs that could alter the refactoring process. }\\[2mm]
-=======
-    \item \emph{The tool should record which users submitted the code and/or accessed the refactored code and energy reports.}\\
-    {\bf Rationale:} The sytem must ensure accountability and traceability of the refactoring process to resolve any future conflicts.\\
-    {\bf Fit Criterion:} The system maintains tamper-proof logs of the following events: login, code submission and access to refacotoring results.\\
-    {\bf Priority:} Medium
-    \item \emph{The system should maintain an audit log of all refactoring processes including pattern analysis, energy analysis and report generation. }\\
-    {\bf Rationale:} The tool must include a trail of refactoring events for any future security disputes.\\
-    {\bf Fit Criterion:}  The system maintains tamper-proof logs of refactoring changes made to the original code.\\
-    {\bf Priority:} Medium
-\end{enumerate}
-\subsection{Immunity Requirements}
-\begin{enumerate}[label=SR-AUR \arabic*., wide=0pt, leftmargin=*]
-    \item \emph{The tool must be protected from any malware, viruses and unauthorized programs that could alter the refactoring process. }\\
->>>>>>> 4ab95341
     {\bf Rationale:} Users need a secure and reliable system that is resistant to external attacks.\\
     {\bf Fit Criterion:} The system includes a regularly updated security component that is tested against new threats.\\
     {\bf Priority:} High
@@ -1075,22 +1050,14 @@
 \section{Compliance Requirements}
 \subsection{Legal Requirements}
 \begin{enumerate}[label=CR-LR \arabic*., wide=0pt, leftmargin=*]
-<<<<<<< HEAD
-	\item \emph{The system must comply with Personal Information Protection and Electronic Documents Act (PIPEDA) and Canada’s Anti-Spam Legislation (CASL)}\\[2mm]
-=======
-    \item \emph{The system must comply with Personal Information Protection and Electronic Documents Act (PIPEDA)~\citep{PIPEDA2024} and Canada’s Anti-Spam Legislation (CASL)~\citep{CASL2024}}\\
->>>>>>> 4ab95341
+    \item \emph{The system must comply with Personal Information Protection and Electronic Documents Act (PIPEDA)~\citep{PIPEDA2024} and Canada’s Anti-Spam Legislation (CASL)~\citep{CASL2024}}\\[2mm]
     {\bf Rationale:} The product should not violate any Canadian laws, which could result in  financial penalties, delays in bringing the product to market or loss of user trust.\\
     {\bf Fit Criterion:} The system has obtained successful compliance reports for CASL, PIPEDA and third party IP rights.\\
     {\bf Priority:} High
 \end{enumerate}
 \subsection{Standards Compliance Requirements}
 \begin{enumerate}[label=CR-SCR \arabic*., wide=0pt, leftmargin=*]
-<<<<<<< HEAD
 	\item \emph{The system must adhere to applicable industry standards for team work and software development.}\\[2mm]
-=======
-    \item \emph{The system must adhere to applicable industry standards for team work and software development.}\\
->>>>>>> 4ab95341
     {\bf Rationale:} Compliance with standards builds trust with stakeholders and improves the likelihood of the product’s acceptance in the market.\\
     {\bf Fit Criterion:} The system has obtained ISO 9001 certification~\citep{ISO9001} for quality management as well as Compliance with SSADM (Structured Systems Analysis and Design Method)~\citep{SSADM2024} for software development processes.\\
     {\bf Priority:} High
