% THIS DOCUMENT IS FOLLOWS THE VOLERE TEMPLATE BY Suzanne Robertson
% and James Robertson
% ONLY THE SECTION HEADINGS ARE PROVIDED
%
% Initial draft from https://github.com/Dieblich/volere
%
% Risks are removed because they are covered by the Hazard Analysis
\documentclass[12pt]{article}

\usepackage[round]{natbib}
\usepackage[letterpaper, portrait, margin=1in]{geometry}
\usepackage{booktabs}
\usepackage{longtable}
\usepackage{siunitx}
\usepackage{tabularx}
\usepackage[dvipsnames]{xcolor}
\usepackage{hyperref}
\usepackage{enumitem}
\usepackage{graphicx}
\hypersetup{
  bookmarks=true,         % show bookmarks bar?
  colorlinks=true,      % false: boxed links; true: colored links
  linkcolor=red,          % color of internal links (change box color
  % with linkbordercolor)
  citecolor=green,        % color of links to bibliography
  filecolor=magenta,      % color of file links
  urlcolor=cyan           % color of external links
}
\usepackage{float}

\usepackage{tikz}
\usetikzlibrary{automata, positioning, arrows.meta, shapes, backgrounds} 
\usepackage{float} % For precise figure placement

\newcommand{\lips}{\textit{Insert your content here.}}

% Test line
% Test 2

\input{../Comments}
\input{../Common}

\begin{document}

\pagenumbering{roman}

\title{Software Requirements Specification for \progname: subtitle
describing software}
\author{\authname}
\date{\today}

\maketitle
\thispagestyle{empty}

~\newpage

\tableofcontents
% This is a test line, please ignore

~\newpage

\section*{Revision History}

\begin{tabularx}{\textwidth}{p{3.7cm}>{\raggedright\arraybackslash}p{1.8cm}X}
  \toprule {\textbf{Date}} & {\textbf{Name}} & {\textbf{Notes}}\\
  \midrule
  October 11th, 2024 & All & Created initial revision of SRS\\
  January 2nd, 2025 & All & Added clarification to training requirements\\
  January 5th, 2025 & All & Update FR-7, FR-8, Ideas for Solution \\
  January 6th, 2025 & All & Fixed link references to tables and
  figures and added preambles to those sections, move glossary
  section, added symbolic constants\\
  February 8th, 2025 & All & Removed requirement for interfacing with
  GitHub Actions.\\
  February 10th, 2025 & All & Updated the data dictionary and
  business data model \\
  February 10th, 2025 & All & Updated costs, compliance requirements,
  security requirements and scope of the product. \\
  March 24th, 2025 & All & Updated and added functional requirements. \\
  March 24th, 2025 & Mya Hussain & Updated Usability and Humanity Requirements. \\
  March 24th, 2025 & Ayushi Amin & Updated maintainability and support requirements. \\
  March 24th, 2025 & Ayushi Amin & Updated cultural requirements. \\
  March 24th, 2025 & Sevhena Walker & Updated solution constraints, style requirements, wider environment reqs, updated MD-EC1 to be less ambiguous. \\
  March 24th, 2025 & Mya Hussain & Updated Performance Requirements. \\
  March 24th, 2025 & Mya Hussain & Updated New Problems. \\
  March 24th, 2025 & Ayushi Amin & Updated Scope of Work. \\
  March 24th, 2025 & Ayushi Amin & Updated user documentation and training requirements. \\
  March 24th, 2025 & Ayushi Amin & Updated migration of new product. \\
  March 24th, 2025 & Ayushi Amin & Updated Costs section. \\
  March 24th, 2025 & Mya Hussain & Created state diagram closes feedback. \\
<<<<<<< HEAD
  March 25th, 2025 & Ayushi Amin & Removed Duplicate Requirements. \\
=======
>>>>>>> fa0fb0c3
  \bottomrule 
\end{tabularx}

~\\

~\newpage

\section*{Symbolic Constants}
\begin{table}[H]
  \centering
  \begin{tabular}{|l|c|}
    \toprule \textbf{Name} & \textbf{Value} \\
    \midrule
    ENERGY\_SAVE & 5\% \\
    SMELL\_COVERAGE & 80\% \\
    TEST\_FUNCTION\_THRESH & 100\% \\
    REFACTOR\_EFFICACY\_THRESH & 95\% \\
    REFACTOR\_REVERT\_LIMIT & 5 commits \\
    CRITICAL\_ENERGY\_SAVE\_THRESH & 10\% \\
    MIN\_USER\_CONFIDENCE & 70\% \\
    MAX\_TASK\_CLICKS & 4 clicks \\
    MIN\_USER\_EOU & 80\% \\
    SMALL\_FILE\_TIME & 5 sec \\
    LARGE\_FILE\_TIME & 30 sec \\
    REFACTOR\_TIME & 30 sec \\
    DETECTION\_ACC & 90\% \\
    LARGE\_CODE\_BASE\_TIME & 2 min \\
    NEW\_REFACTOR\_TIME & 7 days \\
    COMPREHENSION\_TIME & 2 days \\
    ROLLBACK\_TIME & 1h \\
    MIN\_CODE\_COVERAGE & 80\% \\
    OS\_PERF\_DIFF\_LIMIT & 5\% \\
    \bottomrule
  \end{tabular}
  \caption{Table of Symbolic Constants}
  \label{tab:syms}
\end{table}

~\\

~\newpage

\pagenumbering{arabic}

\section{Purpose of the Project}
\subsection{User Business}
The Information and Communications Technology (ICT) sector, an
essential component of the global economy, is responsible for 2-4\%
of global CO2 emissions today, with projections suggesting this could
rise to 14\% by 2040 ~\citep{BelkhirAndElmeligi2018}. To meet
sustainability goals, including a 72\% reduction in CO2 emissions by
2040 ~\citep{FreitagAndBernersLee2021}, this sector must find ways to
improve energy efficiency.

One area of concern is the energy consumption of software systems.
However, for software engineers, it is not practical for them to
focus on optimizing energy consumption while developing complex
programs. Instead, supporting tools and technologies are needed to
assist in improving energy efficiency without altering the intended
behaviour of the software.

This project aims to tackle Python, a popular but energy inefficient
programming language. Python consumes significantly more energy
compared to more efficient languages like C and Rust—over 70 times
more energy, on average, for similar tasks ~\citep{PereiraEtAl2017}.
The project's goal is to develop tools to reduce Python's energy
consumption through automated refactoring. While this will not solve
the entire problem of the carbon footprint associated with the
software, it is a step towards more energy-efficient practices in the
software development process.

\subsection{Goals of the Project}
\noindent \textbf{Purpose}: The purpose of this project is to provide
software engineers with tools to optimize the energy efficiency of
Python programs by automating refactoring suggestions, while still
allowing users to review and decide whether to apply the changes.

\noindent \textbf{Advantage}: By reducing the energy consumption of
Python programs, this project will contribute to the broader effort
of decreasing the carbon footprint of software development,
supporting the ICT sector's goal of reducing CO2 emissions by 72\% by
2040 ~\citep{FreitagAndBernersLee2021}.

\noindent \textbf{Measurement}: The project's success can be measured
by the reduction in energy usage
achieved after applying the refactorings. Benchmarks will compare the
energy consumption of original
and refactored code, to achieve a measurable percentage reduction in
energy consumption.

\section{Naming Conventions and Terminology}
\subsection{Glossary of All Terms, Including Acronyms, Used by Stakeholders
involved in the Project}

% --- TERMS PRESENT IN THE STAKEHOLDER SECTION ---
\paragraph*{supervisor}
A member of faculty from McMaster University responsible for
overseeing a project being worked on by students taking the SFWRENG
4G06 Capstone course.

\paragraph*{large-scale applications}
Applications that manage high volumes of data, users, or
transactions, typically requiring scalable architectures.

\paragraph*{cloud-hosted applications}
Software applications deployed and run on remote cloud servers,
accessible over the internet.

\paragraph*{environmental footprint}
The total impact an activity or product has on the environment,
measured by metrics like carbon emissions and resource consumption.

\paragraph*{refactoring}
The process of restructuring existing code without changing its
external behaviour to improve readability, performance, or maintainability.

\paragraph*{mobile environment}
A software environment specifically designed for mobile devices, such
as smartphones or tablets, which have limited resources.

\paragraph*{embedded environment}
A software environment where applications run on specialized hardware
with constrained resources, often without traditional operating systems.

\paragraph*{SaaS}
Software as a Service (SaaS) refers to cloud-based software
applications delivered to users via the internet on a subscription basis.

\paragraph*{backend}
The part of a software system that handles server-side logic,
database interactions, and application functionality not directly
visible to users.

\paragraph*{software developer}
A professional who designs, writes, and maintains software
applications or systems.

\paragraph*{data analyst}
A professional who processes and analyzes large sets of data to help
organizations make informed decisions.

\paragraph*{tech company}
A company focused on technology products and services, including
software, hardware, and IT services.

\paragraph*{freelance}
Self-employed individuals who offer specialized services, such as
software development, without long-term commitments to any employer.

\paragraph*{usability testing}
A method of evaluating how easy and user-friendly a software
application or product is by observing real users interacting with it.

% --- TERMS PRESENT IN THE OPERATIONAL AND ENVIRONMENTAL REQUIREMENTS
% SECTION ---
\paragraph*{Python Code}
Refers to the original Python code given by the end user to refactor.

\paragraph*{Refactored Code}
Refers to the Python code that had refactorings made to it.

\paragraph*{library}
A collection of pre-written code that developers can reuse in their
projects to add specific functionalities.

\paragraph*{Git}
\label{term:git}
A distributed version control system that allows multiple developers
to track changes in source code, collaborate, and manage project
history efficiently.

\paragraph*{GitHub}
\label{term:GitH}
A web-based platform used for version control and collaboration on
code through \hyperref[term:git]{Git} repositories.

\paragraph*{Actions}
A \hyperref[term:GitH]{GitHub} feature that automates tasks such as
testing, deployment, and continuous integration via custom workflows.

\paragraph*{workflow}
A sequence of automated steps or actions that define a process, often
for continuous integration, deployment, or testing.

\paragraph*{Visual Studio Code}
\label{term:VSC}
A free, open-source code editor developed by Microsoft, known for its
versatility and wide range of extensions.

\paragraph*{VS Code}
An abbreviation of \hyperref[term:VSC]{Visual Studio Code}

\paragraph*{Visual Studio Code (VS Code) marketplace}
An online platform where users can discover, install, and manage
extensions that enhance the functionality of
\hyperref[term:VSC]{Visual Studio Code}.

\paragraph*{JSON}
\label{term:JSON}
\hyperref[term:JS]{JavaScript} Object Notation, a lightweight data
format used to store and exchange information between systems.

\paragraph*{XML}
\label{term:XML}
Extensible Markup Language, a data format used to encode documents in
a way that is both human-readable and machine-readable.

\paragraph*{package manager}
A tool that automates the process of installing, updating, and
managing software packages or libraries in a project.

\paragraph*{PIP}
A package manager for \hyperref[term:python]{Python} that simplifies
the installation and management of Python libraries.

% --- TERMS PRESENT IN WAITING ROOM SECTION ---
\paragraph*{IDE}
Integrated Development Environment, a software application providing
tools like a code editor, debugger, and compiler to facilitate development.

\paragraph*{progress indicators}
Visual or textual cues, such as loading bars or percentages, that
inform users about the status of ongoing processes.

\paragraph*{plugin}
A software component that adds specific features or functionalities
to an existing software system.

\paragraph*{configuration file}
A file used to define settings or preferences for a software
application, often stored in a human-readable format like
\hyperref[term:JSON]{JSON} or \hyperref[term:XML]{XML}.

\paragraph*{dashboard}
A user interface that provides an overview of key information and
metrics, typically presented in graphs, charts, and tables.

\paragraph*{sync}
The process of ensuring that data is consistent across multiple
systems or devices by automatically updating changes in real-time.

\paragraph*{programming language}
\label{term:progl}
A formal language used to write software programs by providing
instructions that a computer can execute.

\paragraph*{Python}
\label{term:python}
A \hyperref[term:progl]{programming language} known for its
simplicity and versatility, widely used in web development, data
science, and automation.

\paragraph*{Java}
A \hyperref[term:progl]{programming language} known for its
portability and scalability, commonly used for enterprise-level applications.

\paragraph*{C/C++}
A \hyperref[term:progl]{programming language} family used for system
programming, game development, and applications requiring high performance.

\paragraph*{C\#}
A \hyperref[term:progl]{programming language} developed by Microsoft,
primarily used for developing applications on the .NET platform.

\paragraph*{JavaScript}
\label{term:JS}
A \hyperref[term:progl]{programming language} used primarily for
adding interactivity to web pages and building dynamic web applications.

\paragraph*{TypeScript}
A \hyperref[term:progl]{programming language} that builds on
JavaScript by adding static typing, improving code reliability and scalability.

\paragraph*{Go}
A \hyperref[term:progl]{programming language} created by Google,
designed for simplicity and efficiency in building scalable applications.

\paragraph*{Rust}
A \hyperref[term:progl]{programming language} focused on safety,
performance, and concurrency, often used in system programming.

\section{Stakeholders}

The stakeholders involved in this project include all individuals and
groups that have a direct or indirect interest in the development,
implementation, and usage of the refactoring library for energy
efficiency. These stakeholders influence project decisions and will
be impacted by their outcomes. Understanding their roles and
expectations is crucial for ensuring that the library meets the needs
of its users and aligns with broader organizational goals.\\

This section introduces the \textbf{client}, \textbf{customer}, and
\textbf{other stakeholders} that are involved in the project.
Finally, we will look at the users of the product, specifically the
\textbf{hands-on-users}, what their \textbf{personas} may look like,
their \textbf{priority} levels, and what kind of
\textbf{participation} we can expect from them throughout the
development of this product.
\subsection{Client}
The client of this project is \textbf{Dr. Istvan David} from
McMaster's Department of Computing and Software. As the project
supervisor, his role is to guide the development team with his
technical and domain expertise. As the client, he sets the product's
requirements and will be involved throughout its development.
\subsection{Customer}
The customers of this product are \textbf{software developers}.
Specifically, they are the developers that work in teams for small to
large corporations, or freelancers looking to improve their services.
They will be the primary users of the product and, therefore, will
offer critical feedback on its effectiveness such as suggestions for
improvement and/or additional features. Any feedback received from
this stakeholder will be given top priority for consideration as the
goal for this tool is to be an integral part of a software developer's workflow.

\subsection{Other Stakeholders}
\subsubsection*{\textcolor{Maroon}{Project Managers}}
They oversee project operations and focus on reducing energy costs
associated with large-scale or cloud-hosted applications. They might
leverage the refactoring library to reduce operational costs and
achieve business sustainability goals.

\subsubsection*{\textcolor{Maroon}{Business Sustainability Teams}}
This stakeholder is responsible for reducing the company's
environmental footprint by analyzing its energy emissions. They will
use the energy efficiency metrics provided by the refactoring library
to improve environmental sustainability practices within their organization.

\subsubsection*{\textcolor{Maroon}{End Users}}
End users refer to the users of software that uses the product in its
development. They will indirectly reap benefits from these
applications that have been optimized using the refactoring library.
Software used, especially mobile or embedded environments where
battery life is a key concern, might prove to be more responsive and
efficient. They have no involvement in the development of the product.

\subsubsection*{\textcolor{Maroon}{Regulatory Bodies}}
This stakeholder is responsible for establishing regulations
governing energy consumption and sustainability standards. They can
promote the adoption of energy-efficient software practices and
potentially certify tools that meet regulatory standards.

\subsection{Hands-On Users of the Project}
\subsubsection*{\textcolor{Maroon}{Software Developers}}
\begin{itemize}
  \item \textbf{User Role}: Integrate library into the codebase,
    provide tests to check refactoring against original functionality

  \item \textbf{Subject Matter Experience}: Journeyman to Master

  \item \textbf{Technological Experience}: Journeyman to Master

  \item \textbf{Attitude toward technology}: Varies (conservative to positive)

  \item \textbf{Physical location}: Remote (at home), in-person (work
    office) or hybrid
\end{itemize}

\subsubsection*{\textcolor{Maroon}{Business Sustainability Teams}}
\begin{itemize}
  \item \textbf{User Role}: Access metrics provided by library

  \item \textbf{Subject Matter Experience}: Journeyman

  \item \textbf{Technological Experience}: Novice to Journeyman

  \item \textbf{Attitude toward technology}: Neutral to positive

\end{itemize}

\subsection{Personas}

\subsubsection*{Persona: Raven Reyes}
\textbf{Age:} 37\\
\textbf{Job Title:} Senior Software Developer\\
\textbf{Education:} Bachelor's in Computer
Science\\[2mm]
\textbf{Work Environment:} Works at a mid-sized SaaS company with a
focus on improving their environmental footprint.\\
\textbf{Professional Background:} Has over 15 years of experience in
software development, specializing in backend systems. Worked with
various programming languages (Python, Java, and C++), and is
well-versed in optimizing code for performance.\\[2mm]
\textbf{Need:} With the company more focused on sustainability, Raven
and her team need to go through their codebase and apply energy
efficient changes to their code.\\
\textbf{Challenges:} Knowing what to change in their code to make it
more efficient is challenging, not to mention the incredible amount
of code they will have to sift through. We are talking hundreds of
thousands of lines of code!

\subsubsection*{Persona: Christopher Robin}
\textbf{Age:} 34\\
\textbf{Job Title:} Data Analyst\\
\textbf{Education:} Bachelor's in Data Science\\[2mm]
\textbf{Work Environment:} Works at a large corporation that has
recently started increasing their efforts to become a sustainable company.\\
\textbf{Professional Background:} Over 8 years of experience in data
analysis, just recently looking into sustainability metrics.
Christopher regularly collaborates with IT teams to track performance
metrics and recently energy consumption metrics to help identify
areas for improvement.\\[2mm]
\textbf{Need:} Christopher needs accurate data on energy consumption
from the company's software systems to generate insights that drive
sustainability initiatives and help meet corporate environmental targets.\\
\textbf{Challenges:} Translating raw technical data into meaningful
insights that can guide decisions is difficult, especially when
working with complex systems.

\subsubsection*{Persona: Draco Malfoy}
\textbf{Age:} 29\\
\textbf{Job Title:} Freelance Software Developer\\
\textbf{Education:} Bachelor's in Software Engineering\\[2mm]
\textbf{Work Environment:} Works remotely on multiple freelance
projects for small and mid-sized businesses, focusing on web
applications and backend systems.\\
\textbf{Professional Background:} Has 7 years of experience working
with various clients to develop and optimize software, primarily in
Python and JavaScript. He often works on tight deadlines, where
balancing performance and development speed is key.\\[2mm]
\textbf{Need:} Draco needs efficient ways to optimize the code he
writes for clients, particularly in terms of performance and energy
efficiency, as more businesses become environmentally conscious.\\
\textbf{Challenges:} As a freelancer, time is money. Draco needs
tools that help him quickly identify inefficiencies in the code and
refactor them, without spending hours analyzing large codebases or
learning new systems.

\subsection{Priorities Assigned to Users}
\textbf{Key Users:} Software Developers, Business Sustainability Teams \\
\textbf{Secondary User:} Project Managers

\subsection{User Participation}
For the bulk of the development process, requirements will be
gathered from the development team itself with the help of the
project supervisor, Dr. Istvan David.

During the testing phase, usability testing will be conducted to
further refine the product.

\subsection{Maintenance Users and Service Technicians}
Due to the nature of this project as a capstone requirement, there
are currently no expected maintenance users.

\section{Mandated Constraints}
\subsection{Solution Constraints}
\begin{enumerate}[label=MD-SL \arabic*., wide=0pt, leftmargin=*]
  \item \emph{The system must exclusively focus on refactoring Python code.}\\[2mm]
    {\bf Rationale:} Python, while widely adopted for its simplicity and versatility, is known to be less energy-efficient compared to other programming languages. This project aims to address this inefficiency by providing targeted refactoring solutions for Python code.\\
    {\bf Fit Criterion:} The system must accept only Python code as input and produce refactored Python code as output.\\
    {\bf Priority:} High

  \item \emph{The plugin must be implemented as a Visual Studio Code (VSCode) extension.}\\[2mm]
    {\bf Rationale:} VSCode is one of the most popular IDEs among developers, and integrating the tool as a VSCode extension ensures accessibility and ease of use.\\
    {\bf Fit Criterion:} The plugin must be installable from the VSCode marketplace and provide seamless integration with the VSCode environment.\\
    {\bf Priority:} High
\end{enumerate}

\subsection{Implementation Environment of the Current System}
\begin{enumerate}[label=MD-EC \arabic*., wide=0pt, leftmargin=*]
  \item \emph{The product shall be able to run on standard laptop
      environments, including typical developer setups with operating
    systems such as Windows, macOS, and Linux.}\\[2mm]
    {\bf Rationale:} Developers will primarily use the tool on
    personal workstations, including laptops, and it must integrate
    smoothly with typical development environments. Supporting
    standard laptop environments ensures that the tool is accessible
    to a wide range of users without the need for specialized hardware.\\
    {\bf Fit Criterion:} The tool must be installable and functional
    on a standard laptop with Visual Studio Code. It should perform
    effectively on standard developer workstations without surpassing typical processing power or memory capacity limits.\\
    {\bf Priority:} High
\end{enumerate}
\subsection{Partner or Collaborative Applications}
The project will focus on developing the tool with flexibility for
integration with Visual Studio Code. While no specific partner
applications are required, understanding these possibilities can aid
smoother integration. Future collaboration with Python development
tools may be considered, but no formal interface constraints are
needed at this stage.
\subsection{Off-the-Shelf Software}
The project has no strict requirements for off-the-shelf software but
will leverage open-source libraries to enhance functionality and
maintain flexibility. Tools like CodeCarbon for energy measurement
and Python analysis libraries may be used. While no legal issues are
expected, all tools will be assessed for compatibility. Documentation
will be maintained, though no specific constraints are set at this stage.
\subsection{Anticipated Workplace Environment}
The workplace will include standard software development setups. The
tool should offer a non-intrusive interface suited for quiet
workspaces and providing quick feedback in collaborative environments.
\subsection{Schedule Constraints}
\begin{enumerate}[label=SCHD \arabic*., wide=0pt, leftmargin=*]
  \item \emph{The project shall be completed by April 2025, with
      interim deadlines for key milestones such as Proof of Concept
    (November 2024) and the final demonstration (March 2025).}\\[2mm]
    {\bf Rationale:} These deadlines are based on the academic
    timeline and the expectations of the capstone course.\\
    {\bf Fit Criterion:} All project components must be completed and
    fully functional by the final demonstration in March 2025.\\
    {\bf Priority:} High
\end{enumerate}
\subsection{Budget Constraints}
\begin{enumerate}[label=BDGT \arabic*., wide=0pt, leftmargin=*]
  \item \emph{The project shall not exceed the resources available to
      the team, which includes free open-source software and free
    services like GitHub for hosting.}\\[2mm]
    {\bf Rationale:} The team does not have a budget for paid
    services or proprietary software.\\
    {\bf Fit Criterion:} The project must be implemented using free
    tools and libraries and hosted on GitHub.\\
    {\bf Priority:} High
\end{enumerate}
\subsection{Enterprise Constraints}
\begin{enumerate}[label=ENTP \arabic*., wide=0pt, leftmargin=*]
  \item \emph{The product shall be built to comply with the standards
      of McMaster University’s capstone project requirements and
    academic integrity policies.}\\[2mm]
    {\bf Rationale:} The project is part of the university’s
    curriculum and must adhere to its standards.\\
    {\bf Fit Criterion:} The product must meet the requirements
    specified by the course syllabus and project advisor.\\
    {\bf Priority:} High
\end{enumerate}

\section{Relevant Facts And Assumptions}
\subsection{Relevant Facts}
Not applicable to this system.
\subsection{Business Rules}

The following are some business rules established between the team.

\begin{enumerate}
  \item \textbf{Project Timeline Adherence:} All milestones must be
    completed according to the established project timeline. Any
    delays or unexpected circumstances must be reported to the team
    as soon as possible.
  \item \textbf{Pull Request Review Requirement:} All pull requests
    must receive at least two independent reviews before they can be
    merged into the main branch. Reviewers must provide feedback or
    approval within 48 hours of the request to ensure timely progress.
  \item \textbf{Team Communication Standard:} All team members are
    required to communicate in a friendly and respectful manner
    during discussions, meetings, and in all written communications.
    Constructive feedback should be provided with the intent to
    support and enhance team collaboration.
\end{enumerate}

\subsection{Assumptions}
It is assumed for this system that users will be seeking to refactor
Python code and will make use of Visual Studio Code.

\section{The Scope of the Work}
This section defines the boundaries and objectives of the work,
focusing on the tasks and components required to develop and deliver
the refactoring library. It provides a clear view of how the system
operates within its context and breaks the work into logical
partitions to facilitate development and implementation.

\subsection{The Current Situation}

The current software development landscape often prioritizes
functionality and performance over energy efficiency. Many existing
Python codebases are not optimized for energy consumption, leading to
unnecessary power usage and increased carbon footprint. The following
aspects characterize the current situation:
\begin{enumerate}
  \item \textbf{Manual Refactoring:} Developers typically perform
    refactoring manually, which is time-consuming and prone to errors.
  \item \textbf{Limited Awareness:} Many developers lack awareness of
    energy-efficient coding practices and their impact on overall
    energy consumption.
  \item \textbf{Absence of Automated Tools:} There is a lack of
    widely adopted automated tools specifically designed to refactor
    Python code for energy efficiency.
  \item \textbf{Performance-Centric Optimization:} Most existing
    optimization tools focus on performance improvements rather than
    energy efficiency.
  \item \textbf{Inefficient Code Patterns:} Many codebases contain
    inefficient code patterns that consume more energy than necessary.
\end{enumerate}

\textcolor{red}{The project aims to address these issues by:}
\begin{enumerate}
  \item \textbf{Automated Refactoring Library:} Developing a Python
    library that automatically detects and refactors code for
    improved energy efficiency.
  \item \textbf{IDE Integration:} Creating a Visual Studio Code
    plugin that integrates the refactoring library, providing
    real-time suggestions and automated refactoring options.
  \item \textbf{Energy Consumption Measurement:} Implementing tools
    to measure and compare energy consumption before and after refactoring.
  \item \textbf{Developer Education:} Raising awareness about
    energy-efficient coding practices through the tool's suggestions
    and documentation.
\end{enumerate}

\subsection{The Context of the Work}
The purpose of this subsection is to illustrate the flow of inputs,
outputs, and interactions between the refactoring library and its
external systems, such as developers and energy measurement tools.
\hyperref[img:work-context]{Figure 1} highlights the connections between 
the system's components and external elements, ensuring a comprehensive 
understanding of its operational environment.

\begin{figure}[H]
  \centering
  \includegraphics[scale=0.5]{../Images/WorkContextModel.png}
  \caption{Work Context Diagram}
  \label{img:work-context}
\end{figure}

\newpage
\subsection{Work Partitioning}
In this subsection, the work needed to complete this system is
divided into distinct activities, such as identifying code smells,
applying refactorings, and measuring energy efficiency. As seen in
\hyperref[tab:work-part]{Table 2}, each partition outlines its
purpose, dependencies, and deliverables to provide a structured
overview of the project's tasks.

\begin{table}[H]
  \centering
  \setlength\extrarowheight{5mm}
  \begin{tabularx}{\textwidth}{|c|X|l|p{1.5in}|p{1.5in}|}
    \toprule \textbf{Event \#} & \textbf{Event Name} & \textbf{Input}
    & \textbf{Output(s)} & \textbf{Requirements}\\
    \midrule
    1 & Users submit Python code & Python Code & Refactored Code & 
    FR1, FR2, FR3, FR4, FR6, PR-SL1, PR-RFT1, PR-CR1, SR-AR1, MS-AD3\\
    2 & Energy Analysis of code & Python Code & Total Energy Consumed & 
    FR6, OER-IAS2, SR-AR1, SR-AR2, MS-AD4\\
    3 & Refactoring library produces refactoring & Python Code & Correct Refactoring & 
    FR3, FR4, PR-SCR1, PR-PAR2, SR-IR1, CR-SCR1\\
    4 & Viewing Energy consumption metrics & Refactored Code & Energy
    Consumption Metrics & 
    FR6, LFR-AP1, CULT1, SR-PR2 \\
    \bottomrule
  \end{tabularx}
  \caption{Work Partitioning of System}
  \label{tab:work-part}
\end{table}

\subsection{Specifying a Business Use Case (BUC)}
Each event listed in \hyperref[tab:work-part]{Table 2} is expanded
into an individual business use case which describes how the system
handles specific scenarios.

\begin{enumerate}[label={\bf BUC \arabic*:}, wide=0pt, font=\itshape]
  \item {\bf Users submit Python code} \\[2mm]
    \textbf{Input:} Python Code \\
    \textbf{Output:} Refactored Code \\
    \textbf{Pre-condition:} User uses the VS Code plugin to submit python code to the 
    refactoring tool \\[2mm]
    \textbf{Scenario:}
    \begin{enumerate}[label=\arabic*.]
      \item Refactoring tool receives the Python code
      \item Code Carbon is used to store energy consumption data for the
        original Python code submitted
      \item Tool analyzes the code for inefficiencies (PyLint)
      \item Python code is provided to the appropriate refactorer in the library
      \item Specific refactorer produces the correct refactoring for the code
      \item Energy consumption is measured of refactored code and
        compared to the original data
      \item Refactored code is received by the user
    \end{enumerate}
    \textbf{Sub Variation: }
    \begin{itemize}
      \item \textit{4a:} If no code smells are identified, then user is notified of no code 
      smells present in the file and code is returned to the user
      \item \textit{7a:} If energy consumption increases for refactored code, the original 
      code is returned to user with a description of the issue
    \end{itemize}

  \item {\bf Energy Analysis of Code}\\[2mm]
    \textbf{Input:} Python Code \\
    \textbf{Output:} Total Energy Consumed \\
    \textbf{Pre-condition:} Submission of Python code to the Energy
    Consumption Tool \\[2mm]
    \textbf{Scenario: }
    \begin{enumerate}[label=\arabic*.]
      \item Tool receives Python Code
      \item Energy consumed is measured during execution
      \item Results of total energy consumed is received by the refactoring tool
    \end{enumerate}

  \item {\bf Refactoring Library Produces Refactoring} \\[2mm]
    \textbf{Input:} Python Code \\
    \textbf{Output:} Correct Refactoring \\
    \textbf{Pre-condition:} Request for refactored code from the specific refactorer 
    based on code smell\\[2mm]
    \textbf{Scenario: }
    \begin{enumerate}[label=\arabic*.]
      \item Specific refactorer receives Python Code
      \item Analyze Code for refactoring
      \item Implement a refactoring for the given code based on pre-defined strategies
      \item Return refactored code to user
    \end{enumerate}
    \textbf{Sub Variation: }
    \begin{itemize}
      \item \textit{4a:} If refactoring can not be done on given code, the refactorer 
      will return original code to user
    \end{itemize}

  \item {\bf Viewing Energy Consumption Metrics} \\[2mm]
    \textbf{Input:} Refactored Code \\
    \textbf{Output:} Energy Consumption Metrics \\
    \textbf{Pre-condition:} Energy consumption of refactored code is less than energy consumption 
    of original code \\[2mm]
    \textbf{Scenario: }
    \begin{enumerate}[label=\arabic*.]
      \item Metrics are compiled in an accessible format for developers to review
    \end{enumerate}
\end{enumerate}

\newpage
\section{Business Data Model and Data Dictionary}

This section describes the structure and organization of the data
that flows through the refactoring library. It explains how the
system's components interact with data entities, ensuring a
consistent and well-defined understanding of the information
processed by the system.

\subsection{Business Data Model}
The following diagram (\hyperref[img:bdata-model]{Figure 2})
illustrates the relationships between key components of the system as
well as their interactions with external components.

\begin{figure}[H]
  \centering
  \includegraphics[width=\textwidth]{../Images/business-data-model.png}
  \caption{Business Data Model of System}
  \label{img:bdata-model}
\end{figure}

\newpage
\subsection{Data Dictionary}
\hyperref[tab:data-dict]{Table 3} shown below defines each component
in the system, including its attributes, type, and purpose. It
ensures clarity and consistency in data handling and serves as a
reference for development and testing.

% \renewcommand{\arraystretch}{1}
\begin{longtable}[H]{
    >{\raggedright\arraybackslash}p{3.5cm}
    >{\raggedright\arraybackslash}p{9cm}
  >{\raggedright\arraybackslash}p{2cm}}
  \toprule
  \textbf{Name} & \textbf{Content} & \textbf{Type} \\
  \midrule
  \endhead
  \bottomrule
  \caption{Data Dictionary for the System}
  \label{tab:data-dict}
  \endlastfoot

  ecooptimizer & Controller + Analysis + Refactoring + Energy
  Measurement & package \\ \midrule
  IDE extension & A plugin containing the \texttt{ecooptimizer}
  package delivered as an IDE extension & External Service Provider \\ \midrule
  Controller & Controlls the flow of execution within the package.
  Responsible for calling other modules and handling outputs & Module
  \\ \midrule
  Refactoring & Contains all necessary tools for refactoring the code
  smells defined in the package & Module \\ \midrule
  Energy Measurement & measures the energy consumption of the given
  source code & Module \\ \midrule
  Analysis & Contains all necessary tools for the analysis of the
  code smells defined in the package & Module \\
\end{longtable}

\section{The Scope of the Product}
This section outlines the boundaries and functionality of the
refactoring library, detailing what the system will and will not
deliver. It focuses on the internal components of the library, their
interactions, and how they collectively address the project's objectives.

\subsection{Product Boundary}
This subsection includes a diagram (\hyperref[img:prod-bound]{Figure
3}) showing the system's boundary, identifying its internal
components and their interactions. It clarifies what falls within the
scope of the product and what lies outside its responsibility.

\begin{figure}[H]
  \centering
  \includegraphics[width=1.1\textwidth]{../Images/product_boundary.png}
  \caption{Product Boundary Diagram of System}
  \label{img:prod-bound}
\end{figure}

\subsection{Product Use Case Table}
The following \hyperref[tab:puc]{table} summarizes the primary use
cases of the refactoring library, such as identifying code smells,
measuring energy consumption, applying refactorings, and allowing
users to accept or reject refactored code. Each use case briefly
describes the interaction between the user and the system.

\setlength\extrarowheight{2mm}
\renewcommand{\arraystretch}{0.85}
\begin{longtable}{|c|
    >{\raggedright\arraybackslash}p{1.5in}|  % Reduced from 1.8in
    >{\raggedright\arraybackslash}p{1in}|
    >{\raggedright\arraybackslash}p{1.8in}|
    >{\raggedright\arraybackslash}p{1.1in}|}  % Increased from 0.8in
  \caption{Product Use Case Table}
  \label{tab:puc} \\
  \hline
  \textbf{PUC \#} & \textbf{PUC Name} & \textbf{Actor/s} & \textbf{Input \& Output(s)} & \textbf{Requirement} \\
  \hline
  \endfirsthead

  \hline
  \textbf{PUC \#} & \textbf{PUC Name} & \textbf{Actor/s} & \textbf{Input \& Output(s)} & \textbf{Requirement} \\
  \hline
  \endhead

  \hline
  \endfoot

  \hline
  \endlastfoot

  1 & Detect Code Smells & VS Code Plugin (via Refactoring Lib.) & Original Code (in), Identified Code Smells (out) & FR1, FR2, FR11, PR-SL1, LFR-ST1 \\
  2 & Toggle Smell Linting & User & Toggle Command (in), Enabled/Disabled Linting (out) & FR17, LFR-ST1  \\
  3 & Filter Code Smells & User & Filter Criteria (in), Filtered Smells (out) & FR10, LFR-ST1, UHR-EOU1 \\
  4 & Configure Smell Detection & User & Threshold Parameters (in), Updated Detection Rules (out) & FR14, FR19, LFR-ST1 \\
  5 & Configure Smell Display & User & Display Preferences (in), Updated VS Code Settings (out) & FR12, PR-LR1, OER-RL1 \\
  6 & Select Code Smell & User & Selected Code Smell (in) & FR13, PR-LR1, OER-RL1\\
  7 & Refactor Code & VS Code Plugin (via Refactoring Lib.) & Code Segment (in), Refactored Code (out) & FR3, FR4, FR8, PR-SCR1 \\
  8 & Measure Energy (Before) & Refactoring Library (via Energy Tool) & Original Code (in), Initial Energy Results (out) & FR6, PR-LR1, OER-RL1, MS-AD5 \\
  9 & Measure Energy (After) & Refactoring Library (via Energy Tool) & Refactored Code (in), Final Energy Results (out) & FR6, PR-LR1, OER-RL1, MS-AD5 \\
  10 & Show Results & VS Code Plugin & Refactored Code, Performance Metrics (out) & FR6, FR11, LFR-AP1, CULT1 \\
  11 & Accept/Reject Results & User & Refactored Code, Energy Results (in), Decision (out) & FR16, FLR-AP1, PR-SCR1 \\
  12 & Clear Smell History & User & Clear Command (in), Reset Cache (out) & FR18, PR-LR1, OER-RL1, MS-AD5, MS-AD6, MS-AD7, UHR-EOU1 \\
  13 & Access Documentation & User & Help Request (in), Documentation (out) & FR7, OER-PR1, MS-AD6 \\
  14 & Generate System Logs & System & Log Request (in), Log File (out) & FR15, MS-AD6, MS-AD7 \\
\end{longtable}

\subsection{Individual Product Use Cases (PUC's)}
This subsection expands on the use cases listed in
\hyperref[tab:puc]{Table 4}, providing a detailed description of
each. It explains how the system components work together to fulfill
each use case, emphasizing expected functionality and outcomes for users.

\setlength{\parindent}{0pt}
\begin{enumerate}[label={\bf PUC \arabic*:}, wide=0pt, font=\itshape]

  \item \textbf{Detect Code Smells} \\[2mm]
    \textbf{Trigger:} The VS Code Plugin processes the input code using the refactoring library. \\[2mm]
    \textbf{Preconditions:}
    \begin{itemize}
      \item The VS Code Plugin has received the original code.
      \item The Refactoring Library is active and ready to analyze code.
    \end{itemize}
    \textbf{Actors:} VS Code Plugin (via Refactoring Library). \\
    \textbf{Outcome:} Code smells are identified and presented to the user. \\
    \textbf{Input:} Original Python Code. \\
    \textbf{Output:} List of detected code smells.

  \item \textbf{Toggle Smell Linting} \\[2mm]
    \textbf{Trigger:} User requests to enable or disable smell detection highlighting. \\[2mm]
    \textbf{Preconditions:}
    \begin{itemize}
      \item The VS Code Plugin is active.
      \item Code file is open in the editor.
    \end{itemize}
    \textbf{Actors:} User. \\
    \textbf{Outcome:} Smell detection highlighting is toggled on/off. \\
    \textbf{Input:} Toggle Command. \\
    \textbf{Output:} Enabled/Disabled smell highlighting.

  \item \textbf{Filter Code Smells} \\[2mm]
    \textbf{Trigger:} User applies filters to focus on specific smell types. \\[2mm]
    \textbf{Preconditions:}
    \begin{itemize}
      \item Code smells have been detected.
      \item Smell list is visible to user.
    \end{itemize}
    \textbf{Actors:} User. \\
    \textbf{Outcome:} Only filtered smells are displayed. \\
    \textbf{Input:} Filter Criteria. \\
    \textbf{Output:} Filtered subset of detected smells.

  \item \textbf{Configure Smell Detection} \\[2mm]
    \textbf{Trigger:} User modifies detection parameters for specific smells. \\[2mm]
    \textbf{Preconditions:}
    \begin{itemize}
      \item None.
    \end{itemize}
    \textbf{Actors:} User. \\
    \textbf{Outcome:} Smell detection thresholds are updated. \\
    \textbf{Input:} Threshold Parameters. \\
    \textbf{Output:} Updated Detection Rules.

    \item \textbf{Configure Smell Display} \\[2mm]
    \textbf{Trigger:} User accesses settings to modify smell display preferences. \\[2mm]
    \textbf{Preconditions:}
    \begin{itemize}
      \item None.
    \end{itemize}
    \textbf{Actors:} User. \\
    \textbf{Outcome:} Code smells are displayed according to user-configured visual styles. \\
    \textbf{Input:} Display Preferences (color, design). \\
    \textbf{Output:} Updated visual representation of smells in linted files.
  \item \textbf{Select Code Smell for Refactoring} \\[2mm]
    \textbf{Trigger:} The user selects a detected code smell to be refactored. \\[2mm]
    \textbf{Preconditions:}
    \begin{itemize}
      \item The system has identified code smells.
      \item The user is reviewing the detected smells.
    \end{itemize}
    \textbf{Actors:} User. \\
    \textbf{Outcome:} The selected smell is sent to the refactoring tool. \\
    \textbf{Input:} Selected Code Smell. \\
    \textbf{Output:} Selected smell is marked for refactoring.

  \item \textbf{Refactor Code} \\[2mm]
    \textbf{Trigger:} The user has selected a code smell for refactoring. \\[2mm]
    \textbf{Preconditions:}
    \begin{itemize}
      \item Code smells have been detected.
      \item The user has selected a smell to refactor.
    \end{itemize}
    \textbf{Actors:} VS Code Plugin (via Refactoring Library). \\
    \textbf{Outcome:} The system refactors the selected code smell. \\
    \textbf{Input:} Code Segment. \\
    \textbf{Output:} Refactored Python Code.

  \item \textbf{Measure Energy Consumption Before Refactoring} \\[2mm]
    \textbf{Trigger:} The refactoring library submits the original code to the energy measurement tool. \\[2mm]
    \textbf{Preconditions:}
    \begin{itemize}
      \item The system has received the original code.
      \item The energy measurement tool is active and connected.
    \end{itemize}
    \textbf{Actors:} Refactoring Library (via Energy Measurement Tool). \\
    \textbf{Outcome:} Initial energy consumption is measured. \\
    \textbf{Input:} Original Python Code. \\
    \textbf{Output:} Initial Energy Consumption Results.

  \item \textbf{Measure Energy Consumption After Refactoring} \\[2mm]
    \textbf{Trigger:} The refactored code is submitted to the energy measurement tool. \\[2mm]
    \textbf{Preconditions:}
    \begin{itemize}
      \item The system has refactored the code.
      \item The energy measurement tool is active and connected.
    \end{itemize}
    \textbf{Actors:} Refactoring Library (via Energy Measurement Tool). \\
    \textbf{Outcome:} Final energy consumption is measured. \\
    \textbf{Input:} Refactored Python Code. \\
    \textbf{Output:} Final Energy Consumption Results.

  \item \textbf{Show Results} \\[2mm]
    \textbf{Trigger:} Refactored code and energy consumption metrics are ready. \\[2mm]
    \textbf{Preconditions:}
    \begin{itemize}
      \item The refactoring process has completed.
      \item Energy consumption before and after refactoring has been measured.
    \end{itemize}
    \textbf{Actors:} VS Code Plugin. \\
    \textbf{Outcome:} The refactored code and performance metrics are presented to the user. \\
    \textbf{Output:} Refactored Code, Energy Consumption Results.

  \item \textbf{Accept or Reject Refactoring Results} \\[2mm]
    \textbf{Trigger:} The user reviews the refactored code and its energy consumption results. \\[2mm]
    \textbf{Preconditions:}
    \begin{itemize}
      \item The system has presented the refactored code and energy consumption results.
    \end{itemize}
    \textbf{Actors:} User. \\
    \textbf{Outcome:} The user accepts or rejects the refactored code. If rejected, no changes are applied. If accepted, the refactored code replaces the original. \\
    \textbf{Input:} Refactored Code, Energy Consumption Results. \\
    \textbf{Output:} Accepted or Rejected Decision.

  \item \textbf{Clear Smell History} \\[2mm]
    \textbf{Trigger:} User requests to clear previously detected smells. \\[2mm]
    \textbf{Preconditions:}
    \begin{itemize}
      \item Smell detection history exists.
    \end{itemize}
    \textbf{Actors:} User. \\
    \textbf{Outcome:} All stored smell detection data is removed. \\
    \textbf{Input:} Clear Command. \\
    \textbf{Output:} Reset cache state.

  \item \textbf{Access Documentation} \\[2mm]
    \textbf{Trigger:} User looks up for documentation. \\[2mm]
    \textbf{Preconditions:}
    \begin{itemize}
      \item Documentation is available.
    \end{itemize}
    \textbf{Actors:} User. \\
    \textbf{Outcome:} Documentation is displayed to user. \\
    \textbf{Input:} Help Request. \\
    \textbf{Output:} Documentation content.

  \item \textbf{Generate System Logs} \\[2mm]
    \textbf{Trigger:} System records operational data and user requests logs. \\[2mm]
    \textbf{Preconditions:}
    \begin{itemize}
      \item User has used the system.
    \end{itemize}
    \textbf{Actors:} System. \\
    \textbf{Outcome:} Log entries are created for system events. \\
    \textbf{Input:} Log Request. \\
    \textbf{Output:} Log File entries.
%   scale=0.5, 
%   transform shape
\end{enumerate}
\subsection{System State Diagram}
The following is a state diagram of the system.  
\begin{figure}[H]
  \centering
  \includegraphics[scale=0.5]{../Images/State_diagram_srs.png}
  \caption{System State Diagram}
  \label{img:state-diagram}
\end{figure}


\section{Functional Requirements}
\subsection{Functional Requirements}
\begin{enumerate}[label=FR \arabic*., wide=0pt, leftmargin=*]
  \item \emph{The system must accept Python source code files.}\\[2mm]
    {\bf Rationale:} The system needs to process Python code as its
    primary input to refactor and improve energy efficiency.\\
    {\bf Fit Criterion:} The system successfully processes valid
    Python files without errors and provides feedback for invalid files.\\
    {\bf Priority:} High
  \item \emph{The system must identify specific code smells that can
    be targeted for energy saving.}\\[2mm]
    {\bf Rationale:} Energy inefficiencies are often related to
    well-known code smells, so identifying them is the first step in
    improving efficiency.\\
    {\bf Fit Criterion:} The tool should be meet the SMELL\_COVERAGE
    for the detection and reporting of the following smells: Long
    Parameter List (LPL), Long Message Chain (LMC), Long Element
    Chain (LEC), Long Lambda Function (LLF), Complex List
    Comprehension (CLC), Member Ignoring Method (MIM), Cache Repeated Calls (CRC),
    String Concat in Loop (SCL).\\
    {\bf Priority:} High
  \item \emph{The system must suggest at least one appropriate
      refactoring for each detected code smell to decrease energy
    consumption or indicate that none can be found.}\\[2mm]
    {\bf Rationale:} For developers to optimize their code, the tool
    must provide an appropriate refactoring suggestion based on
    detected code smells.\\
    {\bf Fit Criterion:} The suggested refactored code demonstrates a
    measurable improvement in energy consumption as measured in kg.\\
    {\bf Priority:} High
  \item \emph{The system must produce valid refactored Python code as
    output or indicate that no possible refactorings were found.}\\[2mm]
    {\bf Rationale:} Refactored code must remain functional and
    error-free to ensure maintainability and usability.\\
    {\bf Fit Criterion:} The output code is syntactically correct and
    adheres to Python standards, validated by an automatic linter.\\
    {\bf Priority:} High
  \item \emph{The tool must require Python version 3.10 to run but
      must be capable of analyzing and refactoring Python code written
    for versions 3.8 and newer.}\\[2mm]
    {\bf Rationale:} The tool leverages features available in Python
    3.10 for its operation while ensuring compatibility with
    analyzing codebases written in Python 3.8 and 3.9, which are the
    most widely adopted recent major versions in use.\\
    {\bf Fit Criterion:} The tool operates correctly in a Python 3.10
    environment and successfully analyzes and refactors code written
    for Python versions 3.8, 3.9, and newer.\\
    {\bf Priority:} Medium
  \item \emph{The system must generate and display energy consumption metrics.}\\[2mm]
    {\bf Rationale:} Developers need clear metrics as a justification for energy efficient refactorings.\\
    {\bf Fit Criterion:} Energy consumption metrics are clear, well-structured, and
    provide actionable insights, allowing users to easily understand the results.\\
    {\bf Priority:} Medium
  \item \emph{The tool must provide comprehensive documentation and
    help resources.}\\[2mm]
    {\bf Rationale:} Detailed documentation is necessary to help
    users install, understand, and use the tool effectively.\\
    {\bf Fit Criterion:} Documentation covers installation, usage,
    and troubleshooting, receiving positive feedback for clarity and
    completeness from users.\\
    {\bf Priority:} Medium
  \item \emph{The system shall provide developers with refactoring
      suggestions within an IDE before changing code, allowing them
    to review and approve energy-efficient changes.}\\[2mm]
    {\bf Rationale:} Giving developers control over which
    refactorings are applied ensures that they can maintain the
    balance between energy efficiency and their coding style or
    project requirements.\\
<<<<<<< HEAD
    {\bf Fit Criterion:} The IDE plugin must display refactoring options for inefficient 
    code patterns if possible, allowing developers to either apply or reject them before making any changes. \\
    {\bf Priority:} Medium
  \item \emph{The system must allow users to filter detected code smells within the IDE plugin.}\\[2mm]
    {\bf Rationale:} Developers should be able to focus on specific types of inefficiencies based on their 
    project needs and priorities.\\
    {\bf Fit Criterion:} The plugin provides a user-friendly interface that enables filtering detected code 
    smells by category, severity, or type, ensuring a customized refactoring experience.\\
    {\bf Priority:} Medium
  \item \emph{The system should indicate code smells within a smell-linted file.}\\[2mm]
    {\bf Rationale:} Developers need a clear visual representation of detected code smells to efficiently identify problematic areas in their code.\\
    {\bf Fit Criterion:} The system highlights detected code smells within the source file, for example, by underlining or marking affected lines.\\
    {\bf Priority:} High
  
  \item \emph{The system should allow users to configure how code smells are displayed within a smell-linted file.}\\[2mm]  
    {\bf Rationale:} Different developers may have varying preferences for visual indicators (e.g., colors, underlines, icons) to improve readability and accommodate accessibility needs.\\  
    {\bf Fit Criterion:} The system provides user-adjustable settings (e.g., via a preferences menu) to modify the visual representation of code smells, such as changing highlight colors, toggling line markers, or selecting icon-based annotations.\\  
    {\bf Priority:} Medium  

\item \emph{The system must allow for refactoring of specific smells.}\\[2mm]
    {\bf Rationale:} Developers should have the flexibility to refactor only selected code smells rather than applying all refactorings at once.\\
    {\bf Fit Criterion:} Users can click on a specific detected smell and choose to refactor only that issue.\\
    {\bf Priority:} High

\item \emph{The system must allow users to configure specific smell detection parameters.}\\[2mm]
    {\bf Rationale:} Different projects may have varying definitions of what constitutes a long lambda function or a long message chain, so customizable thresholds improve flexibility.\\
    {\bf Fit Criterion:} The system provides a configuration interface where users can set thresholds for smell detection (e.g., defining the maximum acceptable length for a lambda function or the number of chained method calls before triggering a warning).\\
    {\bf Priority:} Medium

\item \emph{The system should generate and allow users to access logs of system processes.}\\[2mm]
    {\bf Rationale:} Logs provide transparency on system operations, helping users debug issues and track changes.\\
    {\bf Fit Criterion:} The system generates logs detailing detected smells, applied refactorings, and system errors, accessible through an interface or log file.\\
    {\bf Priority:} Medium

\item \emph{The system must allow users to accept or reject suggested refactored changes and apply the corresponding action.}\\[2mm]
    {\bf Rationale:} Developers should have control over the changes made to their code to ensure refactorings align with project requirements.\\
    {\bf Fit Criterion:} The tool provides an interface where users can review, accept, or reject suggested refactorings before they are applied.\\
    {\bf Priority:} High

\item \emph{The system must allow users to toggle smell linting on and off within the IDE.}\\[2mm]
    {\bf Rationale:} Users should be able to control whether code smell detection is actively running, especially to avoid distractions in certain workflows.\\
    {\bf Fit Criterion:} The system provides a toggle button to turn smell linting on or off. When this is enabled, the tool automatically highlights smells in open files, and when disabled, all highlighting/indications are removed.\\
    {\bf Priority:} Medium

\item \emph{The system must allow users to remove the history of detected smells and other cached data.}\\[2mm]
    {\bf Rationale:} Clearing stored data helps users maintain a clean workspace, manage storage, and reset the tool for a fresh start.\\
    {\bf Fit Criterion:} The system provides an option to delete previously detected smells and cached data, ensuring a reset state when needed.\\
    {\bf Priority:} Medium
=======
    {\bf Fit Criterion:} The IDE plugin must display at least two
    refactoring options for inefficient code patterns, allowing
    developers to either apply or reject them before making any changes.\\
    {\bf Priority:} Medium
  \item \emph{The system shall provide developers with refactoring
      suggestions within an IDE before changing code, allowing them
    to review and approve energy-efficient changes.}\\[2mm]
    {\bf Rationale:} Giving developers control over which
    refactorings are applied ensures that they can maintain the
    balance between energy efficiency and their coding style or
    project requirements.\\
    {\bf Fit Criterion:} The IDE plugin must display at least two
    refactoring options for inefficient code patterns, allowing
    developers to either apply or reject them before making any changes.\\
    {\bf Priority:} Medium
  \item \emph{The system must allow users to filter detected code smells within the IDE plugin.}\\[2mm]
    {\bf Rationale:} Developers should be able to focus on specific types of inefficiencies based on their 
    project needs and priorities.\\
    {\bf Fit Criterion:} The plugin provides a user-friendly interface that enables filtering detected code 
    smells by category, severity, or type, ensuring a customized refactoring experience.\\
    {\bf Priority:} Medium
  \item \emph{The system should indicate code smells within a smell-linted file.}\\[2mm]
    {\bf Rationale:} Developers need a clear visual representation of detected code smells to efficiently identify problematic areas in their code.\\
    {\bf Fit Criterion:} The system highlights detected code smells within the source file, for example, by underlining or marking affected lines.\\
    {\bf Priority:} High
  
  \item \emph{The system should allow users to configure how code smells are displayed within a smell-linted file.}\\[2mm]  
    {\bf Rationale:} Different developers may have varying preferences for visual indicators (e.g., colors, underlines, icons) to improve readability and accommodate accessibility needs.\\  
    {\bf Fit Criterion:} The system provides user-adjustable settings (e.g., via a preferences menu) to modify the visual representation of code smells, such as changing highlight colors, toggling line markers, or selecting icon-based annotations.\\  
    {\bf Priority:} Medium  

\item \emph{The system must allow for refactoring of specific smells.}\\[2mm]
    {\bf Rationale:} Developers should have the flexibility to refactor only selected code smells rather than applying all refactorings at once.\\
    {\bf Fit Criterion:} Users can click on a specific detected smell and choose to refactor only that issue.\\
    {\bf Priority:} High

\item \emph{The system must allow users to configure specific smell detection parameters.}\\[2mm]
    {\bf Rationale:} Different projects may have varying definitions of what constitutes a long lambda function or a long message chain, so customizable thresholds improve flexibility.\\
    {\bf Fit Criterion:} The system provides a configuration interface where users can set thresholds for smell detection (e.g., defining the maximum acceptable length for a lambda function or the number of chained method calls before triggering a warning).\\
    {\bf Priority:} Medium

\item \emph{The system should generate and allow users to access logs of system processes.}\\[2mm]
    {\bf Rationale:} Logs provide transparency on system operations, helping users debug issues and track changes.\\
    {\bf Fit Criterion:} The system generates logs detailing detected smells, applied refactorings, and system errors, accessible through an interface or log file.\\
    {\bf Priority:} Medium

\item \emph{The system must allow users to accept or reject suggested refactored changes and apply the corresponding action.}\\[2mm]
    {\bf Rationale:} Developers should have control over the changes made to their code to ensure refactorings align with project requirements.\\
    {\bf Fit Criterion:} The tool provides an interface where users can review, accept, or reject suggested refactorings before they are applied.\\
    {\bf Priority:} High

\item \emph{The system must allow users to toggle smell linting on and off within the IDE.}\\[2mm]
    {\bf Rationale:} Users should be able to control whether code smell detection is actively running, especially to avoid distractions in certain workflows.\\
    {\bf Fit Criterion:} The system provides a toggle button to turn smell linting on or off. When this is enabled, the tool automatically highlights smells in open files, and when disabled, all highlighting/indications are removed.\\
    {\bf Priority:} Medium

\item \emph{The system must allow users to remove the history of detected smells and other cached data.}\\[2mm]
    {\bf Rationale:} Clearing stored data helps users maintain a clean workspace, manage storage, and reset the tool for a fresh start.\\
    {\bf Fit Criterion:} The system provides an option to delete previously detected smells and cached data, ensuring a reset state when needed.\\
    {\bf Priority:} Medium

\item \emph{The system should allow for the enabling and disabling of specific smells for detection.}\\[2mm]
    {\bf Rationale:} Developers may want to focus on certain types of inefficiencies while ignoring others based on project-specific needs.\\
    {\bf Fit Criterion:} The system provides an interface where users can enable or disable specific code smells from being detected and reported.\\
    {\bf Priority:} Medium
>>>>>>> fa0fb0c3


\end{enumerate}

\section{Look and Feel Requirements}
\subsection{Appearance Requirements}
\begin{enumerate}[label=LFR-AP \arabic*., wide=0pt, leftmargin=*]
  \item \emph{The IDE plugin refactoring interface shall present the
      original and refactored code side by side, allowing developers to
    compare and choose between them easily.}\\[2mm]
    {\bf Rationale:} Providing a side-by-side view of the original
    and refactored code helps developers make informed decisions
    about applying changes.\\
    {\bf Fit Criterion:} The interface must display the original code
    on one side and the refactored code on the other, with clear
    options for developers to accept or reject the refactorings
    without confusion.\\
    {\bf Priority:} High
  \item \emph{The tool shall have a minimalist design, focusing only
    on essential elements to reduce clutter.}\\[2mm]
    {\bf Rationale:} A clean and simple interface allows developers
    to focus on the code and refactoring suggestions without
    distractions, improving usability.\\
    {\bf Fit Criterion:} The tool should prominently display only the
    code, refactoring suggestions, and energy metrics, omitting
    unnecessary visual elements or distractions.\\
    {\bf Priority:} Low
\end{enumerate}
\subsection{Style Requirements}
\begin{enumerate}[label=LFR-ST \arabic*., wide=0pt, leftmargin=*]
  \item \emph{The tool design shall be visually appealing and modern,
    aligning with contemporary software development tools.}\\[2mm]
    {\bf Rationale:} A modern design improves user experience and
    satisfaction, making the tool more enjoyable to use.\\
    {\bf Fit Criterion:} The number of users that express
    satisfaction with the tool's visual design and layout after their
    initial interaction should meet the MIN\_USER\_CONFIDENCE.\\
    {\bf Priority:} Medium
\end{enumerate}

\section{Usability and Humanity Requirements}
\subsection{Ease of Use Requirements}
\begin{enumerate}[label=UHR-EOU \arabic*., wide=0pt, leftmargin=*]
  \item \emph{The tool shall have an intuitive user interface that
    simplifies navigation and functionality.}\\[2mm]
    {\bf Rationale:} A simple, intuitive interface allows users to
    access the tool's key features quickly, improving usability and
    reducing the learning curve.\\
    {\bf Fit Criterion:} Users should be able to complete key tasks
    (e.g., parsing code, configuring settings) MAX\_TASK\_CLICKS limit.\\
    {\bf Priority:} High
  \item \emph{The tool shall provide clear and concise prompts for
    user input.}\\[2mm]
    {\bf Rationale:} Clear instructions help users understand what
    inputs are required, minimizing confusion and errors during the process.\\
    {\bf Fit Criterion:} The amount of test users that report that
    prompts are straightforward and guide them effectively through
    the process should meet the MIN\_USER\_EOU.\\
    {\bf Priority:} High
\end{enumerate}

\subsection{Personalization and Internationalization Requirements}
\begin{enumerate}[label=UHR-PSI \arabic*., wide=0pt, leftmargin=*]
<<<<<<< HEAD
=======
  \item \emph{The tool shall allow users to enable or disable detection of individual code smells.}
  \\[2mm]
  {\bf Rationale:} Developers should be able to focus on relevant code smells for their specific project needs.\\
  {\bf Fit Criterion:} Users can successfully toggle detection of any smell type on or off.\\
  {\bf Priority:} High
  
>>>>>>> fa0fb0c3
  \item \emph{The tool shall allow users to customize highlight colors for each detected code smell type.}
  \\[2mm]
  {\bf Rationale:} Custom colors improve readability and accommodate different visual preferences.\\
  {\bf Fit Criterion:} Users can successfully change highlight colors for any smell type.\\
  {\bf Priority:} Medium
\end{enumerate}

\subsection{Learning Requirements}
\begin{enumerate}[label=UHR-LRN \arabic*., wide=0pt, leftmargin=*]
  \item \emph{The tool shall provide context-sensitive help that
    offers assistance based on the current user actions.}\\[2mm]
    {\bf Rationale:} Context-sensitive help ensures that users can
    receive timely and relevant assistance, reducing confusion and
    improving usability.\\
    {\bf Fit Criterion:} Help resources should be accessible within
    MAX\_TASK\_CLICKS limit.\\
    {\bf Priority:} High
  \item \emph{The tool shall have an available YouTube video
    demonstrating installation.}\\[2mm]
    {\bf Rationale:} Video tutorials provide visual learning
    resources that can make the installation process more accessible to users.\\
    {\bf Fit Criterion:} A YouTube video demonstrating installation
    should be present and easily accessible.\\
    {\bf Priority:} Low
\end{enumerate}

\subsection{Understandability and Politeness Requirements}
\begin{enumerate}[label=UHR-UPL \arabic*., wide=0pt, leftmargin=*]
  \item \emph{The tool shall communicate errors and issues politely
    and constructively.}\\[2mm]
    {\bf Rationale:} Polite and constructive error messages reduce
    frustration and enhance the user experience, making the tool more
    approachable.\\
    {\bf Fit Criterion:} User feedback should reflect that at least
    the MIN\_USER\_EOU of users perceive error messages as helpful
    and courteous, rather than frustrating or vague.\\
    {\bf Priority:} Medium
\end{enumerate}

\subsection{Accessibility Requirements}
\begin{enumerate}[label=UHR-ACS \arabic*., wide=0pt, leftmargin=*]
  \item \emph{The tool shall provide high-contrast colour themes to
    improve visibility for users with visual impairments.}\\[2mm]
    {\bf Rationale:} High-contrast themes ensure that visually
    impaired users can easily navigate and use the tool, enhancing
    accessibility.\\
    {\bf Fit Criterion:} Users should have access to at least 1 high
    contrast theme.\\
    {\bf Priority:} Low
\end{enumerate}

\section{Performance Requirements}
\subsection{Speed and Latency Requirements}
\begin{enumerate}[label=PR-SL \arabic*., wide=0pt, leftmargin=*]
  \item \emph{The tool shall analyze and detect code smells in the
    input code within a reasonable time frame.}\\[2mm]
    {\bf Rationale:} Fast analysis ensures that developers do not
    experience significant delays while reviewing code.\\
    {\bf Fit Criterion:} The tool should complete the analysis for
    files up to 250 lines of code in under SMALL\_FILE\_TIME, and
    for files up to 3000 lines in under LARGE\_FILE\_TIME.\\
    {\bf Priority:} High
  \item \emph{The refactoring process shall be executed efficiently
    without noticeable delays.}\\[2mm]
    {\bf Rationale:} Fast refactoring ensures a smooth workflow for
    developers, preventing frustration during development.\\
    {\bf Fit Criterion:} The tool should refactor the code and
    generate output in under REFACTOR\_TIME for small to medium-sized
    files (up to 5,000 lines).\\
    {\bf Priority:} Medium
\end{enumerate}
\subsection{Safety-Critical Requirements}
\begin{enumerate}[label=PR-SCR \arabic*., wide=0pt, leftmargin=*]
  \item \emph{The tool shall ensure that no runtime errors are
      introduced in the refactored code that could result in data loss
    or system failures.}\\[2mm]
    {\bf Rationale:} Preventing runtime errors ensures system
    stability and reliability after refactoring.\\
    {\bf Fit Criterion:} The refactored code must produce valid Python code verified by the user upon accepting changes\\
    {\bf Priority:} High
\end{enumerate}
\subsection{Precision or Accuracy Requirements}
\begin{enumerate}[label=PR-PAR \arabic*., wide=0pt, leftmargin=*]
  \item \emph{The tool shall reliably identify code smells with
    minimal false positives and negatives.}\\[2mm]
    {\bf Rationale:} High detection accuracy ensures that developers
    are not misled by incorrect or missed suggestions.\\
    {\bf Fit Criterion:} Detection accuracy should exceed
    DETECTION\_ACC when validated against a set of known cases.\\
    {\bf Priority:} Medium
<<<<<<< HEAD
=======
  \item \emph{The tool shall produce valid refactored Python code as
    output or indicate that no possible refactorings were found.}\\[2mm]
    {\bf Rationale:} Ensuring that the tool produces valid output is
    essential for maintaining code quality.\\
    {\bf Fit Criterion:} The output code is syntactically correct and
    adheres to Python standards.\\
    {\bf Priority:} Medium
>>>>>>> fa0fb0c3
\end{enumerate}

\subsection{Robustness or Fault-Tolerance Requirements}
\begin{enumerate}[label=PR-RFT \arabic*., wide=0pt, leftmargin=*]
  \item \emph{The tool shall gracefully handle unexpected inputs,
    such as invalid code or non-Python files.}\\[2mm]
    {\bf Rationale:} Ensuring stability with error handling prevents
    tool crashes and improves user experience.\\
    {\bf Fit Criterion:} The tool should provide clear error messages
    and recover from input errors without crashing, ensuring stability.\\
    {\bf Priority:} High
\end{enumerate}

\subsection{Capacity Requirements}
\begin{enumerate}[label=PR-CR \arabic*., wide=0pt, leftmargin=*]
  \item \emph{The tool shall efficiently manage large codebases.}\\[2mm]
    {\bf Rationale:} Efficient handling of large projects ensures
    that the tool remains usable for teams working with extensive codebases.\\
    {\bf Fit Criterion:} The tool must process projects with up to
    3000 lines of code within LARGE\_CODE\_BASE\_TIME, maintaining
    performance standards.\\
    {\bf Priority:} High
\end{enumerate}

\subsection{Scalability or Extensibility Requirements}
\begin{enumerate}[label=PR-SER \arabic*., wide=0pt, leftmargin=*]
  \item \emph{The tool shall be designed to allow easy addition of
    new code smells and refactoring methods in future updates.}\\[2mm]
    {\bf Rationale:} Extensibility ensures that the tool remains
    relevant and adaptable to future developments in coding standards
    and practices.\\
    {\bf Fit Criterion:} New code smells or refactorings can be
    incorporated with minimal changes to existing code, ensuring that
    current functionality remains intact.\\
    {\bf Priority:} Medium
\end{enumerate}

\subsection{Longevity Requirements}
\begin{enumerate}[label=PR-LR \arabic*., wide=0pt, leftmargin=*]
  \item \emph{The tool shall be maintainable and adaptable to future
    versions of Python and changing coding standards.}\\[2mm]
    {\bf Rationale:} Ensuring the tool can be updated easily
    guarantees that it will remain useful and relevant over time.\\
    {\bf Fit Criterion:} The codebase should be well-documented and
    modular, facilitating updates with minimal effort.\\
    {\bf Priority:} Medium
\end{enumerate}

\section{Operational and Environmental Requirements}

The Operational and Environmental Requirements define the conditions
under which the system must function effectively. These requirements
ensure that the system performs reliably within specified operational
boundaries, such as compatibility, deployment, and environmental
constraints. Additionally, this section addresses the external
environmental factors that could influence the system. Meeting these
requirements is critical to ensure the tool’s proper operation and
sustainability in various working environments.

\subsection{Expected Physical Environment}

\begin{enumerate}[label=OER-EP \arabic*., wide=0pt, leftmargin=*]
  \item \emph{The product shall be used in temperatures ranging from
    \SI{10}{\celsius} - \SI{35}{\celsius}.}\\[2mm]
    {\bf Rationale:} A computer's safe operating range is
    \SI{10}{\celsius} - \SI{35}{\celsius} ~\citep{PCTemp}. If the
    computer doesn't work then it is not possible to use the
    refactoring library. \\
    {\bf Fit Criterion:} The computer turns on, and no temperature
    warning is issued. \\
    {\bf Priority:} High
  \item \emph{The product shall be used in proximity to a stable
    power supply.}\\
    {\bf Rationale:} As a coding library, the product depends on the
    continuing operation of the computer system it is used on. Should
    the computer lose power, the refactoring library will see its
    processes halted. \\
    {\bf Fit Criterion:} The computer is connected to a power outlet
    or the computer possesses charge on its battery. \\
    {\bf Priority:} High
\end{enumerate}

\subsection{Wider Environment Requirements}
Not applicable.

\subsection{Requirements for Interfacing with Adjacent Systems}
\begin{enumerate}[label=OER-IAS \arabic*., wide=0pt, leftmargin=*]
  \item \emph{The library should be compatible with the Visual Studio
    Code (VSCode) IDE.}\\[2mm]
    {\bf Rationale:} Developers will be able to refactor code easily
    without leaving their working environment, therefore enhancing
    the accessibility and usability of the library.\\
    {\bf Fit Criterion:} An extension is available for installation
    in VSCode marketplace.\\
    {\bf Priority:} Medium
  \item \emph{The library should support importing existing codebases
      and exporting refactored code in standard formats}\\[2mm]
    {\bf Rationale:} This ensures that users can easily integrate the
    library into their existing workflows without significant disruption.\\
    {\bf Fit Criterion:} Developers are able to refactor existing
    codebases and view relevant metrics.\\
    {\bf Priority:} Medium
\end{enumerate}

\subsection{Productization Requirements}
\begin{enumerate}[label=OER-PR \arabic*., wide=0pt, leftmargin=*]
  \item \emph{The library shall be package with PIP and made
    available to python users through the public package manager.}\\[2mm]
    {\bf Rationale:} As a widely used package manager, PIP will be
    able to distribute the library to any users that wish to use it.\\
    {\bf Fit Criterion:} Users are able to install the library using
    \texttt{pip install}. \\
    {\bf Priority:} Medium
\end{enumerate}

\subsection{Release Requirements}
\begin{enumerate}[label=OER-RL \arabic*., wide=0pt, leftmargin=*]
  \item \emph{All core functionalities specified in the requirements
      must be implemented and tested, including energy consumption
    measurement, automated refactoring, and reporting features.}\\[2mm]
    {\bf Rationale:} This will ensure that the library delivers the
    promised capabilities to users.\\
    {\bf Fit Criterion:} Follows the steps outlined in the
    Verification and Validation (V\&V) plan.  \\
    {\bf Priority:} Medium
  \item \emph{The library must be ready for release by March 17th, 2025.}\\[2mm]
    {\bf Rationale:} The library must be ready for final
    demonstration as a requirement of the McMaster University SFRWENG
    4G06 Capstone course.\\
    {\bf Fit Criterion:} The project is ready for the final
    demonstration of the appointed date.\\
    {\bf Priority:} Low
\end{enumerate}

\section{Maintainability and Support Requirements}
The following are defined as maintainability requirements:
\subsection{Maintenance Requirements}
\begin{enumerate}[label=MS-MNT \arabic*., wide=0pt, leftmargin=*]
  \item \emph{The tool must allow new refactoring techniques to be
    added within one week of identification.}\\
    {\bf Rationale:} Rapid integration of new techniques ensures the
    tool remains up-to-date with evolving best practices in
    energy-efficient coding.\\
    {\bf Fit Criteria:} Developers can integrate new refactoring
    methods into the tool, and they are fully operational within
    NEW\_REFACTOR\_TIME.\\
    {\bf Priority:} Medium

  \item \emph{The tool must be maintainable by developers who are not
    the original creators.}\\
    {\bf Rationale:} Ensuring that new developers can easily
    understand and modify the system reduces dependency on original
    developers and facilitates long-term maintenance.\\
    {\bf Fit Criteria:} Comprehensive documentation is available such
    as setup guides and code comments, allowing new developers
    to understand and modify the system within COMPREHENSION\_TIME.\\
    {\bf Priority:} High

  \item \emph{The tool must allow for easy rollback of updates in
    case of errors.}\\
    {\bf Rationale:} Quick rollback capabilities minimize downtime
    and user disruption in case an update introduces issues.\\
    {\bf Fit Criteria:} Any update can be reverted with minimal
    effort, ensuring the system returns to a stable state within
    ROLLBACK\_TIME.\\
    {\bf Priority:} Medium

  \item \emph{The tool must provide automated testing for all
    refactoring functions.}\\
    {\bf Rationale:} Automated testing ensures that changes do not
    introduce new bugs, maintaining the reliability and stability of the tool.\\
    {\bf Fit Criteria:} All refactoring methods have associated unit
    tests that run automatically with each code change, ensuring code
    coverage meets MIN\_CODE\_COVERAGE.\\
    {\bf Priority:} High

  \item \emph{Each version of the library must maintain compatibility
      with the current releases of external libraries during its
    development phase.}\\
    {\bf Rationale:} Keeping external libraries up-to-date ensures
    compatibility and leverages improvements or security patches
    provided by library maintainers.\\
    {\bf Fit Criteria:} The system successfully integrates updates
    from external libraries without breaking existing functionality.\\
    {\bf Priority:} Medium

\end{enumerate}

\subsection{Supportability Requirements}
This section is not needed for this project.

\subsection{Adaptability Requirements}
\begin{enumerate}[label=MS-AD \arabic*., wide=0pt, leftmargin=*]
  \item \emph{The system must be compatible with the latest stable
    version of python (v3.13).}\\
    {\bf Rationale:} This allows the library to use the most
    up-to-date features, performance improvements, and security
    patches. Furthermore, it will ensure that users can integrate the
    library into modern projects without compatibility issues,
    reduces the risk of vulnerabilities.\\
    {\bf Fit Criteria:} The system passes all test cases when run in
    python 3.13.\\
    {\bf Priority:} High

  \item \emph{The system should offer backward compatibility with
    Python 3.10 and higher.}\\
    {\bf Rationale:} Offering backwards compatibility makes the
    library more accessible to users who may need to use the library
    in legacy codebases that can't easily be upgraded. Based on
    Python's versioning schedule, version 3.10 will not be considered
    end-of-life until nearly 2 years after the scheduled end of the
    development of this system.\\
    {\bf Fit Criteria:} All features of the system must work on
    Python 3.10 and higher versions, with minimal degradation in
    performance or functionality\\
    {\bf Priority:} Low

  \item \emph{The system must support major operating systems,
    including Windows, macOS, and Linux.}\\
    {\bf Rationale:} Developers may not all use the same operating
    system (OS), it's actually unlikely (even impossible) that they
    do. Allowing users to use the library on their preferred OS will
    only increase the adoption of the system.\\
    {\bf Fit Criteria:} The system must pass all tests on Windows
    10+, macOS 13+ (Ventura and later), and Linux distributions such
    as Ubuntu 22.04.5+ without requiring different codebases or
    significant modifications.\\
    {\bf Priority:} Low

  \item \emph{The system must provide seamless functionality across
    different versions of the same operating system.}\\
    {\bf Rationale:} Users do not adopt the latest version of an OS
    at the same rate and some programs are to complex or fragile to
    upgrade to newer systems.\\
    {\bf Fit Criteria:} The system runs without errors or crashes
    across multiple versions of Windows, macOS, and Linux, with no
    compatibility issues in handling file systems, dependencies, or libraries.\\
    {\bf Priority:} Low

\end{enumerate}

\section{Security Requirements}
\subsection{Access Requirements}
\begin{enumerate}[label=SR-AR \arabic*., wide=0pt, leftmargin=*]
  \item \emph{The tool must be capable of protecting data during
    active sessions without requiring authentication of the user.}\\[2mm]
    {\bf Rationale:} Ensuring secure handling of data during
    processing eliminates the need for user authentication, thereby
    improving the tool's accessibility. Organizational code is
    already access-controlled for developers, therefore
    authentication is unnecessary for the tool.\\
    {\bf Fit Criterion:} The tool allows users to submit code and
    view refactoring results without requiring login credentials, and
    no sensitive data is stored beyond the active session.\\
    {\bf Priority:} High
  \item \emph{Only the refactoring tool can communicate with the
    energy consumption tool.}\\
    {\bf Rationale:} Energy consumption tool is an internal
    abstracted service that is not directly needed by the user.\\
    {\bf Fit Criterion:} The refactoring tool does not include any
    exposed API endpoints to the energy consumption tool.\\
    {\bf Priority:} High
\end{enumerate}
\subsection{Integrity Requirements}
\begin{enumerate}[label=SR-IR \arabic*., wide=0pt, leftmargin=*]
  \item \emph{The tool must prevent unauthorized, external changes to
    the refactored code and energy reports.}\\[2mm]
    {\bf Rationale:} The system must maintain code consistency and
    correctness of the original input and energy improvement data.
    Any corruption of the code could undermine trust in the tool.\\
    {\bf Fit Criterion:} The system must reject malformed data
    inputs, ensure data integrity during processing and transmission,
    and maintain comprehensive logging of system activities. It
    should safeguard against data corruption to maintain trust in the
    tool's outputs..\\
    {\bf Priority:} High
\end{enumerate}
\subsection{Privacy Requirements}
\begin{enumerate}[label=SR-PR \arabic*., wide=0pt, leftmargin=*]
  \item \emph{The tool must ensure that no personal user data, such
      as GitHub profile, commit history, working hours, or any
      identifiable information, is collected or stored during its
    operation. }\\[2mm]
    {\bf Rationale:} Personal information, including coding habits,
    working patterns, and associated data (such as GitHub profile or
    commits), is sensitive and must not be used to ensure that users
    maintain full control over their personal data.\\
    {\bf Fit Criterion:} The tool analyzes code and provides
    refactoring suggestions without collecting, storing or
    transmitting any personal information about the user.\\
    {\bf Priority:} High
  \item \emph{Any data related to user submissions, energy metrics
      and refactored results must be treated as confidential and
    handled securely throughout processing and transmission.}\\
    {\bf Rationale:} The tool must ensure user trust by safeguarding
    all user submissions and related data against unauthorized access
    or tampering. Secure handling of data during active sessions
    maintains the integrity and reliability of the tool. \\
    {\bf Fit Criterion:} The system processes user submissions,
    energy metrics, and refactored results securely within the active
    session. No data is stored or retained after processing, ensuring
    all user information remains private and protected.\\
    {\bf Priority:} High
\end{enumerate}
\subsection{Audit Requirements}
\begin{enumerate}[label=SR-AUR \arabic*., wide=0pt, leftmargin=*]
  \item \emph{The tool should maintain a log of operational events
      related to the refactoring process, including code detetction,
    energy analysis, and refactoring.}\\[2mm]
    {\bf Rationale:} The tool must ensure transparency in its
    operation by providing a record of key system actions, enabling
    the user to debug or review tool behavior.\\
    {\bf Fit Criterion:} The system generates a log of important
    operational events, such as the start and completion of analysis,
    energy measurements, and refactorings. \\[2mm]
    {\bf Priority:} Medium
  \item \emph{The tool should log user-triggered actions, such as
      code submissions and the initiation of refactoring processes,
    without storing any user-specific or identifiable data. }\\
    {\bf Rationale:} The tool must provide accountability for user
    interactions with the system, allowing the user to trace and
    verify the actions they have taken within the session.\\
    {\bf Fit Criterion:}  The system logs events such as user code
    submissions, requests for refactoring, and access to refactoring
    results. These logs do not include personal identifiable user data.\\
    {\bf Priority:} Medium
\end{enumerate}
\subsection{Immunity Requirements}
\begin{enumerate}[label=SR-IMR \arabic*., wide=0pt, leftmargin=*]
  \item \emph{The tool must minimize exposure to external threats,
      ensuring that the refactoring process is protected from
    unauthorized interference.}\\[2mm]
    {\bf Rationale:} Reducing reliance on external systems decreases
    vulnerability to external threats, such as malware or
    unauthorized access, and ensures a secure and reliable
    refactoring process.\\
    {\bf Fit Criterion:} The system operates without any external
    server communication so as exposure to external threats is
    limited. This setup inherently reduces exposure to external
    security risks.\\
    {\bf Priority:} High
\end{enumerate}

\section{Cultural Requirements}
The cultural requirements of this project include the following:
\subsection{Cultural Requirements}
\begin{enumerate}[label=CULT \arabic*., wide=0pt, leftmargin=*]
  \item \emph{The tool must avoid using colours or symbols that could
    be culturally sensitive or offensive.}\\
    {\bf Rationale:} Ensuring cultural sensitivity in design helps
    avoid alienating or offending users from diverse backgrounds,
    which is critical for global acceptance and usability.\\
    {\bf Fit Criteria:} Conduct a cultural review to ensure that all
    icons and colours used in the tool are neutral and universally acceptable.\\
    {\bf Priority:} Low


  \item \emph{The tool must not include content that could be
    considered culturally insensitive.}\\
    {\bf Rationale:} Avoiding culturally insensitive content ensures
    that the tool is respectful and inclusive, fostering a positive
    user experience across different cultures.\\
    {\bf Fit Criteria:} A cultural sensitivity review is conducted to
    ensure all content is appropriate for a global audience.\\
    {\bf Priority:} Medium

\end{enumerate}

\section{Compliance Requirements}
\subsection{Legal Requirements}
\begin{enumerate}[label=CR-LR \arabic*., wide=0pt, leftmargin=*]
  \item \emph{The system must respect user privacy by avoiding the
    collection of any personal or identifiable data.}\\[2mm]
    {\bf Rationale:} Ensuring privacy builds user trust and minimizes
    risks associated with handling sensitive information, even when
    specific privacy laws are not targeted.\\
    {\bf Fit Criterion:} The system avoids collecting or storing
    personal user data, including information about user activities
    and profiles, and operates entirely within the user’s local environment.\\
    {\bf Priority:} Medium
\end{enumerate}
\subsection{Standards Compliance Requirements}
\begin{enumerate}[label=CR-SCR \arabic*., wide=0pt, leftmargin=*]
  \item \emph{The system must conform to established Python coding
      standards and best practices for maintainability, readability and
    quality.}\\[2mm]
    {\bf Rationale:} Adhering to standards such as PEP 8 ensures the
    system’s codebase remains consistent, maintainable and compatible
    with coding standards, facilitating future development and collaboration.\\
    {\bf Fit Criterion:} The system implements static code analysis
    and adheres to Python coding standards, including PEP 8.\\
    {\bf Priority:} Medium
\end{enumerate}

\section{Traceability from Requirements to Use Cases}
\begin{longtable}{|p{2.5cm}|p{11cm}|}
    \toprule
    \textbf{Requirement} & \textbf{Use Case(s)} \\
    \midrule
    \endfirsthead
    
    \multicolumn{2}{c}%
    {{\bfseries \tablename\ \thetable{} -- continued from previous page}} \\
    \toprule
    \textbf{Requirement} & \textbf{Use Case(s)} \\
    \midrule
    \endhead
    
    \midrule
    \multicolumn{2}{r}{{Continued on next page}} \\
    \endfoot
    
    \bottomrule
    \endlastfoot

    FR1 & BUC-1, PUC-1 \\
    FR2 & BUC-1, PUC-1 \\
    FR3 & BUC-1, PUC-7 \\
    FR4 & BUC-1, PUC-7 \\
    FR5 & MD-SL1, MD-EC1 \\
    FR6 & BUC-1, PUC-8, PUC-9 \\
    FR7 & PUC-13 \\
    FR8, FR9 & PUC-7, PUC-11 \\
    FR10 & PUC-3 \\
    FR11 & PUC-1, PUC-2 \\
    FR12 & PUC-5 \\
    FR13 & PUC-6, PUC-7 \\
    FR14 & PUC-4 \\
    FR15 & PUC-14 \\
    FR16 & PUC-11 \\
    FR17 & PUC-2 \\
    FR18 & PUC-12 \\
    FR19 & PUC-4 \\
    LFR-AP1 & PUC-10, PUC-11 \\
    LFR-AP2 & All PUCs \\
    LFR-ST1 & All PUCs \\
    UHR-EOU1 & All PUCs \\
    UHR-EOU2 & PUC-1, PUC-7, PUC-11 \\
    UHR-PSI1 & PUC-3, PUC-4 \\
    UHR-PSI2 & PUC-5 \\
    UHR-LRN1 & PUC-13 \\
    UHR-LRN2 & PUC-13 \\
    UHR-UPL1 & All PUCs \\
    UHR-ACS1 & PUC-5 \\
    PR-SL1 & BUC-1, PUC-1 \\
    PR-SL2 & PUC-7 \\
    PR-SCR1 & PUC-7, PUC-11 \\
    PR-PAR1 & PUC-1 \\
    PR-PAR2 & PUC-7 \\
    PR-RFT1 & BUC-1 \\
    PR-CR1 & BUC-1 \\
    PR-SER1 & PUC-7 \\
    PR-LR1 & All PUCs \\
    OER-EP1 & All BUCs \\
    OER-EP2 & All BUCs \\
    OER-IAS1 & All PUCs \\
    OER-IAS2 & PUC-8, PUC-9 \\
    OER-PR1 & PUC-13 \\
    OER-RL1 & All PUCs \\
    MS-MNT1 & PUC-7 \\
    MS-MNT2 & PUC-14 \\
    MS-MNT3 & PUC-14 \\
    MS-MNT4 & PUC-14 \\
    MS-MNT5 & All PUCs \\
    MS-AD1 & All PUCs \\
    MS-AD2 & All PUCs \\
    MS-AD3 & BUC-1 \\
    MS-AD4 & PUC-8, PUC-9 \\
    MS-AD5 & All PUCs \\
    MS-AD6 & All PUCs \\
    MS-AD7 & All PUCs \\
    MS-AD8 & All PUCs \\
    SR-AR1 & BUC-1, PUC-8, PUC-9 \\
    SR-AR2 & PUC-8, PUC-9 \\
    SR-IR1 & PUC-7, PUC-11 \\
    SR-PR1 & All PUCs \\
    SR-PR2 & All PUCs \\
    SR-AUR1 & PUC-14 \\
    SR-AUR2 & PUC-14 \\
    SR-AUR3 & All PUCs \\
    CULT1 & PUC-5, PUC-10 \\
    CULT2 & All PUCs \\
    CR-LR1 & SR-PR1 \\
    CR-SCR1 & PUC-7, FR4 \\
\end{longtable}

\section{Open Issues}

This section outlines unresolved questions and challenges that may
impact the development, functionality, or integration of the system.
These issues require further research, discussion, or testing to
ensure successful project completion.\\

\begin{itemize}
  \item Further research is needed to determine the optimal balance
    between energy efficiency and code readability. While refactoring
    may improve energy consumption metrics, it could inadvertently
    make the codebase less maintainable and more difficult to expand
    in the long term.
  \item The same can be said when it comes to performance. More
    energy efficient code might actually end up being less efficient
    when it comes to time and space complexity.
\end{itemize}

\section{Off-the-Shelf Solutions}
\subsection{Ready-Made Products}

\begin{itemize}
  \item \textbf{Pylint:} A widely used static code analysis tool that
    detects various code smells in Python. It can be integrated into
    the refactoring tool to help identify inefficiencies in the code.
  \item \textbf{Flake8:} Linter that combines checks for style guide
    enforcement and code quality. Flake8 can assist in maintaining
    code standards while the tool focuses on energy efficiency.
  \item \textbf{PyJoule:} A tool for measuring the energy consumption
    of Python code. This product can provide essential data to
    evaluate the impact of refactorings on energy usage.
\end{itemize}

\subsection{Reusable Components}
\begin{itemize}
  \item \textbf{Rope:} A library for Python that provides automated
    refactoring capabilities, helping streamline the process of
    improving code quality.
\end{itemize}
\subsection{Products That Can Be Copied}
\begin{itemize}
  \item \textbf{SonarQube:} An open-source platform designed for
    continuous inspection of code quality. It helps developers manage
    code quality and security by analyzing source code to identify
    potential issues. Its architecture and methods for detecting code
    smells could be adapted to focus specifically on energy efficiency.
\end{itemize}

\section{New Problems}
\subsection{Effects on the Current Environment}
The introduction of the energy efficiency refactoring tool may lead
to several changes in the current development environment. These
effects include:
\begin{enumerate}
  \item The tool temporarily increases CPU and memory usage while
    running. The tool aims to optimize energy efficiency in code
    however it takes energy to run - in large codebases this could be
    significant energy and impact the performance of other
    applications running concurrently.
  \item The tool may have its own dependencies that now need to be
    included in the app or installed into the current system. Think
    Pysmells, Pyjoule etc.
\end{enumerate}

\subsection{Effects on the Installed Systems}
\begin{enumerate}
  \item Existing systems may need to be evaluated for compatibility
    with the new tool. Older versions of Python or other needed
    dependencies may not support the tool.
  \item The refactoring process could lead to variations in the
    performance of existing applications
  \item As the tool updates existing code, thorough testing will be
    needed to ensure everything still works correctly. This may
    require more effort from QA teams and additional time and
    resources to check the updated code.
\end{enumerate}

\subsection{Potential User Problems}
\begin{enumerate}
  \item Users may face difficulties in understanding how to
    effectively utilize the tool, particularly if they are not
    familiar with concepts like code smells and refactoring
    techniques. This learning curve may lead to initial frustration
    or reduced productivity.
  \item Some users may be resistant to adopting new tools or
    processes, particularly if they perceive the existing workflows
    as sufficient. This resistance could hinder the tool's successful
    implementation and limit its overall effectiveness.
  \item Users may misinterpret the output reports generated by the
    tool, such as energy savings or performance metrics. If users do
    not fully understand how to interpret these results, it could
    lead to incorrect conclusions about the tool's impact on their code.
  \item There is a risk that users might become overly reliant on the
    tool for refactoring without fully understanding the underlying
    principles. This could result in poor coding practices if users
    do not engage in thoughtful analysis of the suggested changes.
\end{enumerate}
\subsection{Limitations in the Anticipated Implementation Environment That May
Inhibit the New Product}
\begin{enumerate}
  \item \textbf{Limited Computational Resources:} Environments with
    restricted computational power may face challenges when running
    the tool, especially for large codebases. Limited resources could
    result in longer processing times or failures during analysis and
    refactoring.
\end{enumerate}
\subsection{Follow-Up Problems}
\begin{enumerate}
  \item \textbf{Ongoing Maintenance:} The tool will need regular
    updates to stay compatible with new programming languages or
    standards, adding to the workload.
  \item \textbf{Performance Trade-offs:} Users may find that while
    some refactorings improve energy efficiency, they could
    negatively impact other performance metrics, such as execution speed.
\end{enumerate}
\section{Tasks}
\subsection{Project Planning}
\begin{itemize}

  \item \textbf{Development Approach}
    The team will use an agile development approach with the
    following high-level process:
    \begin{enumerate}
      \item Initial requirements gathering and product backlog creation
      \item Sprint planning and execution
      \item Regular testing and quality assurance
      \item Stakeholder reviews and feedback
      \item Iterative refinement
      \item Release planning and deployment
    \end{enumerate}

  \item \textbf{Key Tasks}
    \begin{itemize}
      \item Form cross-functional development team (already completed)
      \item Create initial product backlog and prioritize features
      \item Set up development environments and tools
      \item Establish CI/CD pipeline using GitHub Actions
      \item Develop core functionality:
        \begin{itemize}
          \item Determine code smells to address for energy-saving
          \item Implement code smell detection
          \item Develop appropriate refactorings for detected smells
          \item Measure energy consumption before and after refactoring
        \end{itemize}
      \item Build out additional features iteratively
      \item Conduct regular testing (unit, integration, user acceptance)
      \item Refine based on stakeholder feedback
      \item Present final solution to stakeholders

    \end{itemize}
  \item \textbf{Timeline Estimate}
    \begin{itemize}
      \item Requirements Document (Revision 0): October 9th, 2024
      \item Hazard Analysis (Revision 0): October 23rd, 2024
      \item Verification \& Validation Plan (Revision 0): November 1st, 2024
      \item Proof of Concept: November 11th-22nd, 2024
      \item Design Document (Revision 0): January 15th, 2025
      \item Project Demo (Revision 0): February 3rd-14th, 2025
      \item Final Demonstration: March 17th-30th, 2025
      \item Final Documentation: April 2nd, 2025
      \item Capstone EXPO: TBD
    \end{itemize}

  \item \textbf{Resource Estimates}
    The team consists of 5 members who will all function as
    developers, sharing responsibilities for creating issues, coding,
    testing, and documentation.

  \item \textbf{Key Consideration}
    \begin{itemize}
      \item Data migration may be necessary for existing systems
      \item A phased development approach will help minimize major setbacks
      \item Regular stakeholder involvement will ensure alignment
        with business needs
    \end{itemize}

  \item \textbf{Documentation Process}
    \begin{itemize}
      \item Pull changes from \texttt{docs} (epic documentation branch)
      \item Create a working branch with format [main contributor
        name]/[descriptive topic]
      \item Commit changes with descriptive names
      \item Create unit tests for changes
      \item Create a pull request to merge changes into an epic branch
      \item Wait for all tests run with GitHub Actions to pass
      \item Wait for at least two approvals from teammates
      \item Merge changes into the target branch
    \end{itemize}

\end{itemize}

By following this agile approach and development process, the team
aims to deliver a high-quality product iteratively while maintaining
flexibility to adapt to changing requirements

\subsection{Planning of the Development Phases}

The planning of the development phases is based on the deliverables
submissions as follows:

\begin{enumerate}

  \item \textbf{Requirements Phase}
    \begin{itemize}
      \item Deliverable: Requirements Document (Revision 0)
      \item Due Date: October 9th, 2024
    \end{itemize}

  \item \textbf{Risk Assessment Phase}
    \begin{itemize}
      \item Deliverable: Hazard Analysis (Revision 0)
      \item Due Date: October 23rd, 2024
    \end{itemize}

  \item \textbf{Verification and Validation Planning}
    \begin{itemize}
      \item Deliverable: Verification \& Validation Plan (Revision 0)
      \item Due Date: November 1st, 2024
    \end{itemize}

  \item \textbf{Proof of Concept Implementation}
    \begin{itemize}
      \item Period: November 11th-22nd, 2024
    \end{itemize}

  \item \textbf{Design Phase}
    \begin{itemize}
      \item Deliverable: Design Document (Revision 0)
      \item Due Date: January 15th, 2025
    \end{itemize}

  \item \textbf{Initial Implementation and Demo}
    \begin{itemize}
      \item Deliverable: Project Demo (Revision 0)
      \item Period: February 3rd-14th, 2025
    \end{itemize}

  \item \textbf{Final Implementation and Testing}
    \begin{itemize}
      \item Deliverable: Final Demonstration
      \item Period: March 17th-30th, 2025
    \end{itemize}

  \item \textbf{Project Closure}
    \begin{itemize}
      \item Deliverable: Final Documentation
      \item Due Date: April 2nd, 2025
    \end{itemize}

  \item \textbf{Project Presentation}
    \begin{itemize}
      \item Event: Capstone EXPO
      \item Date: TBD
    \end{itemize}
\end{enumerate}

\section{Migration to the New Product}
\subsection{Requirements for Migration to the New Product}
The migration to the new tool will involve minimal disruption to
existing workflows, as the product is designed to integrate
seamlessly with Visual Studio Code. Developers will be able to
continue using their current workflows, with the addition of the
refactoring tool as a library that can be installed directly via
Python's package manager (pip) and an IDE plugin for an enhanced
development experience. The minimal installation and integration
requirements ensure ease of adoption for developers without needing
to overhaul existing infrastructure or processes.
\begin{itemize}
  \item \textbf{Installation Phase:}
    Developers can install the refactoring library directly using pip:
    \verb|pip install ecooptimizer|
    The IDE plugin can be installed by users through the Visual
    Studio Code Extensions marketplace.
  \item \textbf{Parallel Running:}
    There is no need for a phased implementation or parallel running
    of old and new systems. The tool can be directly integrated
    without affecting existing code or infrastructure.
  \item \textbf{Manual Backups:}
    Since the tool does not alter data without the user approval, no manual backups are required 
    before installation.
  \item \textbf{Phased Rollout:}
    If required, developers can start using the IDE plugin first, followed by the packaged version
    of the tool which will be installed using pip.
\end{itemize}
\subsection{Data That Has to be Modified or Translated for the New System}
Not Applicable

\section{Costs}
The total cost of developing this project is primarily based on the
effort involved by the development team, given that the tools and
platforms used (GitHub, open-source libraries) are free. The project
must be completed within the academic year (MVP ready by February
2025), which warrants smart planning and efficient resource allocation.

\subsection{Metrics for Estimation}
To estimate the total cost in terms of time and effort, the following
key metrics have been considered:
\begin{itemize}
  \item Number of input/output flows for the system.
  \item Number of business events.
  \item Number of product use cases.
  \item Number of functional and non-functional requirements.
  \item Number of constraint requirements.
\end{itemize}

\subsection{Estimation Approach}
Each deliverable has been assessed to estimate the time it will take
to implement based on the development environment. Early cost
estimates are based on general knowledge of the system and refined as
the team gradually gets a better understanding of the scope.

\subsection{Cost Breakdown}
\begin{itemize}
  \item \textbf{Development Effort:} Based on the team size and
    project timeline, following time allocation is estimated:
    \begin{itemize}
      \item Initial Research \& Setup: 50 hours per team member.
      \item Core development (e.g., refactoring tool, plugin): 300
        hours per team member.
      \item Testing and debugging: 80 hours per team member.
      \item Documentation \& finalization: 100 hours per team member.
      \item \textbf{Total estimated effort:} 530 hours per team member.
    \end{itemize}

  \item \textbf{Tools and Software:}
    \begin{itemize}
      \item Open-source libraries: No associated costs.
    \end{itemize}

  \item \textbf{Testing Environment:}
    \begin{itemize}
      \item The testing of the refactoring tool and energy
        consumption measurements is planned to be carried out using
        free tools on open source projects, with no additional cost expected.
    \end{itemize}

\end{itemize}

\subsection{Estimated Cost}
The above discussion indicates that the total effort will be
approximately 2650 team hours spread across the project phases. These
estimates could be refined using more detailed information as the
project progresses.
\section{User Documentation and Training}
\subsection{User Documentation Requirements}
\begin{enumerate}
  \item \textbf{User Manual}
    \begin{itemize}
      \item \textbf{Purpose:} Provide comprehensive guidance on how
        to use the refactoring plugin in VSCode
      \item \textbf{Target Audience:} Software developers integrating
        the library into their projects
      \item \textbf{Content:} Installation instructions, API
        references, usage examples, and best practices
    \end{itemize}
\end{enumerate}

\subsection{Training Requirements}
For end-users, formal training is not required. The tool is designed to be simple and intuitive, 
with the assumption that primary users with experience in Python and software development will 
have the necessary technical expertise to use the plugin tool effectively. The plugin tool 
operates through clear, well-documented interfaces and requires minimal setup, allowing users to 
quickly incorporate it into their workflow without additional training.\\

Furthermore, the tool will come with comprehensive user documentation that includes step-by-step 
instructions on how to set up, integrate, and use the library within their existing development 
processes. This documentation will provide examples of common use cases and a clear explanation of 
the features of the tool, ensuring that users can get started easily and efficiently.

\section{Waiting Room}

This section lists potential features and enhancements that are not
critical for the initial release of the system but may be considered
for future updates. These ideas represent additional functionalities
that could improve the tool’s performance, user experience, or
integration with other systems.

\begin{enumerate}[label=WTRM \arabic*., wide=0pt, leftmargin=*]
  \item \emph{The IDE plugin must provide interactive tips and
    progress indicators to guide users during the refactoring process.}\\[2mm]
    {\bf Rationale:} This helps prevent user confusion during the
    refactoring process and enhances the user experience by providing
    clear, real-time feedback.\\
    {\bf Fit Criterion:} Tips and progress indicators display
    automatically when users initiate a refactoring action in the
    VSCode interface.\\
    {\bf Priority:} Medium
  \item \emph{The tool must provide automated error reporting with
    user consent.}\\[2mm]
    {\bf Rationale:} Automated error reporting helps developers
    quickly identify and address issues, improving the tool's
    reliability and reducing downtime with an option to include
    additional comments for context.\\
    {\bf Fit Criterion:} Users are prompted to send error reports
    when an issue occurs, \\
    {\bf Priority:} Medium
  \item \emph{The tool must allow users to define custom refactoring
    rules or preferences within the plugin.}\\[2mm]
    {\bf Rationale:} This would allow developers more flexibility and
    control, enabling them to apply refactorings that best suit their
    projects while maintaining energy efficiency.\\
    {\bf Fit Criterion:} Users can create a configuration file that
    describes their refactoring preferences.\\
    {\bf Priority:} High
  \item \emph{The tool should provide a dashboard that offers deeper
      insights into refactoring decisions, showing side-by-side
      comparisons of energy consumption before and after refactoring,
    along with performance metrics.}\\[2mm]
    {\bf Rationale:} This would help users better understand the
    impact of refactoring on both energy consumption and performance.\\
    {\bf Fit Criterion:} Users are able to access energy metrics for
    all their projects on a centralized platform.\\
    {\bf Priority:} High
  \item \emph{The tool show provide a plugin that integrates with
      multiple popular IDEs and syncs information across them through a
    centralized database.}\\[2mm]
    {\bf Rationale:} Supporting multiple IDEs allows developers to
    use the tool within their preferred coding environments,
    enhancing user experience and adoption.\\
    {\bf Fit Criterion:} Integration guides are provided for each
    supported IDE, with successful installation and functionality
    confirmed through user testing.\\
    {\bf Priority:} Low
  \item \emph{The refactoring library must be able to provide energy
      efficient refactorings for a wide variety of program languages
    (e.g., Java, C/C++, C\#, JavaScript, TypeScript, Go, Rust, etc.)}\\[2mm]
    {\bf Rationale:} Users around the world code projects in
    multitudes of languages depending on the context of their work.
    Being able to refactor in most popular languages would allow for
    the widespread usage of the tool.\\
    {\bf Fit Criterion:} The tool accepts and tailors code from the
    detected/specified language.\\
    {\bf Priority:} Low
  \item \emph{A reinforcement learning model must be developed to
      learn from the most energy-efficient refactorings and user
    preferences over time.}\\[2mm]
    {\bf Rationale:} The model must evolve to improve its refactoring
    suggestions by identifying patterns in energy-efficient code
    transformations and user preferences. By adapting its
    recommendations, the system will refine its ability to balance
    energy savings with maintainability and user preferences.\\
    {\bf Fit Criterion:} The reinforcement learning model is trained
    using gathered refactoring data and energy consumption
    measurement. Over multiple iterations, the model should improve
    its ability to predict refactorings that maximize energy
    efficiency while aligning with user choices.\\
    {\bf Priority:} Medium
  \item \emph{The reinforcement learning model for the tool should
    accept human feedback in the reinforcement learning process.}\\[2mm]
    {\bf Rationale:} This will allow users to guide the system's
    refactoring decisions based on developer expertise and
    preferences. Moreover, it will balance automated refactoring with
    human oversight to ensure that complex refactoring decisions
    align with the project's goals and constraints.\\
    {\bf Fit Criterion:} The language model accepts human feedback
    and incorporates it into its future decisions.\\
    {\bf Priority:} Medium
\end{enumerate}

\section{Ideas for Solution}
In this section, we capture various ideas for implementing the
project requirements. These ideas provide technical approaches and
methods for achieving the energy-efficient refactoring of Python code
through the refactoring tool and IDE integration. By capturing these
ideas now, we ensure that potential technical approaches are not lost
and can be referred to during the design and development phase.
\begin{itemize}
  \item \textbf{Refactoring Library Implementation via AST Parsing:}
    Use Python’s built-in \texttt{ast} (Abstract Syntax Tree) module
    to analyze code structure. The refactoring library can traverse
    the AST to detect inefficiencies and apply refactorings without
    modifying code functionality.
  \item \textbf{IDE Plugin for Refactoring – Leveraging VS Code API:}
    Build an extension for Visual Studio Code that hooks into the
    editor’s event system to provide real-time refactoring suggestions.
\end{itemize}

\newpage{}
\section*{Appendix --- Reflection}

\begin{enumerate}[wide=0pt, leftmargin=*]
  \item \textit{What knowledge and skills will the team collectively
    need to acquire to successfully complete this capstone project?}

    \begin{itemize}
      \item Learn how reinforcement learning works as well as how to
        incorporate it into our project.
      \item Understanding of Python's performance characteristics and
        common code smells
      \item Experience in using libraries like rope for automated
        refactoring and familiarity with integrating linters such as
        Pylint or Flake8 into the development workflow.
      \item Ability to develop algorithms that analyze and compare
        different refactoring strategies, using tools like PyJoule
        for energy profiling.
      \item Proficiency in JavaScript or TypeScript, as most VS Code
        extensions are developed using these languages.
    \end{itemize}

  \item \textit{(\textbf{team}) For each of the knowledge areas and
      skills identified in the previous question, what are at least two
    approaches to acquiring the knowledge or mastering the skill?}

    \begin{itemize}
      \item \textit{Learn how reinforcement learning works as well as
        how to incorporate it into our project.}
        \begin{itemize}
          \item Watch online courses on reinforcement learning.
          \item Read articles/books teaching reinforcement learning.
          \item Look through open source python projects that use
            reinforcement learning tools such as PyTorch or TensorFlow.
          \item Read through the documentation for reinforcement learning tools.
        \end{itemize}

      \item \textit{Understanding of Python's performance
        characteristics and common code smells.}
        \begin{itemize}
          \item Enrol in courses like Effective Python or Python
            Performance Optimization on platforms like Coursera, edX, or Udemy.
          \item Work on real-world projects or contribute to
            open-source Python projects. Regular code reviews with a
            focus on performance
            will help identify common code smells and inefficiencies.
        \end{itemize}

      \item \textit{Experience in using libraries like rope for
          automated refactoring and familiarity with integrating
        linters such as Pylint or Flake8 into the development workflow.}
        \begin{itemize}
          \item Set up a personal or team-based project that uses
            rope for refactoring and integrates linters (Pylint or
            Flake8). Experimenting with these tools in a real project
            will provide direct experience with their workflows and limitations
          \item Read through documentation for the tools.
          \item Follow comprehensive tutorials or attend workshops
            focused on Python tooling.
        \end{itemize}

      \item \textit{Ability to develop algorithms that analyze and
          compare different refactoring strategies, using tools like
        PyJoule for energy profiling.}
        \begin{itemize}
          \item Conduct research on energy-efficient algorithms and
            their application in Python refactoring. Experiment with
            PyJoule to analyze the energy impact of different code structures.
          \item Work under the guidance of a mentor or collaborate
            with experts in energy-efficient computing.
        \end{itemize}

      \item \textit{Proficiency in JavaScript or TypeScript, as most
        VS Code extensions are developed using these languages.}
        \begin{itemize}
          \item Practise by building simple VS Code extensions using
            JavaScript or TypeScript using tutorials on YouTube.
          \item Take online courses specifically tailored to
            JavaScript or TypeScript for extension development
        \end{itemize}

    \end{itemize}

\end{enumerate}

2. \textit{(\textbf{Individual}) Of the identified approaches, which
will each team member pursue, and why did they make this choice?}

\subsubsection*{Ayushi Amin Reflection}

\medskip

\begin{itemize}[label={}, wide=0pt, leftmargin=*]

  \item \textit{Learn how reinforcement learning works as well as how
    to incorporate it into our project.}

    I would choose looking through open-source Python projects that
    use reinforcement learning tools like PyTorch or TensorFlow. It
    lets me see real-world applications, understand how others are
    using reinforcement learning, and gives me concrete examples to
    work with, which helps me learn more effectively through hands-on
    experience.

  \item \textit{Understanding of Python's performance characteristics
    and common code smells.}

    I would go with practical experience, contributing to open-source
    projects, where I can directly apply performance optimizations
    and get feedback through code reviews. Real-world application
    will help cement these concepts better.

  \item \textit{Experience in using libraries like rope for automated
      refactoring and familiarity with integrating linters such as
    Pylint or Flake8 into the development workflow.}

    I would go for hands-on implementation in my projects. I learn
    best by doing, so I would set up a project where I can integrate
    rope for refactoring and Pylint or Flake8 for linting. This would
    give me a chance to really see how these tools fit into the
    development process, and I could refine my setup as I work.

  \item \textit{Ability to develop algorithms that analyze and
      compare different refactoring strategies, using tools like
    PyJoule for energy profiling.}

    I would prefer diving into the research around energy-efficient
    algorithms and then trying things out with PyJoule. I enjoy
    exploring new tools and methods, so experimenting with how
    different code changes affect energy use would be a good challenge for me.

  \item \textit{Proficiency in JavaScript or TypeScript, as most VS
    Code extensions are developed using these languages.}

    I like learning by creating, so I would build an extension right
    away. This way, I would get immediate experience with JavaScript
    and TypeScript while learning the VS Code extension framework.

\end{itemize}

\subsubsection*{Mya Hussain Reflection}
To advance my skills for the capstone project, I plan on deepening my
understanding of Python’s performance characteristics and common code
smells while leveraging my existing knowledge of Python. I plan to
read up on different potential code smells, detection methods and
possible refactoring remedies and immediately apply these insights to
help develop a proof of concept (POC) for our project. For mastering
refactoring tools like Rope and integrating linters such as Pylint
and Flake8, I will set up a local project environment to experiment
with these tools specifically for our POC. Additionally, I’ll explore
energy-efficient algorithms and use PyJoule to analyze how different
refactoring strategies impact performance in our specific context. To
enhance my proficiency in JavaScript or TypeScript for developing VS
Code extensions, I plan on watching online tutorials and perhaps take
an online Javascript/Typescript course as it has been a while since I
have been familiar with the syntax. I will also watch tutorials on
how to set up a VSCode extension as this project will be my first
time doing it. I'm very excited to start coding up a POC and move on
from the documentation stage. With every requirement we write the
team feels more and more pressure to make sure our idea will work.
It's hard to write so much about a product that doesn't yet exist
without having the proof that it can exist. Or at least my mind is
having a hard time writing so much about what currently is an empty repository.

\subsubsection*{Tanveer Brar Reflection}
\medskip

\begin{itemize}[label={}, wide=0pt, leftmargin=*]

  \item \textit{Learn how reinforcement learning works as well as how
    to incorporate it into our project.}

    I plan to watch online courses on reinforcement learning. I
    prefer learning visually whenever possible. Since this is a
    fairly new concept for me, I think online courses would be the
    best, providing a mix of lectures and self-assignments. A lot of
    courses also provide access to an online learning community which
    is perfect for a beginner like me.

  \item \textit{Understanding of Python's performance characteristics
    and common code smells.}

    For this, I will contribute to open source Python projects. Live
    projects are a good way to expose to practical coding challenges
    related to performance and code smells. It will also allow me to
    learn from more experience contributors and spot common code
    smells so that I can write scalable and efficient Python code.

  \item \textit{Experience in using libraries like rope for automated
      refactoring and familiarity with integrating linters such as
    Pylint or Flake8 into the development workflow.}

    I will follow comprehensive tutorials to get experience in using
    Rope for automatic refactoring. Comprehension tutorials provide
    guided experience with Python tooling, helping to explore
    features of tools like Rope, Pylint, and Flake8 in-depth.  The
    tutorials are structured, therefore helping to quickly gain
    familiarity with functionality and usage in real-world scenarios.

  \item \textit{Ability to develop algorithms that analyze and
      compare different refactoring strategies, using tools like
    PyJoule for energy profiling.}

    For this I will conduct research on energy-efficient algorithms
    and their application in Python refactoring. This will give me
    the option to follow a hands-on approach which allows for
    comparing different strategies and asses their energy consumption
    in multiple scenarios.

  \item \textit{Proficiency in JavaScript or TypeScript, as most VS
    Code extensions are developed using these languages.}

    For this I will practise building simple VS Code extensions using
    JavaScript or TypeScript through YouTube tutorials. It can help
    me gain hands-on experience with the languages in a real-world
    context. These practical exercises can be used to not only
    solidfiy my understanding of JavaScript/TypeScript but also
    familiarize me with how these languages are used to create
    functional VS Code extensions, enhancing both my coding skills
    and extension development proficiency.

\end{itemize}

\subsubsection*{Sevhena Walker Reflection}
\medskip

\begin{itemize}[label={}, wide=0pt, leftmargin=*]

  \item \textit{Learn how reinforcement learning works as well as how
    to incorporate it into our project.}

    For this topic, I plan on watching online courses and tutorials
    since it's a subject I have basically no experience in. Watching
    videos is the better option for me in this case since having
    someone explain the knowledge and providing examples will allow
    me to grasp the material faster.

  \item \textit{Understanding of Python's performance characteristics
    and common code smells.}

    I believe reading articles and going through documentation will
    be best for me for this topic. I already have a good base in
    programming and Python specifically so written documents will
    allow me to digest the new information at my own pace.

  \item \textit{Experience in using libraries like rope for automated
      refactoring and familiarity with integrating linters such as
    Pylint or Flake8 into the development workflow.}

    When it comes to libraries and modules, I tend to fare well by
    just reading the documentation and looking over code examples
    using those tools.

  \item \textit{Ability to develop algorithms that analyze and
      compare different refactoring strategies, using tools like
    PyJoule for energy profiling.}

    For this topic, experimentation will be my best option as it is
    not really a matter of learning something completely new but
    applying a new tool in a known environment.

  \item \textit{Proficiency in JavaScript or TypeScript, as most VS
    Code extensions are developed using these languages.}

    I already have some experience working with those languages, so I
    will only need to refer to the documentation for the occasional
    refresher on syntax and such.

\end{itemize}

\subsubsection*{Nivetha  Reflection}
\medskip

\begin{itemize}[label={}, wide=0pt, leftmargin=*]

  \item \textit{Learn how reinforcement learning works as well as how
    to incorporate it into our project.}

    I prefer to look through open source Python projects that use
    reinforcement learning tools to get used to it. While
    documentation and tutorials are readily available online whenever
    I need to reference them, I’m interested in seeing how tools such
    as PyTorch are applied in a live project so that I can get a
    clear understanding of their use. If possible, I will also
    contribute to these open source projects to implement these tools
    in a side project before doing for the capstone. This way I can
    be ready to implement in our project.

  \item \textit{Understanding of Python's performance characteristics
    and common code smells.}

    I will enrol in online courses since they include structured
    learning for these tools to optimize Python code. These courses
    also include hands on exercises that I can practice solidifying
    my skills for identifying performance bottlenecks and avoiding code smells.

  \item \textit{Experience in using libraries like rope for automated
      refactoring and familiarity with integrating linters such as
    Pylint or Flake8 into the development workflow.}

    I plan to follow comprehensive tutorials as these can break down
    complex topics into manageable subtopics, therefore helping in
    gradually building experience in these libraries. I can follow
    them at my own pace, so I have time to both experiment and
    troubleshoot. This way I can fully grasp the process of
    integrating these into Python projects.

  \item \textit{Ability to develop algorithms that analyze and
      compare different refactoring strategies, using tools like
    PyJoule for energy profiling.}

    I plan to conduct research on analyzing the energy impact on
    various code structures using PyJoules. This way I can gather
    data to make informed refactoring decisions. This also opens up
    the opportunity to develop more efficient algorithms that can
    optimize performance and energy usage in Python applications.

  \item \textit{Proficiency in JavaScript or TypeScript, as most VS
    Code extensions are developed using these languages.}

    Taking online courses tailored to JavaScript or TypeScript for
    extension development would give me a deeper understanding of how
    these languages are used in developing VS Code extensions. These
    focused courses include key concepts and best practices, helping
    me quickly become comfortable  in the exact skills needed for
    extension development.

\end{itemize}

~\newpage

\bibliographystyle {plainnat}
\bibliography{../../refs/References}

\end{document}<|MERGE_RESOLUTION|>--- conflicted
+++ resolved
@@ -30,7 +30,6 @@
 
 \usepackage{tikz}
 \usetikzlibrary{automata, positioning, arrows.meta, shapes, backgrounds} 
-\usepackage{float} % For precise figure placement
 
 \newcommand{\lips}{\textit{Insert your content here.}}
 
@@ -67,15 +66,10 @@
   October 11th, 2024 & All & Created initial revision of SRS\\
   January 2nd, 2025 & All & Added clarification to training requirements\\
   January 5th, 2025 & All & Update FR-7, FR-8, Ideas for Solution \\
-  January 6th, 2025 & All & Fixed link references to tables and
-  figures and added preambles to those sections, move glossary
-  section, added symbolic constants\\
-  February 8th, 2025 & All & Removed requirement for interfacing with
-  GitHub Actions.\\
-  February 10th, 2025 & All & Updated the data dictionary and
-  business data model \\
-  February 10th, 2025 & All & Updated costs, compliance requirements,
-  security requirements and scope of the product. \\
+  January 6th, 2025 & All & Fixed link references to tables and figures and added preambles to those sections, move glossary section, added symbolic constants\\
+  February 8th, 2025 & All & Removed requirement for interfacing with GitHub Actions.\\
+  February 10th, 2025 & All & Updated the data dictionary and business data model \\
+  February 10th, 2025 & All & Updated costs, compliance requirements, security requirements and scope of the product. \\
   March 24th, 2025 & All & Updated and added functional requirements. \\
   March 24th, 2025 & Mya Hussain & Updated Usability and Humanity Requirements. \\
   March 24th, 2025 & Ayushi Amin & Updated maintainability and support requirements. \\
@@ -88,11 +82,8 @@
   March 24th, 2025 & Ayushi Amin & Updated migration of new product. \\
   March 24th, 2025 & Ayushi Amin & Updated Costs section. \\
   March 24th, 2025 & Mya Hussain & Created state diagram closes feedback. \\
-<<<<<<< HEAD
-  March 25th, 2025 & Ayushi Amin & Removed Duplicate Requirements. \\
-=======
->>>>>>> fa0fb0c3
-  \bottomrule 
+  March 25th, 2025 & Ayushi Amin & Removed Duplicate Requirements.\\
+  \bottomrule
 \end{tabularx}
 
 ~\\
@@ -715,7 +706,7 @@
 \begin{table}[H]
   \centering
   \setlength\extrarowheight{5mm}
-  \begin{tabularx}{\textwidth}{|c|X|l|p{1.5in}|p{1.5in}|}
+  \begin{tabularx}{\textwidth}{cXlp{1.5in}p{1.5in}}
     \toprule \textbf{Event \#} & \textbf{Event Name} & \textbf{Input}
     & \textbf{Output(s)} & \textbf{Requirements}\\
     \midrule
@@ -838,7 +829,7 @@
 \begin{longtable}[H]{
     >{\raggedright\arraybackslash}p{3.5cm}
     >{\raggedright\arraybackslash}p{9cm}
-  >{\raggedright\arraybackslash}p{2cm}}
+    >{\raggedright\arraybackslash}p{2cm}}
   \toprule
   \textbf{Name} & \textbf{Content} & \textbf{Type} \\
   \midrule
@@ -1179,7 +1170,6 @@
     refactorings are applied ensures that they can maintain the
     balance between energy efficiency and their coding style or
     project requirements.\\
-<<<<<<< HEAD
     {\bf Fit Criterion:} The IDE plugin must display refactoring options for inefficient 
     code patterns if possible, allowing developers to either apply or reject them before making any changes. \\
     {\bf Priority:} Medium
@@ -1228,73 +1218,6 @@
     {\bf Rationale:} Clearing stored data helps users maintain a clean workspace, manage storage, and reset the tool for a fresh start.\\
     {\bf Fit Criterion:} The system provides an option to delete previously detected smells and cached data, ensuring a reset state when needed.\\
     {\bf Priority:} Medium
-=======
-    {\bf Fit Criterion:} The IDE plugin must display at least two
-    refactoring options for inefficient code patterns, allowing
-    developers to either apply or reject them before making any changes.\\
-    {\bf Priority:} Medium
-  \item \emph{The system shall provide developers with refactoring
-      suggestions within an IDE before changing code, allowing them
-    to review and approve energy-efficient changes.}\\[2mm]
-    {\bf Rationale:} Giving developers control over which
-    refactorings are applied ensures that they can maintain the
-    balance between energy efficiency and their coding style or
-    project requirements.\\
-    {\bf Fit Criterion:} The IDE plugin must display at least two
-    refactoring options for inefficient code patterns, allowing
-    developers to either apply or reject them before making any changes.\\
-    {\bf Priority:} Medium
-  \item \emph{The system must allow users to filter detected code smells within the IDE plugin.}\\[2mm]
-    {\bf Rationale:} Developers should be able to focus on specific types of inefficiencies based on their 
-    project needs and priorities.\\
-    {\bf Fit Criterion:} The plugin provides a user-friendly interface that enables filtering detected code 
-    smells by category, severity, or type, ensuring a customized refactoring experience.\\
-    {\bf Priority:} Medium
-  \item \emph{The system should indicate code smells within a smell-linted file.}\\[2mm]
-    {\bf Rationale:} Developers need a clear visual representation of detected code smells to efficiently identify problematic areas in their code.\\
-    {\bf Fit Criterion:} The system highlights detected code smells within the source file, for example, by underlining or marking affected lines.\\
-    {\bf Priority:} High
-  
-  \item \emph{The system should allow users to configure how code smells are displayed within a smell-linted file.}\\[2mm]  
-    {\bf Rationale:} Different developers may have varying preferences for visual indicators (e.g., colors, underlines, icons) to improve readability and accommodate accessibility needs.\\  
-    {\bf Fit Criterion:} The system provides user-adjustable settings (e.g., via a preferences menu) to modify the visual representation of code smells, such as changing highlight colors, toggling line markers, or selecting icon-based annotations.\\  
-    {\bf Priority:} Medium  
-
-\item \emph{The system must allow for refactoring of specific smells.}\\[2mm]
-    {\bf Rationale:} Developers should have the flexibility to refactor only selected code smells rather than applying all refactorings at once.\\
-    {\bf Fit Criterion:} Users can click on a specific detected smell and choose to refactor only that issue.\\
-    {\bf Priority:} High
-
-\item \emph{The system must allow users to configure specific smell detection parameters.}\\[2mm]
-    {\bf Rationale:} Different projects may have varying definitions of what constitutes a long lambda function or a long message chain, so customizable thresholds improve flexibility.\\
-    {\bf Fit Criterion:} The system provides a configuration interface where users can set thresholds for smell detection (e.g., defining the maximum acceptable length for a lambda function or the number of chained method calls before triggering a warning).\\
-    {\bf Priority:} Medium
-
-\item \emph{The system should generate and allow users to access logs of system processes.}\\[2mm]
-    {\bf Rationale:} Logs provide transparency on system operations, helping users debug issues and track changes.\\
-    {\bf Fit Criterion:} The system generates logs detailing detected smells, applied refactorings, and system errors, accessible through an interface or log file.\\
-    {\bf Priority:} Medium
-
-\item \emph{The system must allow users to accept or reject suggested refactored changes and apply the corresponding action.}\\[2mm]
-    {\bf Rationale:} Developers should have control over the changes made to their code to ensure refactorings align with project requirements.\\
-    {\bf Fit Criterion:} The tool provides an interface where users can review, accept, or reject suggested refactorings before they are applied.\\
-    {\bf Priority:} High
-
-\item \emph{The system must allow users to toggle smell linting on and off within the IDE.}\\[2mm]
-    {\bf Rationale:} Users should be able to control whether code smell detection is actively running, especially to avoid distractions in certain workflows.\\
-    {\bf Fit Criterion:} The system provides a toggle button to turn smell linting on or off. When this is enabled, the tool automatically highlights smells in open files, and when disabled, all highlighting/indications are removed.\\
-    {\bf Priority:} Medium
-
-\item \emph{The system must allow users to remove the history of detected smells and other cached data.}\\[2mm]
-    {\bf Rationale:} Clearing stored data helps users maintain a clean workspace, manage storage, and reset the tool for a fresh start.\\
-    {\bf Fit Criterion:} The system provides an option to delete previously detected smells and cached data, ensuring a reset state when needed.\\
-    {\bf Priority:} Medium
-
-\item \emph{The system should allow for the enabling and disabling of specific smells for detection.}\\[2mm]
-    {\bf Rationale:} Developers may want to focus on certain types of inefficiencies while ignoring others based on project-specific needs.\\
-    {\bf Fit Criterion:} The system provides an interface where users can enable or disable specific code smells from being detected and reported.\\
-    {\bf Priority:} Medium
->>>>>>> fa0fb0c3
 
 
 \end{enumerate}
@@ -1358,15 +1281,6 @@
 
 \subsection{Personalization and Internationalization Requirements}
 \begin{enumerate}[label=UHR-PSI \arabic*., wide=0pt, leftmargin=*]
-<<<<<<< HEAD
-=======
-  \item \emph{The tool shall allow users to enable or disable detection of individual code smells.}
-  \\[2mm]
-  {\bf Rationale:} Developers should be able to focus on relevant code smells for their specific project needs.\\
-  {\bf Fit Criterion:} Users can successfully toggle detection of any smell type on or off.\\
-  {\bf Priority:} High
-  
->>>>>>> fa0fb0c3
   \item \emph{The tool shall allow users to customize highlight colors for each detected code smell type.}
   \\[2mm]
   {\bf Rationale:} Custom colors improve readability and accommodate different visual preferences.\\
@@ -1457,16 +1371,6 @@
     {\bf Fit Criterion:} Detection accuracy should exceed
     DETECTION\_ACC when validated against a set of known cases.\\
     {\bf Priority:} Medium
-<<<<<<< HEAD
-=======
-  \item \emph{The tool shall produce valid refactored Python code as
-    output or indicate that no possible refactorings were found.}\\[2mm]
-    {\bf Rationale:} Ensuring that the tool produces valid output is
-    essential for maintaining code quality.\\
-    {\bf Fit Criterion:} The output code is syntactically correct and
-    adheres to Python standards.\\
-    {\bf Priority:} Medium
->>>>>>> fa0fb0c3
 \end{enumerate}
 
 \subsection{Robustness or Fault-Tolerance Requirements}
@@ -1862,7 +1766,7 @@
 \end{enumerate}
 
 \section{Traceability from Requirements to Use Cases}
-\begin{longtable}{|p{2.5cm}|p{11cm}|}
+\begin{longtable}{p{2.5cm}p{11cm}}
     \toprule
     \textbf{Requirement} & \textbf{Use Case(s)} \\
     \midrule
@@ -2761,7 +2665,7 @@
 
 ~\newpage
 
-\bibliographystyle {plainnat}
+\bibliographystyle{plainnat}
 \bibliography{../../refs/References}
 
 \end{document}