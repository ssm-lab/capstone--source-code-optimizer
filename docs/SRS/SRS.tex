--- conflicted
+++ resolved
@@ -44,10 +44,7 @@
 ~\newpage
 
 \tableofcontents
-<<<<<<< HEAD
-=======
 % This is a test line, please ignore
->>>>>>> e2e98493
 
 ~\newpage
 
@@ -413,11 +410,7 @@
 
 \subsection{The Context of the Work}
 
-<<<<<<< HEAD
-\includegraphics[scale=0.5]{../images/WorkContextModel.png}
-=======
 \includegraphics[scale=0.5]{../Images/WorkContextModel.png}
->>>>>>> e2e98493
 
 \subsection{Work Partitioning}
 
