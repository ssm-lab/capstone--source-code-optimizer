--- conflicted
+++ resolved
@@ -11,13 +11,10 @@
 \usepackage{booktabs}
 \usepackage{siunitx}
 \usepackage{tabularx}
-<<<<<<< HEAD
-\usepackage{enumerate}
-=======
 \usepackage[dvipsnames]{xcolor}
->>>>>>> 49ea19ad
 \usepackage{hyperref}
 \usepackage{enumitem}
+\usepackage{graphicx}
 \hypersetup{
     bookmarks=true,         % show bookmarks bar?
       colorlinks=true,      % false: boxed links; true: colored links
@@ -507,7 +504,7 @@
 % \end{enumerate}
 \subsection{Expected Physical Environment}
 
-\begin{enumerate}[{OER-EP}1. ]
+\begin{enumerate}[label=OER-EP \arabic*., wide=0pt, leftmargin=*]
 	\item \emph{The product shall be used in temperatures ranging from \SI{10}{\celsius} - \SI{35}{\celsius}.}\\
     {\bf Rationale:} A computer's safe operating range is \SI{10}{\celsius} - \SI{35}{\celsius} ~\citep{PCTemp}. If the computer doesn't work then it is not possible to use the refactoring library. \\
     {\bf Fit Criterion:} The computer turns on, and no temperature warning is issued.
@@ -517,14 +514,14 @@
 \end{enumerate}
 
 \subsection{Wider Environment Requirements}
-\begin{enumerate}[{OER-WE}1. ]
+\begin{enumerate}[label=OER-WE \arabic*., wide=0pt, leftmargin=*]
 	\item \emph{The system must align with widely used emissions standards (e.g., GRI 305, GHG, ISO 14064) ~\citep{GHG,ISO14064,GRI305}.}\\
     {\bf Rationale:} Providing metrics tailored to these standards, makes the library reporting tool more attractive to users part of companies looking to reduce their ecological footprint. \\
     {\bf Fit Criterion:} The emissions tracked by the standards are present in the reported metrics.  
 \end{enumerate}
 
 \subsection{Requirements for Interfacing with Adjacent Systems}
-\begin{enumerate}[{OER-IAS}1. ]
+\begin{enumerate}[label=OER-IAS \arabic*., wide=0pt, leftmargin=*]
 	\item \emph{The refactoring library must provide integration capabilities with GitHub Actions.}\\
     {\bf Rationale:} This will allow the automation of the refactoring process within existing workflows to ensure that energy-efficient practices are consistently applied during continuous integration.\\
     {\bf Fit Criterion:} The library is available to use via GitHub Actions when writing workflows.
@@ -537,14 +534,14 @@
 \end{enumerate}
 
 \subsection{Productization Requirements}
-\begin{enumerate}[{OER-PR}1. ]
+\begin{enumerate}[label=OER-PR \arabic*., wide=0pt, leftmargin=*]
 	\item \emph{The library shall be package with PIP and made available to python users through the public package manager.}\\
     {\bf Rationale:} As a widely used package manager, PIP will be able to distribute the library to any users that wish to use it.\\
     {\bf Fit Criterion:} Users are able to install the library using \texttt{pip install}. 
 \end{enumerate}
 
 \subsection{Release Requirements}
-\begin{enumerate}[{OER-RL}1. ]
+\begin{enumerate}[label=OER-RL \arabic*., wide=0pt, leftmargin=*]
 	\item \emph{All core functionalities specified in the requirements must be implemented and tested, including energy consumption measurement, automated refactoring, and reporting features.}\\
     {\bf Rationale:} This will ensures that the library delivers the promised capabilities to users.\\
     {\bf Fit Criterion:} Follows the steps outlined in the Verification and Validation (V\&V) plan.  
@@ -812,12 +809,6 @@
   member pursue, and why did they make this choice?
 \end{enumerate}
 
-<<<<<<< HEAD
-\bibliographystyle {plainnat}
-\bibliography{../../refs/References}
-
-\end{document}
-=======
 \subsubsection*{Mya Hussain Reflection}
 \begin{enumerate}
   \item \textit{What knowledge and skills will the team collectively need to acquire to
@@ -832,5 +823,7 @@
  
 \end{enumerate}
 
+\bibliographystyle {plainnat}
+\bibliography{../../refs/References}
+
 \end{document}
->>>>>>> 49ea19ad
