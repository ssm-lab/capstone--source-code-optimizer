--- conflicted
+++ resolved
@@ -1471,16 +1471,14 @@
 
   \item \textit{Proficiency in JavaScript or TypeScript, as most VS Code extensions are developed using these languages.}
 
-<<<<<<< HEAD
   I like learning by creating, so I would build an extension right away. This way, I would get immediate experience with JavaScript and TypeScript while learning the VS Code extension framework.
-=======
+
+\end{itemize}
+
  \subsubsection*{Mya Hussain Reflection}
  To advance my skills for the capstone project, I plan on deepening my understanding of Python’s performance characteristics and common code smells while leveraging my existing knowledge of Python. I plan to read up on different potential code smells, detection methods and possible refactoring remedies and immediately apply these insights to help develop a proof of concept (POC) for our project. For mastering refactoring tools like Rope and integrating linters such as Pylint and Flake8, I will set up a local project environment to experiment with these tools specifically for our POC. Additionally, I’ll explore energy-efficient algorithms and use PyJoule to analyze how different refactoring strategies impact performance in our specific context. To enhance my proficiency in JavaScript or TypeScript for developing VS Code extensions, I plan on watching online tutorials and perhaps take an online Javascript/Typescript course as it has been a while since I have been familiar with the syntax. I will also watch tutorials on how to set up a VSCode extension as this project will be my first time doing it. I'm very excited to start coding up a POC and move on from the documentation stage. With every requirement we write the team feels more and more pressure to make sure our idea will work. It's hard to write so much about a product that doesn't yet exist without having the proof that it can exist. Or at least my mind is having a hard time writing so much about what currently is an empty repository. 
->>>>>>> a8ffed25
-
-\end{itemize}
-
-\subsubsection*{Mya Hussain Reflection}
+
+\subsubsection*{Tanveer Brar Reflection}
 \medskip
 
 \begin{itemize}[label={}, wide=0pt, leftmargin=*]
@@ -1507,7 +1505,7 @@
 
 \end{itemize}
 
-\subsubsection*{Tanveer Brar Reflection}
+\subsubsection*{Sevhena Walker Reflection}
 \medskip
 
 \begin{itemize}[label={}, wide=0pt, leftmargin=*]
@@ -1534,7 +1532,7 @@
 
 \end{itemize}
 
-\subsubsection*{Sevhena Walker Reflection}
+\subsubsection*{Nivetha  Reflection}
 \medskip
 
 \begin{itemize}[label={}, wide=0pt, leftmargin=*]
@@ -1561,33 +1559,6 @@
 
 \end{itemize}
 
-\subsubsection*{Nivetha  Reflection}
-\medskip
-
-\begin{itemize}[label={}, wide=0pt, leftmargin=*]
-
-  \item \textit{Learn how reinforcement learning works as well as how to incorporate it into our project.}\\
-  
-  \lips
-      
-  \item \textit{Understanding of Python's performance characteristics and common code smells.}\\
-  
-  \lips
-      
-  \item \textit{Experience in using libraries like rope for automated refactoring and familiarity with integrating linters such as Pylint or Flake8 into the development workflow.} \\
-  
-  \lips
-      
-  \item \textit{Ability to develop algorithms that analyze and compare different refactoring strategies, using tools like PyJoule for energy profiling.}\\
-  
-  \lips
-
-  \item \textit{Proficiency in JavaScript or TypeScript, as most VS Code extensions are developed using these languages.}
-
-  \lips
-
-\end{itemize}
-
 \bibliographystyle {plainnat}
 \bibliography{../../refs/References}
 
