--- conflicted
+++ resolved
@@ -235,11 +235,6 @@
 \end{itemize}
 
 \subsection{Business Rules}
-<<<<<<< HEAD
-\begin{itemize}
-  \item 
-\end{itemize}
-=======
 
 The following are some business rules established between the team.
 
@@ -249,7 +244,6 @@
   \item \textbf{Team Communication Standard:} All team members are required to communicate in a friendly and respectful manner during discussions, meetings, and in all written communications. Constructive feedback should be provided with the intent to support and enhance team collaboration.
 \end{enumerate}
 
->>>>>>> c72d2720
 
 \subsection{Assumptions}
 \begin{itemize}
