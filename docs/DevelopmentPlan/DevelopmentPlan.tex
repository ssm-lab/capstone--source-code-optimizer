\documentclass{article}

\usepackage{booktabs}
\usepackage{tabularx}

\title{Development Plan\\ \progname}

\author{\authname}

\date{}

\input{../Comments}
\input{../Common}

\begin{document}

\maketitle

\begin{table}[hp]
  \caption{Revision History} \label{TblRevisionHistory}
  \begin{tabularx}{\textwidth}{llX}
    \toprule
    \textbf{Date} & \textbf{Developer(s)} & \textbf{Change}\\
    \midrule
    September 18th, 2024 & All & Created first draft of document\\
    September 23rd, 2024 & All & Finalized document\\
    \bottomrule
  \end{tabularx}
\end{table}

\newpage{}

\noindent
This document outlines the development plan for improving the energy efficiency of
engineered software through refactoring. It includes details on intellectual property,
team roles, workflow structure, and project scheduling. Additionally, the plan covers
expected technologies, coding standards, and proof of concept demonstrations, providing
a clear roadmap for the project's progression.

\section{Confidential Information?}

No confidential information to protect.
\section{IP to Protect}

\hspace{\parindent}The software and associated documentation files for this project are protected by copyright, outlined in the document \href{https://github.com/ssm-lab/capstone--source-code-optimizer/blob/documentation/LICENSE}{ here}(referred to as "License"). The License does not grant any party the rights to modify, merge, publish, distribute, sublicense, or sell the software without explicit permission .
Unauthorized use, modification, or distribution of the software is prohibited and may result in legal action.
\\
Permission is granted on a case-by-case basis, non-transferable and non-exclusive. No rights to exploit the software commercially or otherwise are granted without prior written consent from the copyright holders.

\section{Copyright License}

LICENSE file in root of repository.
\href{https://github.com/ssm-lab/capstone--source-code-optimizer/blob/main/LICENSE}{Click to Open}

\section{Team Meeting Plan}

The team will meet multiple times a week, once during Monday tutorial time and throughout the week as issues or concerns arise. The meetings will be conducted either online through a Teams meeting or in-person on campus. The team
will hold an official meeting with the industry advisor once a week yet the time has not been decided. The meeting with the advisor will be online on Teams for the first 3 weeks, followed by in-person meetings later on. Meetings itself will be strutured as follows:
\begin{enumerate}
  \item Each member will take turns giving a short recap of work they have accomplished throughout the week.
  \item Members will voice any concerns or issues they may be facing.
  \item Team will form a discussion and make decisions for the project.
  \item Any/all questions will be documented for the next meeting with the advisor.
\end{enumerate}
The team will go ahead and use Issues on Github to add anything they may want to talk about in the next meeting as the week progresses in order to have some form of agenda for the next meeting.

\section{Team Communication Plan}

\textbf{Issues}: GitHub \\
\textbf{Meetings}: Microsoft Teams \\
\textbf{Meetings (with advisor)}: Discord \\
\textbf{Informal Project Discussion}: WhatsApp

\section{Team Member Roles}

\hspace{\parindent}As a team, we will all function as developers, sharing responsibilities
for creating issues, coding, testing, and documentation in the early stages. Specific roles
will be defined as the project evolves, allowing for flexibility and collaboration. \\

During our scheduled meetings (with the supervisor, within the team, etc.), we will follow
an Agile Scrum structure, incorporating additional roles such as Scrum Master and Scribe.
These roles will rotate weekly, with the Scrum Master responsible for organizing and leading
the meetings, and the Scribe tasked with documenting key details. This approach ensures active
participation and shared responsibility amongst team members. \\

We have chosen not to designate a team leader, as we all possess similar skills and knowledge.
Instead, we aim to work collaboratively to resolve any challenges that arise.

\section{Workflow Plan}

The repository will contain two main persistent branches (branching off main) throughout the project:
\textbf{dev} and \textbf{documentation}. These branches, that we will henceforth call "epic" branches, will be used for technical
software development and documentation changes respectively. \\

The average workflow for the project will proceed as follows:
\begin{enumerate}
  \item Pull changes from the appropriate \textbf{epic} branch
  \item Create working branch from \textbf{epic} branch with the format [main contributor name]/[descriptive related to topic of changes]
  \item Create sub-working-branch from previous branch if necessary
  \item Commit changes with descriptive name
  \item Create \textbf{unit tests} for said changes
  \item Create pull request to merge changes from sub/working branch into working/epic branch
  \item Wait for all tests run with \textbf{GitHub Actions} to pass
  \item Wait for 2 approvals from teammates other than the one who created the Pull request
  \item Merge changes into target branch (working or epic)
\end{enumerate}

\noindent
\textbf{GitHub Issues} will be used to track and manage bugs, feature requests, and development tasks. Team members can report issues, propose enhancements, and assign tasks to specific individuals. Each issue will be labelled (e.g., bug, enhancement, team-meeting) for easy categorisation, linked to relevant \textbf{milestones}, and tracked through \textbf{GitHub Project} boards. Comments and code references will be exploited to allow for collaboration and discussion on potential solutions. Issues will also be integrated with pull requests, so they’ll automatically close once fixes are merged. \\

\noindent
For situations where a certain type of issue is projected to be created at a steady frequency, templates will be created to facilitate their creation. \\

\noindent
\textbf{Milestones} will be used to organize commits and pull requests for major deliverables. Once all working branches associated to the milestone have been merged into the appropriate epic branch, the team will go through the relevant prepared checklist to make sure that all requirements have been met. Once this is done, the epic branch will be merged into main as one pull request along with the checklist. \\

\noindent
The \textbf{CI/CD} pipeline will be implemented via GitHub to improve automated testing as well as facilitate the feedback loop for the machine learning models used by the library. More detailed information will be added later. \\

\section{Project Decomposition and Scheduling}

\hspace{\parindent} The project is hosted on GitHub under the organization of Sustainable Systems and Methods (SSM) Lab and can be accessed at this \href{https://github.com/ssm-lab/capstone--source-code-optimizer}{link}.

The team currently has one GitHub Project setup to serve as a visual tool not only to track deadlines for all tasks but also for accountability  for assigned tasks. The project can include cards for:
\begin{itemize}
  \item Issues for course related deliverables
  \item Lecture and Meeting logs
  \item Issues for project specific tasks(such as building a certain component).
\end{itemize}

\wss{How will the project be scheduled?  This is the big picture schedule, not
  details. You will need to reproduce information that is in the course outline
for deadlines.}

\section{Proof of Concept Demonstration Plan}

What is the main risk, or risks, for the success of your project?  What will you
demonstrate during your proof of concept demonstration to convince yourself that
you will be able to overcome this risk?

\section{Expected Technology}

\wss{What programming language or languages do you expect to use?  What external
  libraries?  What frameworks?  What technologies.  Are there major components of
  the implementation that you expect you will implement, despite the existence of
  libraries that provide the required functionality.  For projects with machine
learning, will you use pre-trained models, or be training your own model?  }

\wss{The implementation decisions can, and likely will, change over the course
  of the project.  The initial documentation should be written in an abstract way;
  it should be agnostic of the implementation choices, unless the implementation
  choices are project constraints.  However, recording our initial thoughts on
  implementation helps understand the challenge level and feasibility of a
  project.  It may also help with early identification of areas where project
members will need to augment their training.}

Topics to discuss include the following:

\begin{itemize}
  \item Specific programming language
  \item Specific libraries
  \item Pre-trained models
  \item Specific linter tool (if appropriate)
  \item Specific unit testing framework
  \item Investigation of code coverage measuring tools
  \item Specific plans for Continuous Integration (CI), or an explanation that CI
    is not being done
  \item Specific performance measuring tools (like Valgrind), if
    appropriate
  \item Tools you will likely be using?
\end{itemize}

\wss{git, GitHub and GitHub projects should be part of your technology.}

\section{Coding Standard}

\wss{What coding standard will you adopt?}

\newpage{}

\section*{Appendix --- Reflection}

\wss{Not required for CAS 741}

\input{../Reflection.tex}

\subsubsection*{Mya Hussain Reflection}

\begin{enumerate}
  \item \textit{Why is it important to create a development plan prior to starting the project?}

    Development plans act as good starting points by establishing clear objectives, recourse requirements, timelines and by 
    assigning accountability within a project. It improves overall communication and understanding between members by solidifying 
    the intent and requirements of a project. From my experience in industry, developers who don’t have a good grasp of what they’re 
    developing and why they’re developing it typically deliver products that either fail to meet the primary goal or prove useless to 
    the user. In real life, you develop products for people with various backgrounds. People of different disciplines speak in different 
    technical tongues. Development plans are critical in syncing many people from various disciplines towards a common goal. They can also 
    further can divide the roles and responsibilities between the developers and later aid in making development decisions that push 
    progress towards the primary goals defined in the document.
    
  \item \textit{What disagreements did your group have in this deliverable, if any, and how did you resolve them?}

    I would be lying if I were to say that my team had disagreements during the first week of working on the project. The easy answer to 
    this question is to make up a disagreement of low significance and say we worked through it using open democratic discussion and 
    compromise. The truth is that it is too early in the project for us to be disagreeing with each other. We’re in our “honeymoon stage” 
    where all members are excited to work on the project and are optimistic about the possible results we could achieve. Let us be in love 
    during week one. We have many more weeks left to disagree.
    
\end{enumerate}

\subsubsection*{Ayushi Amin Reflection}

\begin{enumerate}
  \item \textit{Why is it important to create a development plan prior to starting the
    project?}
    
    A developement plan is important because it serves as a clear roadmap for the project and ensures that all 
    team members understand the the project scope, objectives and timeline. A clear plan helps to identify potential risks
    and areas of concern/challenges that can be caught at an early stage so a solution can be crafted early on. It also helps 
    in resource allocation by ensuring that the necessary tools and budget are available when needed.
    
  \item \textit{What disagreements did your group have in this deliverable, if any, and how did you resolve them?}
  
    To be quite frank, our team did not have any disagreements during the first couple weeks of working together.
    
\end{enumerate}

\subsubsection*{Sevhena Walker Reflection}

\begin{enumerate}

  \item \textit{Why is it important to create a development plan prior to starting the project?}

    When starting a project with a large scope, it is easy to get lost in all the features you want to implement in the project. 
    By establish an action plan from the start, you allow yourself and your team to develop concrete goals and needs for your system. 
    It is necessary to take a step back and analyze how exactly the components of your system are expected to interact with each other 
    and what the end result is suppose to be.\\

    Without this planning stage, you are essentially going in blind with only a vague understanding and what you need to do. There is 
    no way to organize task between team members efficiently either since specific components are sparsely detailed or non-existent. The 
    project will be in a constant state of "debugging" you could say, constantly trying to figure out how this feature will work with the 
    next and the next and so on. It would be like trying to build a house while only ever looking at the next couple meters in front of you.

  \item \textit{What disagreements did your group have in this deliverable, if any, and how did you resolve them?}
  I honestly cannot say that we had any disagreements as yet. Our team tried our best to discuss what our goals for the project were and 
  everything was well communicated so that everyone was on the same page. We are at the beginning stages of a project that will implement 
  technology is mostly new to us. We are excited, but also somewhat ignorant to some details which makes it hard to "disagree".

\end{enumerate}

<<<<<<< HEAD
\subsubsection*{Tanveer Brar}

\begin{enumerate}
  \item \textit{Why is it important to create a development plan prior to starting the project?}

   After having created one, I believe a development plan is important as it can be useful for the project in multiple ways. For one, it is a written record of the team's expected practices related to roles, communication, etc.(which ensures that everyone is on the same page with these practices). It can also be used by instructors as the source of truth if there are any conflicts in the project team.\\

   Secondly, with the pre-written format/prompts we were compelled to think about some logistics that we would otherwise have ignored(such as communication plan and coding standards). In short, it set a great starting note for the project so we were aware of our assumptions and were also compelled to think about less obvious aspects of project planning.

  \item \textit{What disagreements did your group have in this deliverable, if any, and how did you resolve them?}

  We haven’t had any disagreements in our group for this deliverable. There were multiple instances where each of us had different ideas on how to approach a particular issue. After weighing in the pros and cons of each idea together, we ended up picking one of them unanimously. It was possible since we value each other’s thought process and take a non partial approach when deliberating.

\end{enumerate}
=======
\subsubsection*{Group Answers}

\textit{In your opinion, what are the advantages and disadvantages of using CI/CD?}
  
    CI/CD or Continuous Integration/Continuous Deployment is a two-step process where continuous integration means automatically 
    integrating code changes from multiple contributors into a shared repository for every commit, and continuous deployment involves 
    keeping your code base deployable at any time.
    Key practices in CI/CD include automated testing and frequent commits. This leads to better code quality as bugs and conflicts between 
    users are caught early on and easily rolled back or fixed near their date of creation. Another advantage is a faster time to market as 
    code is integrated and deployed on development allowing teams to deliver features/fixes to users quicker. It also allows for improved 
    collaboration through feedback as features pushed to shared repositories can be easily reviewed by the team.
    Disadvantages include the initial setup complexity of the CI/CD pipeline as this can be time consuming and a learning curve to those 
    new to the process. It also requires a lot of maintenance and overhead to continuously commit, push, pull, test and merge code diverging
    from time that could be spent developing/improving a feature.

    In CI/CD, there is a constant cycle of commiting code to a code base, and running automated tests on that piece of code before 
    integrating it into the system. This constant and frequent cycle helps detect problems early leading toa more robust system. 
    Furthermore, stress is taken away from the programmer when it comes to building and deploying software as it is all automated.\\
    The flip side to this is, of course, that the developer must initially set up the CI/CD environment. All the automated tests must 
    first be written, and they must be written \textit{well}. The same goes for the build and deployment workflows. This setup can be 
    complex and lengthy and most of all, it requires the developer to know how to do it. Furthermore, it must be \textit{maintained}. 
    Other risks include a serious over-reliance in automation which could potentially introduce security flaws that weren't thought of 
    before.
  
    In other terms:
    Advantages:
    \begin{enumerate}
      \item Faster development since changes would be pushed constantly as testing for new/fixed features would be successful
      \item Shorter delivery times
      \item Improved code quality (automated testing)
      \item Easier change monitoring and rollback since there are 5 members and multiple branches and changes based on the member
      \item Increased efficiency and productivity
    \end{enumerate}
     
    Disadvantages
    \begin{enumerate}
      \item Requires strong discipline and commitment from the entire team and may be a learning curve for the team
      \item May be challenging to implement for small teams since there is only 5 members
      \item Initial setup and configuration can be complex and time-consuming since the team will be setting this up from scratch
    \end{enumerate}
>>>>>>> 6bb84593

\newpage{}

\section*{Appendix --- Team Charter}

\wss{borrows from
  \href{https://engineering.up.edu/industry_partnerships/files/team-charter.pdf}
{University of Portland Team Charter}}

\subsection*{External Goals}

\wss{What are your team's external goals for this project? These are not the
  goals related to the functionality or quality fo the project.  These are the
  goals on what the team wishes to achieve with the project.  Potential goals are
  to win a prize at the Capstone EXPO, or to have something to talk about in
interviews, or to get an A+, etc.}

\subsection*{Attendance}

\subsubsection*{Expectations}

\wss{What are your team's expectations regarding meeting attendance (being on
time, leaving early, missing meetings, etc.)?}

\subsubsection*{Acceptable Excuse}

\wss{What constitutes an acceptable excuse for missing a meeting or a deadline?
What types of excuses will not be considered acceptable?}

\subsubsection*{In Case of Emergency}

\wss{What process will team members follow if they have an emergency and cannot
  attend a team meeting or complete their individual work promised for a team
deliverable?}

\subsection*{Accountability and Teamwork}

\subsubsection*{Quality}

\wss{What are your team's expectations regarding the quality
  of team members' preparation for team meetings and the quality of the
deliverables that members bring to the team?}

\subsubsection*{Attitude}

\wss{What are your team's expectations regarding team members' ideas,
  interactions with the team, cooperation, attitudes, and anything else regarding
  team member contributions?  Do you want to introduce a code of conduct?  Do you
want a conflict resolution plan?  Can adopt existing codes of conduct.}

\subsubsection*{Stay on Track}

\wss{What methods will be used to keep the team on track? How will your team
  ensure that members contribute as expected to the team and that the team
  performs as expected? How will your team reward members who do well and manage
  members whose performance is below expectations?  What are the consequences for
someone not contributing their fair share?}

\wss{You may wish to use the project management metrics collected for the TA and
instructor for this.}

\wss{You can set target metrics for attendance, commits, etc.  What are the
  consequences if someone doesn't hit their targets?  Do they need to bring the
  coffee to the next team meeting?  Does the team need to make an appointment with
their TA, or the instructor?  Are there incentives for reaching targets early?}

\subsubsection*{Team Building}

For team building events, the team has decided to have bi-weekly hangouts to bond and build relationships. The hangouts can 
attending on-camous events together, getting food or boba on/off campus and more.

\subsubsection*{Decision Making}

\wss{How will you make decisions in your group? Consensus?  Vote? How will you
handle disagreements? }

\end{document}<|MERGE_RESOLUTION|>--- conflicted
+++ resolved
@@ -248,7 +248,6 @@
 
 \end{enumerate}
 
-<<<<<<< HEAD
 \subsubsection*{Tanveer Brar}
 
 \begin{enumerate}
@@ -263,7 +262,7 @@
   We haven’t had any disagreements in our group for this deliverable. There were multiple instances where each of us had different ideas on how to approach a particular issue. After weighing in the pros and cons of each idea together, we ended up picking one of them unanimously. It was possible since we value each other’s thought process and take a non partial approach when deliberating.
 
 \end{enumerate}
-=======
+
 \subsubsection*{Group Answers}
 
 \textit{In your opinion, what are the advantages and disadvantages of using CI/CD?}
@@ -304,7 +303,6 @@
       \item May be challenging to implement for small teams since there is only 5 members
       \item Initial setup and configuration can be complex and time-consuming since the team will be setting this up from scratch
     \end{enumerate}
->>>>>>> 6bb84593
 
 \newpage{}
 
