\documentclass{article}

\usepackage{booktabs}
\usepackage{tabularx}

\title{Development Plan\\ \progname}

\author{\authname}

\date{}

\input{../Comments}
\input{../Common}

\begin{document}

\maketitle

\begin{table}[hp]
  \caption{Revision History} \label{TblRevisionHistory}
  \begin{tabularx}{\textwidth}{llX}
    \toprule
    \textbf{Date} & \textbf{Developer(s)} & \textbf{Change}\\
    \midrule
    September 18th, 2024 & All & Created first draft of document\\
    September 23rd, 2024 & All & Finalized document\\
    \bottomrule
  \end{tabularx}
\end{table}

\newpage{}

\noindent
This document outlines the development plan for improving the energy efficiency of
engineered software through refactoring. It includes details on intellectual property,
team roles, workflow structure, and project scheduling. Additionally, the plan covers
expected technologies, coding standards, and proof of concept demonstrations, providing
a clear roadmap for the project's progression.

\section{Confidential Information?}

No confidential information to protect.
\section{IP to Protect}

\hspace{\parindent}The software and associated documentation files for this project are protected by copyright, outlined in the document \href{https://github.com/ssm-lab/capstone--source-code-optimizer/blob/documentation/LICENSE}{ here}(referred to as "License"). The License does not grant any party the rights to modify, merge, publish, distribute, sublicense, or sell the software without explicit permission .
Unauthorized use, modification, or distribution of the software is prohibited and may result in legal action.
\\
Permission is granted on a case-by-case basis, non-transferable and non-exclusive. No rights to exploit the software commercially or otherwise are granted without prior written consent from the copyright holders.

\section{Copyright License}

LICENSE file in root of repository.
\href{https://github.com/ssm-lab/capstone--source-code-optimizer/blob/main/LICENSE}{Click to Open}

\section{Team Meeting Plan}

The team will meet multiple times a week, once during Monday tutorial time and throughout the week as issues or concerns arise. The meetings will be conducted either online through a Teams meeting or in-person on campus. The team
will hold an official meeting with the industry advisor once a week yet the time has not been decided. The meeting with the advisor will be online on Teams for the first 3 weeks, followed by in-person meetings later on. Meetings itself will be strutured as follows:
\begin{enumerate}
  \item Each member will take turns giving a short recap of work they have accomplished throughout the week.
  \item Members will voice any concerns or issues they may be facing.
  \item Team will form a discussion and make decisions for the project.
  \item Any/all questions will be documented for the next meeting with the advisor.
\end{enumerate}
The team will go ahead and use Issues on Github to add anything they may want to talk about in the next meeting as the week progresses in order to have some form of agenda for the next meeting.

\section{Team Communication Plan}

\textbf{Issues}: GitHub \\
\textbf{Meetings}: Microsoft Teams \\
\textbf{Meetings (with advisor)}: Discord \\
\textbf{Informal Project Discussion}: WhatsApp

\section{Team Member Roles}

\hspace{\parindent}As a team, we will all function as developers, sharing responsibilities
for creating issues, coding, testing, and documentation in the early stages. Specific roles
will be defined as the project evolves, allowing for flexibility and collaboration. \\

During our scheduled meetings (with the supervisor, within the team, etc.), we will follow
an Agile Scrum structure, incorporating additional roles such as Scrum Master and Scribe.
These roles will rotate weekly, with the Scrum Master responsible for organizing and leading
the meetings, and the Scribe tasked with documenting key details. This approach ensures active
participation and shared responsibility amongst team members. \\

We have chosen not to designate a team leader, as we all possess similar skills and knowledge.
Instead, we aim to work collaboratively to resolve any challenges that arise.

\section{Workflow Plan}

The repository will contain two main persistent branches (branching off main) throughout the project:
\textbf{dev} and \textbf{documentation}. These branches, that we will henceforth call "epic" branches, will be used for technical
software development and documentation changes respectively. \\

The average workflow for the project will proceed as follows:
\begin{enumerate}
  \item Pull changes from the appropriate \textbf{epic} branch
  \item Create working branch from \textbf{epic} branch with the format [main contributor name]/[descriptive related to topic of changes]
  \item Create sub-working-branch from previous branch if necessary
  \item Commit changes with descriptive name
  \item Create \textbf{unit tests} for said changes
  \item Create pull request to merge changes from sub/working branch into working/epic branch
  \item Wait for all tests run with \textbf{GitHub Actions} to pass
  \item Wait for 2 approvals from teammates other than the one who created the Pull request
  \item Merge changes into target branch (working or epic)
\end{enumerate}

\noindent
\textbf{GitHub Issues} will be used to track and manage bugs, feature requests, and development tasks. Team members can report issues, propose enhancements, and assign tasks to specific individuals. Each issue will be labelled (e.g., bug, enhancement, team-meeting) for easy categorisation, linked to relevant \textbf{milestones}, and tracked through \textbf{GitHub Project} boards. Comments and code references will be exploited to allow for collaboration and discussion on potential solutions. Issues will also be integrated with pull requests, so they’ll automatically close once fixes are merged. \\

\noindent
For situations where a certain type of issue is projected to be created at a steady frequency, templates will be created to facilitate their creation. \\

\noindent
\textbf{Milestones} will be used to organize commits and pull requests for major deliverables. Once all working branches associated to the milestone have been merged into the appropriate epic branch, the team will go through the relevant prepared checklist to make sure that all requirements have been met. Once this is done, the epic branch will be merged into main as one pull request along with the checklist. \\

\noindent
The \textbf{CI/CD} pipeline will be implemented via GitHub to improve automated testing as well as facilitate the feedback loop for the machine learning models used by the library. More detailed information will be added later. \\

\section{Project Decomposition and Scheduling}

\hspace{\parindent} The project is hosted on GitHub under the organization of Sustainable Systems and Methods (SSM) Lab and can be accessed at this \href{https://github.com/ssm-lab/capstone--source-code-optimizer}{link}.

The team currently has one GitHub Project setup to serve as a visual tool not only to track deadlines for all tasks but also for accountability  for assigned tasks. The project can include cards for:
\begin{itemize}
  \item Issues for course related deliverables
  \item Lecture and Meeting logs
  \item Issues for project specific tasks(such as building a certain component).
\end{itemize}

\wss{How will the project be scheduled?  This is the big picture schedule, not
  details. You will need to reproduce information that is in the course outline
for deadlines.}

\section{Proof of Concept Demonstration Plan}

What is the main risk, or risks, for the success of your project?  What will you
demonstrate during your proof of concept demonstration to convince yourself that
you will be able to overcome this risk?

\section{Expected Technology}

\wss{What programming language or languages do you expect to use?  What external
  libraries?  What frameworks?  What technologies.  Are there major components of
  the implementation that you expect you will implement, despite the existence of
  libraries that provide the required functionality.  For projects with machine
learning, will you use pre-trained models, or be training your own model?  }

\wss{The implementation decisions can, and likely will, change over the course
  of the project.  The initial documentation should be written in an abstract way;
  it should be agnostic of the implementation choices, unless the implementation
  choices are project constraints.  However, recording our initial thoughts on
  implementation helps understand the challenge level and feasibility of a
  project.  It may also help with early identification of areas where project
members will need to augment their training.}

Topics to discuss include the following:

\begin{itemize}
  \item Specific programming language
  \item Specific libraries
  \item Pre-trained models
  \item Specific linter tool (if appropriate)
  \item Specific unit testing framework
  \item Investigation of code coverage measuring tools
  \item Specific plans for Continuous Integration (CI), or an explanation that CI
    is not being done
  \item Specific performance measuring tools (like Valgrind), if
    appropriate
  \item Tools you will likely be using?
\end{itemize}

\wss{git, GitHub and GitHub projects should be part of your technology.}

\section{Coding Standard}

\wss{What coding standard will you adopt?}

\newpage{}

\section*{Appendix --- Reflection}

\wss{Not required for CAS 741}

\input{../Reflection.tex}

\subsubsection*{Mya Hussain Reflection}

\begin{enumerate}
  \item \textit{Why is it important to create a development plan prior to starting the project?}

    Development plans act as good starting points by establishing clear objectives, recourse requirements, timelines and by assigning accountability within a project. It improves overall communication and understanding between members by solidifying the intent and requirements of a project. From my experience in industry, developers who don’t have a good grasp of what they’re developing and why they’re developing it typically deliver products that either fail to meet the primary goal or prove useless to the user. In real life, you develop products for people with various backgrounds. People of different disciplines speak in different technical tongues. Development plans are critical in syncing many people from various disciplines towards a common goal. They can also further can divide the roles and responsibilities between the developers and later aid in making development decisions that push progress towards the primary goals defined in the document.
  \item \textit{In your opinion, what are the advantages and disadvantages of using CI/CD?}

    CI/CD or Continuous Integration/Continuous Deployment is a two-step process where continuous integration means automatically integrating code changes from multiple contributors into a shared repository for every commit, and continuous deployment involves keeping your code base deployable at any time.

    Key practices in CI/CD include automated testing and frequent commits. This leads to better code quality as bugs and conflicts between users are caught early on and easily rolled back or fixed near their date of creation. Another advantage is a faster time to market as code is integrated and deployed on development allowing teams to deliver features/fixes to users quicker. It also allows for improved collaboration through feedback as features pushed to shared repositories can be easily reviewed by the team.

    Disadvantages include the initial setup complexity of the CI/CD pipeline as this can be time consuming and a learning curve to those new to the process. It also requires a lot of maintenance and overhead to continuously commit, push, pull, test and merge code diverging from time that could be spent developing/improving a feature.

  \item \textit{What disagreements did your group have in this deliverable, if any, and how did you resolve them?}

    I would be lying if I were to say that my team had disagreements during the first week of working on the project. The easy answer to this question is to make up a disagreement of low significance and say we worked through it using open democratic discussion and compromise. The truth is that it is too early in the project for us to be disagreeing with each other. We’re in our “honeymoon stage” where all members are excited to work on the project and are optimistic about the possible results we could achieve. Let us be in love during week one. We have many more weeks left to disagree.
\end{enumerate}

\subsubsection*{Sevhena Walker}

\begin{enumerate}
<<<<<<< HEAD
  \item Why is it important to create a development plan prior to starting the
    project?
    Ayushi - A developement plan is important because it serves as a clear roadmap for the project and ensures that all 
    team members understand the the project scope, objectives and timeline. A clear plan helps to identify potential risks
    and areas of concern/challenges that can be caught at an early stage so a solution can be crafted early on. It also helps 
    in resource allocation by ensuring that the necessary tools and budget are available when needed.

  \item In your opinion, what are the advantages and disadvantages of using CI/CD?
  Advantages:
  - Faster developement since changes would be pushed constantly as testing for new/fixed features would be successful
  - Shorter delivery times
  - Imporved code quality (automated testing)
  - Easier change monitoring and rollback since there are 5 members and multiple branches and changes based on the member
  - Increased efficiency and productivity

  Disadvantages
  - Requires strong discipline and commitment from the entire team and may be a learning curve for the team
  - May be challenging to implement for small teams since there is only 5 members
  - Initial setup and configuration can be complex and time-consuming since the team will be setting this up from scratch

  \item What disagreements did your group have in this deliverable, if any, and how did you resolve them?
  To be quite frank, our team did not have any disagreements during the first couple weeks of working together.
=======
  \item \textit{Why is it important to create a development plan prior to starting the project?}

    When starting a project with a large scope, it is easy to get lost in all the features you want to implement in the project. By establish an action plan from the start, you allow yourself and your team to develop concrete goals and needs for your system. It is necessary to take a step back and analyze how exactly the components of your system are expected to interact with each other and what the end result is suppose to be.\\

    Without this planning stage, you are essentially going in blind with only a vague understanding and what you need to do. There is no way to organize task between team members efficiently either since specific components are sparsely detailed or non-existent. The project will be in a constant state of "debugging" you could say, constantly trying to figure out how this feature will work with the next and the next and so on. It would be like trying to build a house while only ever looking at the next couple meters in front of you.

  \item \textit{In your opinion, what are the advantages and disadvantages of using CI/CD?}

    In CI/CD, there is a constant cycle of commiting code to a code base, and running automated tests on that piece of code before integrating it into the system. This constant and frequent cycle helps detect problems early leading toa more robust system. Furthermore, stress is taken away from the programmer when it comes to building and deploying software as it is all automated.\\

    The flip side to this is, of course, that the developer must initially set up the CI/CD environment. All the automated tests must first be written, and they must be written \textit{well}. The same goes for the build and deployment workflows. This setup can be complex and lengthy and most of all, it requires the developer to know how to do it. Furthermore, it must be \textit{maintained}. Other risks include a serious over-reliance in automation which could potentially introduce security flaws that weren't thought of before.

  \item \textit{What disagreements did your group have in this deliverable, if any, and how did you resolve them?}

    I honestly cannot say that we had any disagreements as yet. Our team tried our best to discuss what our goals for the project were and everything was well communicated so that everyone was on the same page. We are at the beginning stages of a project that will implement technology is mostly new to us. We are excited, but also somewhat ignorant to some details which makes it hard to "disagree".

>>>>>>> d22366d7
\end{enumerate}

\newpage{}

\section*{Appendix --- Team Charter}

\wss{borrows from
  \href{https://engineering.up.edu/industry_partnerships/files/team-charter.pdf}
{University of Portland Team Charter}}

\subsection*{External Goals}

\wss{What are your team's external goals for this project? These are not the
  goals related to the functionality or quality fo the project.  These are the
  goals on what the team wishes to achieve with the project.  Potential goals are
  to win a prize at the Capstone EXPO, or to have something to talk about in
interviews, or to get an A+, etc.}

\subsection*{Attendance}

\subsubsection*{Expectations}

\wss{What are your team's expectations regarding meeting attendance (being on
time, leaving early, missing meetings, etc.)?}

\subsubsection*{Acceptable Excuse}

\wss{What constitutes an acceptable excuse for missing a meeting or a deadline?
What types of excuses will not be considered acceptable?}

\subsubsection*{In Case of Emergency}

\wss{What process will team members follow if they have an emergency and cannot
  attend a team meeting or complete their individual work promised for a team
deliverable?}

\subsection*{Accountability and Teamwork}

\subsubsection*{Quality}

\wss{What are your team's expectations regarding the quality
  of team members' preparation for team meetings and the quality of the
deliverables that members bring to the team?}

\subsubsection*{Attitude}

\wss{What are your team's expectations regarding team members' ideas,
  interactions with the team, cooperation, attitudes, and anything else regarding
  team member contributions?  Do you want to introduce a code of conduct?  Do you
want a conflict resolution plan?  Can adopt existing codes of conduct.}

\subsubsection*{Stay on Track}

\wss{What methods will be used to keep the team on track? How will your team
  ensure that members contribute as expected to the team and that the team
  performs as expected? How will your team reward members who do well and manage
  members whose performance is below expectations?  What are the consequences for
someone not contributing their fair share?}

\wss{You may wish to use the project management metrics collected for the TA and
instructor for this.}

\wss{You can set target metrics for attendance, commits, etc.  What are the
  consequences if someone doesn't hit their targets?  Do they need to bring the
  coffee to the next team meeting?  Does the team need to make an appointment with
their TA, or the instructor?  Are there incentives for reaching targets early?}

\subsubsection*{Team Building}

\wss{How will you build team cohesion (fun time, group rituals, etc.)? }

\subsubsection*{Decision Making}

\wss{How will you make decisions in your group? Consensus?  Vote? How will you
handle disagreements? }

\end{document}<|MERGE_RESOLUTION|>--- conflicted
+++ resolved
@@ -189,65 +189,105 @@
 \begin{enumerate}
   \item \textit{Why is it important to create a development plan prior to starting the project?}
 
-    Development plans act as good starting points by establishing clear objectives, recourse requirements, timelines and by assigning accountability within a project. It improves overall communication and understanding between members by solidifying the intent and requirements of a project. From my experience in industry, developers who don’t have a good grasp of what they’re developing and why they’re developing it typically deliver products that either fail to meet the primary goal or prove useless to the user. In real life, you develop products for people with various backgrounds. People of different disciplines speak in different technical tongues. Development plans are critical in syncing many people from various disciplines towards a common goal. They can also further can divide the roles and responsibilities between the developers and later aid in making development decisions that push progress towards the primary goals defined in the document.
-  \item \textit{In your opinion, what are the advantages and disadvantages of using CI/CD?}
-
-    CI/CD or Continuous Integration/Continuous Deployment is a two-step process where continuous integration means automatically integrating code changes from multiple contributors into a shared repository for every commit, and continuous deployment involves keeping your code base deployable at any time.
-
-    Key practices in CI/CD include automated testing and frequent commits. This leads to better code quality as bugs and conflicts between users are caught early on and easily rolled back or fixed near their date of creation. Another advantage is a faster time to market as code is integrated and deployed on development allowing teams to deliver features/fixes to users quicker. It also allows for improved collaboration through feedback as features pushed to shared repositories can be easily reviewed by the team.
-
-    Disadvantages include the initial setup complexity of the CI/CD pipeline as this can be time consuming and a learning curve to those new to the process. It also requires a lot of maintenance and overhead to continuously commit, push, pull, test and merge code diverging from time that could be spent developing/improving a feature.
-
+    Development plans act as good starting points by establishing clear objectives, recourse requirements, timelines and by 
+    assigning accountability within a project. It improves overall communication and understanding between members by solidifying 
+    the intent and requirements of a project. From my experience in industry, developers who don’t have a good grasp of what they’re 
+    developing and why they’re developing it typically deliver products that either fail to meet the primary goal or prove useless to 
+    the user. In real life, you develop products for people with various backgrounds. People of different disciplines speak in different 
+    technical tongues. Development plans are critical in syncing many people from various disciplines towards a common goal. They can also 
+    further can divide the roles and responsibilities between the developers and later aid in making development decisions that push 
+    progress towards the primary goals defined in the document.
+    
   \item \textit{What disagreements did your group have in this deliverable, if any, and how did you resolve them?}
 
-    I would be lying if I were to say that my team had disagreements during the first week of working on the project. The easy answer to this question is to make up a disagreement of low significance and say we worked through it using open democratic discussion and compromise. The truth is that it is too early in the project for us to be disagreeing with each other. We’re in our “honeymoon stage” where all members are excited to work on the project and are optimistic about the possible results we could achieve. Let us be in love during week one. We have many more weeks left to disagree.
-\end{enumerate}
-
-\subsubsection*{Sevhena Walker}
-
-\begin{enumerate}
-<<<<<<< HEAD
-  \item Why is it important to create a development plan prior to starting the
-    project?
-    Ayushi - A developement plan is important because it serves as a clear roadmap for the project and ensures that all 
+    I would be lying if I were to say that my team had disagreements during the first week of working on the project. The easy answer to 
+    this question is to make up a disagreement of low significance and say we worked through it using open democratic discussion and 
+    compromise. The truth is that it is too early in the project for us to be disagreeing with each other. We’re in our “honeymoon stage” 
+    where all members are excited to work on the project and are optimistic about the possible results we could achieve. Let us be in love 
+    during week one. We have many more weeks left to disagree.
+    
+\end{enumerate}
+
+\subsubsection*{Ayushi Amin Reflection}
+
+\begin{enumerate}
+  \item \textit{Why is it important to create a development plan prior to starting the
+    project?}
+    
+    A developement plan is important because it serves as a clear roadmap for the project and ensures that all 
     team members understand the the project scope, objectives and timeline. A clear plan helps to identify potential risks
     and areas of concern/challenges that can be caught at an early stage so a solution can be crafted early on. It also helps 
     in resource allocation by ensuring that the necessary tools and budget are available when needed.
-
-  \item In your opinion, what are the advantages and disadvantages of using CI/CD?
-  Advantages:
-  - Faster developement since changes would be pushed constantly as testing for new/fixed features would be successful
-  - Shorter delivery times
-  - Imporved code quality (automated testing)
-  - Easier change monitoring and rollback since there are 5 members and multiple branches and changes based on the member
-  - Increased efficiency and productivity
-
-  Disadvantages
-  - Requires strong discipline and commitment from the entire team and may be a learning curve for the team
-  - May be challenging to implement for small teams since there is only 5 members
-  - Initial setup and configuration can be complex and time-consuming since the team will be setting this up from scratch
-
-  \item What disagreements did your group have in this deliverable, if any, and how did you resolve them?
-  To be quite frank, our team did not have any disagreements during the first couple weeks of working together.
-=======
+    
+  \item \textit{What disagreements did your group have in this deliverable, if any, and how did you resolve them?}
+  
+    To be quite frank, our team did not have any disagreements during the first couple weeks of working together.
+    
+\end{enumerate}
+
+\subsubsection*{Sevhena Walker Reflection}
+
+\begin{enumerate}
+
   \item \textit{Why is it important to create a development plan prior to starting the project?}
 
-    When starting a project with a large scope, it is easy to get lost in all the features you want to implement in the project. By establish an action plan from the start, you allow yourself and your team to develop concrete goals and needs for your system. It is necessary to take a step back and analyze how exactly the components of your system are expected to interact with each other and what the end result is suppose to be.\\
-
-    Without this planning stage, you are essentially going in blind with only a vague understanding and what you need to do. There is no way to organize task between team members efficiently either since specific components are sparsely detailed or non-existent. The project will be in a constant state of "debugging" you could say, constantly trying to figure out how this feature will work with the next and the next and so on. It would be like trying to build a house while only ever looking at the next couple meters in front of you.
-
-  \item \textit{In your opinion, what are the advantages and disadvantages of using CI/CD?}
-
-    In CI/CD, there is a constant cycle of commiting code to a code base, and running automated tests on that piece of code before integrating it into the system. This constant and frequent cycle helps detect problems early leading toa more robust system. Furthermore, stress is taken away from the programmer when it comes to building and deploying software as it is all automated.\\
-
-    The flip side to this is, of course, that the developer must initially set up the CI/CD environment. All the automated tests must first be written, and they must be written \textit{well}. The same goes for the build and deployment workflows. This setup can be complex and lengthy and most of all, it requires the developer to know how to do it. Furthermore, it must be \textit{maintained}. Other risks include a serious over-reliance in automation which could potentially introduce security flaws that weren't thought of before.
+    When starting a project with a large scope, it is easy to get lost in all the features you want to implement in the project. 
+    By establish an action plan from the start, you allow yourself and your team to develop concrete goals and needs for your system. 
+    It is necessary to take a step back and analyze how exactly the components of your system are expected to interact with each other 
+    and what the end result is suppose to be.\\
+
+    Without this planning stage, you are essentially going in blind with only a vague understanding and what you need to do. There is 
+    no way to organize task between team members efficiently either since specific components are sparsely detailed or non-existent. The 
+    project will be in a constant state of "debugging" you could say, constantly trying to figure out how this feature will work with the 
+    next and the next and so on. It would be like trying to build a house while only ever looking at the next couple meters in front of you.
 
   \item \textit{What disagreements did your group have in this deliverable, if any, and how did you resolve them?}
-
-    I honestly cannot say that we had any disagreements as yet. Our team tried our best to discuss what our goals for the project were and everything was well communicated so that everyone was on the same page. We are at the beginning stages of a project that will implement technology is mostly new to us. We are excited, but also somewhat ignorant to some details which makes it hard to "disagree".
-
->>>>>>> d22366d7
-\end{enumerate}
+  I honestly cannot say that we had any disagreements as yet. Our team tried our best to discuss what our goals for the project were and 
+  everything was well communicated so that everyone was on the same page. We are at the beginning stages of a project that will implement 
+  technology is mostly new to us. We are excited, but also somewhat ignorant to some details which makes it hard to "disagree".
+
+\end{enumerate}
+
+\subsubsection*{Group Answers}
+
+\textit{In your opinion, what are the advantages and disadvantages of using CI/CD?}
+  
+    CI/CD or Continuous Integration/Continuous Deployment is a two-step process where continuous integration means automatically 
+    integrating code changes from multiple contributors into a shared repository for every commit, and continuous deployment involves 
+    keeping your code base deployable at any time.
+    Key practices in CI/CD include automated testing and frequent commits. This leads to better code quality as bugs and conflicts between 
+    users are caught early on and easily rolled back or fixed near their date of creation. Another advantage is a faster time to market as 
+    code is integrated and deployed on development allowing teams to deliver features/fixes to users quicker. It also allows for improved 
+    collaboration through feedback as features pushed to shared repositories can be easily reviewed by the team.
+    Disadvantages include the initial setup complexity of the CI/CD pipeline as this can be time consuming and a learning curve to those 
+    new to the process. It also requires a lot of maintenance and overhead to continuously commit, push, pull, test and merge code diverging
+    from time that could be spent developing/improving a feature.
+
+    In CI/CD, there is a constant cycle of commiting code to a code base, and running automated tests on that piece of code before 
+    integrating it into the system. This constant and frequent cycle helps detect problems early leading toa more robust system. 
+    Furthermore, stress is taken away from the programmer when it comes to building and deploying software as it is all automated.\\
+    The flip side to this is, of course, that the developer must initially set up the CI/CD environment. All the automated tests must 
+    first be written, and they must be written \textit{well}. The same goes for the build and deployment workflows. This setup can be 
+    complex and lengthy and most of all, it requires the developer to know how to do it. Furthermore, it must be \textit{maintained}. 
+    Other risks include a serious over-reliance in automation which could potentially introduce security flaws that weren't thought of 
+    before.
+  
+    In other terms:
+    Advantages:
+    \begin{enumerate}
+      \item Faster development since changes would be pushed constantly as testing for new/fixed features would be successful
+      \item Shorter delivery times
+      \item Improved code quality (automated testing)
+      \item Easier change monitoring and rollback since there are 5 members and multiple branches and changes based on the member
+      \item Increased efficiency and productivity
+    \end{enumerate}
+     
+    Disadvantages
+    \begin{enumerate}
+      \item Requires strong discipline and commitment from the entire team and may be a learning curve for the team
+      \item May be challenging to implement for small teams since there is only 5 members
+      \item Initial setup and configuration can be complex and time-consuming since the team will be setting this up from scratch
+    \end{enumerate}
 
 \newpage{}
 
