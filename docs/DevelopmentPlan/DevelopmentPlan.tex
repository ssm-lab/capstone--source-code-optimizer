\documentclass{article}

\usepackage{booktabs}
\usepackage{hyperref}
\usepackage{tabularx}
\usepackage{xcolor}
\usepackage{blindtext}

\title{Development Plan\\ \progname}

% Test line
<<<<<<< HEAD
% Test
=======
% Test 2
>>>>>>> 30224547

\author{\authname}

\date{}

\input{../Comments}
\input{../Common}

\begin{document}

\maketitle

\begin{table}[hp]
  \caption{Revision History} \label{TblRevisionHistory}
  \begin{tabularx}{\textwidth}{llX}
    \toprule
    \textbf{Date} & \textbf{Developer(s)} & \textbf{Change}\\
    \midrule
    September 18th, 2024 & All & Created first draft of document\\
    September 23rd, 2024 & All & Finalized document\\
    \bottomrule
  \end{tabularx}
\end{table}

\newpage{}

\noindent
This document outlines the development plan for improving the energy efficiency of
engineered software through refactoring. Included are the details on intellectual property,
team roles, workflow structure, and project scheduling. Additionally, the plan covers
expected technologies, coding standards, and proof of concept demonstrations, providing
a clear road map for the project's progression.

\section{Confidential Information?}

No confidential information to protect.
\section{IP to Protect}

\hspace{\parindent}The software and associated documentation files for this project are protected by copyright, can be accessed at this \href{https://github.com/ssm-lab/capstone--source-code-optimizer/blob/main/LICENSE}{ link}(referred to as "License"). The License does not grant any party the rights to modify, merge, publish, distribute, sub license, or sell the software without explicit permission .

Unauthorized use, modification, or distribution of the software is prohibited and may result in legal action.
\\

\hspace{\parindent} Permission is granted on a case-by-case basis, non-transferable and non-exclusive. No rights to exploit the software commercially or otherwise are granted without prior written consent from the copyright holders.

\section{Copyright License}

See LICENSE file in root of repository, can be accessed at this \href{https://github.com/ssm-lab/capstone--source-code-optimizer/blob/main/LICENSE}{link}.

\section{Team Meeting Plan}

\hspace{\parindent} The team will meet multiple times a week, once during Monday tutorial time and throughout the week as issues or concerns arise. The meetings will be conducted either online through a Teams meeting or in-person on campus. The team
will hold an official meeting with the industry advisor once a week yet the time has not been decided. The meeting with the advisor will be online on Teams for the first three weeks, followed by in-person meetings later on. Meetings itself will be structured as follows:
\begin{enumerate}
  \item Each member will take turns giving a short recap of work they have accomplished throughout the week.
  \item Members will voice any concerns or issues they may be facing.
  \item Team will form a discussion and make decisions for the project.
  \item Any/all questions will be documented for the next meeting with the advisor.
\end{enumerate}
The team will go ahead and use Issues on GitHub to add anything they may want to talk about in the next meeting as the week progresses in order to have some form of agenda for the next meeting.

\section{Team Communication Plan}

\begin{itemize}

    \item \textbf{Issues}: GitHub 
    \item \textbf{Meetings}: Microsoft Teams 
    \item \textbf{Meetings (with advisor)}: Discord Group Chat
    \item \textbf{Informal Project Discussion}: WhatsApp, Discord Server
    \item \textbf{Formal Project Discussion}: Discord Server
    
\end{itemize}


\section{Team Member Roles}

\hspace{\parindent}As a team, we will all function as developers, sharing responsibilities
for creating issues, coding, testing, and documentation in the early stages. Specific roles
will be defined as the project evolves, allowing for flexibility and collaboration. \\

During our scheduled meetings (with the supervisor, within the team, etc.), we will follow
an Agile Scrum structure, incorporating additional roles such as Scrum Master and Scribe.
These roles will rotate weekly, with the Scrum Master responsible for organizing and leading
the meetings, and the Scribe tasked with documenting key details. This approach ensures active
participation and shared responsibility amongst team members. \\

We have chosen not to designate a team leader, as we all possess similar skills and knowledge.
Instead, we aim to work collaboratively to resolve any challenges that arise.

\section{Workflow Plan}

\hspace{\parindent}The repository will contain two main persistent branches (branching off main) throughout the project:
\textbf{dev} and \textbf{documentation}. These branches, that we will henceforth call "epic" branches, will be used for technical
software development and documentation changes respectively. \\

The average workflow for the project will proceed as follows:
\begin{enumerate}
  \item Pull changes from the appropriate \textbf{epic} branch
  \item Create working branch from \textbf{epic} branch with the format [main contributor name]/[descriptive related to topic of changes]
  \item Create sub-working-branch from previous branch if necessary
  \item Commit changes with descriptive name
  \item Create \textbf{unit tests} for said changes
  \item Create pull request to merge changes from sub/working branch into working/epic branch
  \item Wait for all tests run with \textbf{GitHub Actions} to pass
  \item Wait for two approvals from teammates other than the one who created the Pull request
  \item Merge changes into target branch (working or epic)
\end{enumerate}

\noindent
\hspace{\parindent}\textbf{GitHub Issues} will be used to track and manage bugs, feature requests, and development tasks. Team members can report issues, propose enhancements, and assign tasks to specific individuals. Each issue will be labelled (e.g., bug, enhancement, team-meeting) for easy categorisation, linked to relevant \textbf{milestones}, and tracked through \textbf{GitHub Project} boards. Comments and code references will be exploited to allow for collaboration and discussion on potential solutions. Issues will also be integrated with pull requests, so they’ll automatically close once fixes are merged. \\

\noindent
\hspace{\parindent}For situations where a certain type of issue is projected to be created at a steady frequency, templates will be created to facilitate their creation. \\

\noindent
\hspace{\parindent}\textbf{Milestones} will be used to organize commits and pull requests for major deliverables. Once all working branches associated to the milestone have been merged into the appropriate epic branch, the team will go through the relevant prepared checklist to make sure that all requirements have been met. Once this is done, the epic branch will be merged into main as one pull request along with the checklist. \\

\noindent
\hspace{\parindent}The \textbf{CI/CD} pipeline will be implemented via GitHub to improve automated testing as well as facilitate the feedback loop for the machine learning models used by the library. More detailed information will be added later.

\section{Project Decomposition and Scheduling}

\noindent
\hspace{\parindent}The project is hosted on GitHub under the organization of Sustainable Systems and Methods (SSM) Lab and can be accessed at this \href{https://github.com/ssm-lab/capstone--source-code-optimizer}{link}.\\

The team currently has one GitHub Project setup to serve as a visual tool not only to track deadlines for all tasks but also for accountability  for assigned tasks. The project can include cards for:
\begin{itemize}
  \item Issues for course related deliverables
  \item Lecture and Meeting logs
  \item Issues for project specific tasks(such as building a certain component).
\end{itemize}

\subsection*{\color{red}{Schedule}}
While the development of our system will be broken down into smaller features, the overall project will follow the following major deadlines.

\begin{center}
  \begin{tabularx}{\textwidth}{Xc}
    \toprule
    \textbf{Milestone} & \textbf{Due Date} \\
    \midrule
    Problem Statement, Proof of Concept, and Development Plan & September 24th, 2024 \\
    Requirements Document (Revision 0) & October 9th, 2024 \\
    Hazard Analysis (Revision 0) & October 23rd, 2024 \\
    Verification \& Validation Plan (Revision 0) & November 1st, 2024 \\
    Proof of Concept & November 11th-22nd, 2024 \\
    Design Document (Revision 0) & January 15th, 2025 \\
    Project Demo (Revision 0) & February 3rd-14th, 2025 \\
    Final Demonstration & March 17th-30th, 2025 \\
    Final Documentation & April 2nd, 2025 \\
    Capstone EXPO & TBD \\
    \bottomrule
  \end{tabularx}
\end{center}


\section{Proof of Concept Demonstration Plan}

For context, our POC will consist of roughly the following steps:
\begin{enumerate}
  \item Determine the code smells we want to address for energy saving.
  \begin{itemize}
    \item List Comprehension in an \texttt{any} or \texttt{all} statement, Member Ignoring Method, Long Paramter List, Unused Imports, Long Message Chain, Unused Class Attributes and Variables
  \end{itemize} 
  \item Determine the detectability of a specific code smell 
  \begin{itemize}
    \item These code smells are detectable using Pylint or manual AST parsing.
  \end{itemize} 
  \item Determine the appropriate refactorings for a particular detected smell that results in decreased energy consumption.
  \begin{itemize}
    \item We will use codecarbon to measure the emissions of a python code file. This step will involve various phases of trial and error as it is not a 1-1 trivial solution. There could be various refactorings possible for a given situation that all result in different energy consumption levels. We want our tool to choose the most optimal refactoring possible. For our POC this can exist as an algorithm. For our final project we can attempt to implement a neural network to choose between refactorings. There are also prebuilt free to use libraries we can implement to perform simple refactorings.
  \end{itemize} 
  \item Once we determine preset algorithms mapping detected smells to their appropriate refactorings, we want to then make those changes in the code, measure the energy consumption and test it against the original code ensuring it is less.
  \item The code must then ensure that the original code functionallity is preserved. If it is not a different refactoring is required. 
  \begin{itemize}
    \item This can be done by testing the original test suite for the code against the new one. This original test suite can be a required argument for the user.
  \end{itemize} 
\end{enumerate}

\noindent
The following is a list of primary risks and how potential results from the POC could mitigate them.
\begin{enumerate}

  \item The refactorings we propose may not reduce the code's energy consumption.
  \begin{itemize}
    \item If this occurs the team will have to re-analyze the results, revisit refactoring strategies and conduct additional testing to ensure that the proper refactorings are occuring. Code exists in two forms, fully optimized, and not fully optimized. If it is the later, using a new strategy should work provided our team has the expertise to find the correct refactoring. If it is the former the correct use case of our tool is simply the result that no new optimal refactorings could be found. This is a valid result for some use cases.
  \end{itemize} 

  \item Energy is decreased but functionality of the code is modified. 
  \begin{itemize}
    \item If this occurs then the refactoring we applied was incorrect for the given code. A new refactoring should occur. Finding valid refactorings can be implemented iteratively, it is okay for the code to get a couple wrong so long as the final answer is correct. Requiring the user to submit a test suite for the original code can ensure that the code is not modified beyond its purpose. We can also add error handling that lets the user be in charge of the refactorings by making them suggestions instead of absolutes, that allows for the software engineer to have more control over what their final code looks like.
  \end{itemize} 

\end{enumerate}

Other smaller risks for our tool include:
\begin{itemize}
  \item Integration challenges: Challenges adding our tool to people's CI/CD pipelines. What should that look like? How can we make it as accessible as possible? 
  \begin{itemize}
    \item Potential answer: If we make a plugin we should try and make it compatible with a widely used IDE.
  \end{itemize} 
  \item Software developers not wanting to adopt energy saving into their code bases. How can we make it as user friendly as possible?
  \begin{itemize}
    \item Potential answer: Ease of use and the success of the tool will be the primary factors in it's use. For corectness we can ensure we have thorough testing to ensure the tool works as promised. For user experiences we can conduct small trials or focus groups seeing what people prefer.  
  \end{itemize} 
  \item Code performance issues: A lot of code choices are tradeoffs. Are there situations in which we would be decreasing runtime or performance to achieve a better energy output? If so what consequences does this have?
  \begin{itemize}
    \item Potential answer: Allowing the tool to act as a suggestion rather than a hard refactor and giving the developer the choice to undo changes could help the engineer have more control over the specifications that matter to them the most. 
  \end{itemize} 
\end{itemize} 

\section{Expected Technology}

This section contains a compilation of technologies that we expect to use for our project following an initial analysis. The choice of technology might change for one or more of the components if needed along the course of the project.

\subsection{Languages}
A diverse set of languages is being used to build different components of the project. Here is a detailed breakdown:

\begin{enumerate}
    \item \textbf{Refactoring Library: Python}\\
    The library is being built in Python for the following reasons:
    \begin{itemize}
        \item The language has well-established libraries like `Rope` for refactoring and `PyJoules` for energy analysis, which can be leveraged for the MVP.
        \item The language is widely used in both research and industry, making the library adoptable by a broader community of developers.
    \end{itemize}
    \item \textbf{VS Plugin: TypeScript}\\
    Given the VS Code architecture (based on web technologies), the plugin needs to be built using JavaScript or TypeScript. The team has decided to pursue development in TypeScript given our experience in the language.
\end{enumerate}

\subsection{External Libraries/Customization}
To build an MVP, the team is relying on multiple external libraries to handle the technical detail intensive work. Below is a list of external libraries that we are using along with their purpose. Note that their usage will be replaced with custom implementation once an MVP has been created and tested.

\begin{enumerate}
    \item \textbf{Code Energy Calculation: PyJoules}\\
    PyJoules is a well-documented library that calculates the energy consumed on executing a given Python code base. Since the library calculates energy consumption at the hardware level, the calculations are very precise. This makes it an ideal choice for analyzing the energy impact of code refactorings.

    \item \textbf{Inefficient Code Pattern Detection: PySmells}\\
    After reviewing PySmells documentation, it can be deduced that a majority of code smells can be detected and resolved using the library.

    \item \textbf{Refactoring: Rope}\\
    Rope includes a wide range of refactorings, such as renaming, function extraction, and code restructuring. Some of these will be useful when refactoring for inefficient code patterns. Rope is an ideal choice as it simplifies the process of identifying and replacing these code patterns with more optimized versions.
\end{enumerate}

\subsection{DevOps Integration Framework}
Since the goal is to integrate with GitHub, GitHub Actions is the natural choice for the CI/CD part of the project. By using GitHub Actions, the library can be configured to be automatically triggered whenever new code is pushed into a branch. This action can be integrated with test suites provided by the user to validate that functional behavior is retained past refactoring.

\subsection{Machine Learning Model}
The reinforcement learning model needs to be trained on specific refactoring techniques and developer feedback. Since the problem space is unique to this project, the model will be trained by the feedback received through the application of the library.

\subsection{Machine Learning Framework}
For the learning model, the team has decided to utilize the PyTorch framework for the following two reasons:
\begin{enumerate}
    \item The framework is written in Python, so it's easier to integrate with the Python-based library.
    \item The framework has a less steep learning curve compared to TensorFlow since it’s syntactically similar to PyTorch.
\end{enumerate}

\subsection{Continuous Integration Plan}
For automated testing and integration within the GitHub DevOps pipeline, the team has decided to utilize GitHub Actions since they have a wide variety of support articles for initial setup.

\subsection{Additional Tools (for Development Support)}
To ensure that the plugin, library, and reinforcement learning model run consistently across different environments, Docker containers will be used. Since these can package the entire application with its dependencies, there will be consistency in development, testing, and deployment environments.

\subsection{Linter Tools}
To ensure best practices, all team members will be using the following combination of linter tools for Python code:
\begin{enumerate}
    \item \textbf{Mypy:} This tool enforces type annotations, which helps to detect type-related errors before runtime. Since Python is dynamically typed, Mypy enhances code reliability by making types explicit.
    \item \textbf{Flake8:} This tool checks code for style guide enforcement (PEP 8) and can catch potential errors early in development, improving code quality and maintainability.
\end{enumerate}

\subsection{Code Smell Tools}
To identify code smells during development, the team will include PySmells in the project. In addition to the fact that the tool covers a majority of Python code smells, the team was enthusiastic about the fact that the library itself will be used during implementation of the MVP.

\subsection{Unit Testing}
To ensure systematic testing of our growing codebase, the project will include unit tests written in \texttt{pytest}. We have chosen this framework as it helps to write scalable test cases, supports parameterized tests, and has easy integration with \texttt{coverage.py}, which is our code coverage measuring tool.

\subsection{Code Coverage}
\texttt{Coverage.py} has been chosen to measure the code coverage. This will be a useful tool to identify areas of the code base that need additional test coverage.

\subsection{Performance Measurement}
Performance measuring tools have been chosen to target common Python-specific code problems. Here is a list of tools the team plans to integrate into the project:
\begin{enumerate}
    \item \textbf{PyTrace:} This tool will be used to trace execution and will be particularly useful in instances that might be prone to race conditions.
    \item \textbf{cProfile:} This tool will be used to retrieve information on the time spent on each function during execution. This will be particularly useful to identify any performance bottlenecks.
\end{enumerate}

\section{Coding Standard}

The team will include PEP 8 as the coding standard in the project. This standard is widely accepted across the Python community, therefore there is tons of resources available on initially setting it up. The team will have a useful tool to automate style enforcement and ensure consistency across the code base.

\newpage{}

\section*{Appendix --- Reflection}

\subsubsection*{Mya Hussain Reflection}

\begin{enumerate}
  \item \textit{Why is it important to create a development plan prior to starting the project?}

    Development plans act as good starting points by establishing clear objectives, recourse requirements, timelines and by
    assigning accountability within a project. This improves overall communication and understanding between members by solidifying
    the intent and requirements of a project. From my experience in industry, developers who don’t have a good grasp of what they’re
    developing and why they’re developing it typically deliver products that either fail to meet the primary goal or prove useless to
    the user. In real life, you develop products for people with various backgrounds. People of different disciplines speak in different
    technical tongues. Development plans are critical in syncing many people from various disciplines towards a common goal. They can also
    further can divide the roles and responsibilities between the developers and later aid in making development decisions that push
    progress towards the primary goals defined in the document.

  \item \textit{What disagreements did your group have in this deliverable, if any, and how did you resolve them?}

    I would be lying if I were to say that my team had disagreements during the first week of working on the project. The easy answer to
    this question is to make up a disagreement of low significance and say we worked through it using open democratic discussion and
    compromise. The truth is that it is too early in the project for us to be disagreeing with each other. We’re in our “honeymoon stage”
    where all members are excited to work on the project and are optimistic about the possible results we could achieve. Let us be in love
    during week one. We have many more weeks left to disagree.

\end{enumerate}

\subsubsection*{Ayushi Amin Reflection}

\begin{enumerate}
  \item \textit{Why is it important to create a development plan prior to starting the
    project?}

    A development plan is important because it serves as a clear road map for the project and ensures that all 
    team members understand the the project scope, objectives and timeline. A clear plan helps to identify potential risks
    and areas of concern/challenges that can be caught at an early stage so a solution can be crafted early on. This also helps
    in resource allocation by ensuring that the necessary tools and budget are available when needed.

  \item \textit{What disagreements did your group have in this deliverable, if any, and how did you resolve them?}

    To be quite frank, our team did not have any disagreements during the first couple weeks of working together.

\end{enumerate}

\subsubsection*{Sevhena Walker Reflection}

\begin{enumerate}

  \item \textit{Why is it important to create a development plan prior to starting the project?}

    When starting a project with a large scope, it is easy to get lost in all the features you want to implement in the project.
    By establishing an action plan from the start, you allow yourself and your team to develop concrete goals and needs for your system. Taking a step back to analyze how the components of your system are expected to interact with each other and defining the intended end result is necessary.\\

    Without this planning stage, you are essentially going in blind with only a vague understanding and what you need to do. There is
    no way to organize task between team members efficiently either since specific components are sparsely detailed or non-existent. The
    project will be in a constant state of "debugging" you could say, constantly trying to figure out how this feature will work with the
    next and the next and so on. This would be like trying to build a house while only ever looking at the next couple meters in front of you.

  \item \textit{What disagreements did your group have in this deliverable, if any, and how did you resolve them?}
  
  I honestly cannot say that we had any disagreements as yet. Our team tried our best to discuss what our goals for the project were and
  everything was well communicated so that everyone was on the same page. We are at the beginning stages of a project that will implement
  technology is mostly new to us. We are excited, but also somewhat ignorant to some details which makes it hard to "disagree".

\end{enumerate}

\subsubsection*{Tanveer Brar Reflection}

\begin{enumerate}
  \item \textit{Why is it important to create a development plan prior to starting the project?}

   After having created one, I believe a development plan is important as it can be useful for the project in multiple ways. For one, it is a written record of the team's expected practices related to roles, communication, etc.(which ensures that everyone is on the same page with these practices).This can also be used by instructors as the source of truth if there are any conflicts in the project team.\\

   Secondly, with the pre-written format/prompts we were compelled to think about some logistics that we would otherwise have ignored(such as communication plan and coding standards). In short, it set a great starting note for the project so we were aware of our assumptions and were also compelled to think about less obvious aspects of project planning.

  \item \textit{What disagreements did your group have in this deliverable, if any, and how did you resolve them?}

  We haven’t had any disagreements in our group for this deliverable. There were multiple instances where each of us had different ideas on how to approach a particular issue. After weighing in the pros and cons of each idea together, we ended up picking one of them unanimously. This was possible since we value each other’s thought process and take a non partial approach when deliberating.

\end{enumerate}

\subsubsection*{Nivetha Kuruparan Reflection}

\begin{enumerate}
  \item \textit{Why is it important to create a development plan prior to starting the project?}

  A development plan is essential as it sets a structured foundation for the project, helping to 
  clarify the team's objectives, roles, and processes before work begins. This ensures that everyone 
  shares a common understanding of the project's scope and expectations, reducing the likelihood 
  of miscommunication or misaligned efforts later on. 

  A development plan is also important because it helps unify team members who have diverse technical 
  skills, ensuring that everyone is working towards the same end goal. By laying out the project scope, 
  objectives, and expectations clearly from the start, the plan serves as a guide that helps team 
  members understand how their contributions fit into the bigger picture. This is important when 
  skills vary across the team, as it prevents disagreements and promotes collaboration.

  \item \textit{What disagreements did your group have in this deliverable, if any, and how did you resolve them?}

  Our group did not encounter any disagreements during this deliverable. We had open communication from 
  the start, which allowed us to share our ideas and expectations early on. If there were minor differences 
  in opinions, we addressed them by discussing the pros and cons of each suggestion and collaboratively 
  deciding what would work best for the project.

\end{enumerate}

\subsubsection*{Group Answers}

\begin{itemize}
    \item \textit{In your opinion, what are the advantages and disadvantages of using CI/CD?}

    CI/CD, or Continuous Integration/Continuous Deployment, is a process where continuous integration involves automatically integrating code changes from multiple contributors into a shared repository for every commit, and continuous deployment ensures the code base is deployable at any time. Key practices include automated testing and frequent commits, leading to better code quality as bugs and conflicts are caught early and fixed near their date of creation. Another advantage is faster time to market, as code is integrated and deployed more quickly, allowing teams to deliver features and fixes to users faster. This also improves collaboration through feedback, as features pushed to shared repositories can be reviewed by the team.

    Disadvantages include the initial setup complexity of the CI/CD pipeline, which can be time-consuming and challenging for those new to the process. This requires ongoing maintenance and overhead to continuously commit, test, and merge code, diverting time from feature development. Additionally, the setup of automated tests and deployment workflows can be complex and requires knowledge of the process. Risks include over-reliance on automation, which could introduce security flaws.
    In other terms:\\
    \textbf{Advantages:}
    \begin{enumerate}
      \item Faster development since changes would be pushed constantly as testing for new/fixed features would be successful
      \item Shorter delivery times
      \item Improved code quality (automated testing)
      \item Easier change monitoring and rollback since there are five members and multiple branches and changes based on the member
      \item Increased efficiency and productivity
    \end{enumerate}
    \textbf{Disadvantages}
    \begin{enumerate}
      \item Requires strong discipline and commitment from the entire team and may be a learning curve for the team
      \item May be challenging to implement for small teams since there is only five members
      \item Initial setup and configuration can be complex and time-consuming since the team will be setting this up from scratch
    \end{enumerate}

\end{itemize}

\newpage{}

\section*{Appendix --- Team Charter}

\subsection*{External Goals}

Our team's primary goal is to learn something new and valuable that can be applied in the workforce,
ensuring that this project enhances our practical skills. Additionally, we aim to create a project
that we can confidently discuss in interviews, demonstrating our ability to work on real-world
problems. While we focus on personal and professional growth, we also aim for an A+ as a
nice-to-have achievement.

\subsection*{Attendance}

\subsubsection*{\color{blue}{Expectations}}

Our team expects full commitment to scheduled meetings, with everyone arriving on time and staying
for the entire duration. If a team member cannot attend, they are expected to notify the group in
advance and provide a valid reason, as well as organize an alternative meeting time, if all team
members need to be present. Missing meetings without prior notice or frequently arriving late
will be addressed by the team to prevent disruptions.

\subsubsection*{\color{blue}Acceptable Excuse}

An acceptable excuse for missing a meeting or a deadline includes unforeseen emergencies, personal
illness, family matters, or other significant personal obligations, as long as the team is
informed in advance. Unacceptable excuses include vague or last-minute reasons such as simply
forgetting or having conflicting non-essential plans, as these could impact the team's progress.

\subsubsection*{\color{blue}In Case of Emergency}

In the event of an emergency that prevents a team member from attending a meeting or completing 
their assigned work for a deliverable, the team member must inform the team as soon as possible 
through the team's designated communication channel (either on WhatsApp or Discord). This will 
allow for adjustments to be made, such as redistributing tasks or rescheduling the meeting if 
necessary. For deliverables, if the emergency impacts a deadline, the team member should notify 
both the team and the professor promptly to ensure that any necessary arrangements are made 
without affecting the team's progress/grades.

\subsection*{Accountability and Teamwork}

\subsubsection*{\color{blue}Quality}

Our team has the following expectations regarding the quality of preparation for meetings and the deliverables brought to the team:

\begin{itemize}
    \item \textbf{Meeting Preparation}:
    \begin{itemize}
        \item Team members are expected to arrive at meetings fully prepared, having reviewed relevant materials and completed their assigned tasks in advance.
        \item Each member should come ready to discuss their progress, share insights, and address any challenges they are facing.
        \item Members should ensure that their updates are clear and concise, allowing meetings to stay focused and productive.
    \end{itemize}

    \item \textbf{Deliverables Quality}:
    \begin{itemize}
        \item All deliverables must meet the team’s agreed-upon standards, demonstrating a high level of accuracy, thoroughness, and attention to detail.
        \item Each deliverable should be carefully reviewed by each member before submission to avoid any errors or incomplete work.
        \item Deliverables must align with the project's requirements and deadlines, ensuring they are both functional and meet the expected quality criteria.
    \end{itemize}

    \item \textbf{Accountability and Feedback}:
    \begin{itemize}
        \item Team members are responsible for completing their work to a high standard, communicating any issues early if they need assistance or more time.
        \item Feedback on deliverables should be welcomed by all members, and revisions should be made promptly to improve the overall quality of the team’s output.
    \end{itemize}

\end{itemize}

\noindent
By maintaining these expectations, our team will ensure that meetings are efficient and that all deliverables reflect a professional and high-quality standard.

\subsubsection*{\color{blue}Attitude}

Our team has established the following \textbf{expectations} for team members' contributions, interactions, and cooperation to ensure a productive and respectful working environment:

\begin{itemize}
    \item \textbf{Respectful Communication}: All team members are expected to listen to each other’s ideas and provide constructive feedback. Communication should remain respectful, even in cases of disagreement.
    \item \textbf{Open Collaboration}: Each member is encouraged to share their ideas openly. Everyone should be willing to collaborate and help each other achieve team goals.
    \item \textbf{Accountability}: Team members are responsible for completing their tasks by the agreed-upon deadlines. If a member is struggling, they are expected to ask for help or communicate early.
    \item \textbf{Positive Attitude}: Maintaining a positive attitude, especially in challenging moments, is essential for team morale. Each member should encourage and support their teammates.
    \item \textbf{Commitment to Quality}: Every team member is expected to contribute to the project with their best effort, ensuring that the final product reflects high standards of quality.
\end{itemize}

\noindent
We adopt the following \textbf{code of conduct} to guide behavior and interaction among team members:

\begin{itemize}
    \item \textbf{Inclusivity}: Our team values diversity and is committed to creating an inclusive environment where everyone feels welcome and valued, regardless of background, experience, or opinion.
    \item \textbf{Professionalism}: Members will engage professionally, refraining from any inappropriate or offensive language or behavior. This applies to both in-person and online interactions.
    \item \textbf{Collaboration and Feedback}: We encourage constructive feedback and expect team members to accept and provide feedback in a way that helps everyone grow. Criticism should be focused on the work, not the individual.
    \item \textbf{No Tolerance for Harassment}: Harassment of any kind will not be tolerated. Any issues will be reported immediately and addressed in a structured manner.
\end{itemize}

\noindent
To manage conflicts or disagreements that may arise during the project, we have a \textbf{conflict resolution plan} in place:

\begin{enumerate}
    \item \textbf{Address the Issue Directly}: If a conflict arises, the involved members should first try to resolve the issue directly through a respectful discussion.
    \item \textbf{Mediation by a Neutral Member}: If the conflict cannot be resolved, the team will appoint a neutral team member to act as a mediator to facilitate a discussion and find common ground.
    \item \textbf{Escalation to Instructor/TA}: In the event that the conflict cannot be resolved within the team, the issue will be escalated to the instructor or TA for further guidance and resolution.
    \item \textbf{Follow-Up and Monitoring}: After resolving the conflict, the team will continue to monitor the situation to ensure that the issue does not resurface and that team dynamics remain positive.
\end{enumerate}

By adhering to these expectations, the code of conduct, and our conflict resolution plan, we aim to maintain a positive, collaborative, and respectful team environment.

\subsubsection*{\color{blue}Stay on Track}

To keep our team on track, we will implement the following methods:

\begin{enumerate}
    \item \textbf{Regular Check-ins and Progress Updates}: We will hold \textit{weekly meetings} where each member will
    provide an update on their tasks and progress and any concerns or troubles they faced. These updates will help us identify issues
    early and adjust accordingly to stay on schedule.
    \item \textbf{Performance Metrics}: We will track the following key metrics:
    \begin{itemize}
        \item \textit{Attendance} at meetings and check-ins will be documented through Issues on GitHub.
        \item \textit{Commits to the repository}, ensuring steady contributions.
        \item \textit{Task completion rates}, ensuring deadlines are met.
    \end{itemize}
    \item \textbf{Rewards for High Performers}: To encourage good performance, we will recognize and celebrate team members who meet or
    exceed expectations. Informal rewards may include public recognition during meetings or assigning leadership roles in future tasks.
    \item \textbf{Managing Under performance}: If a team member's performance is below expectations:
    \begin{itemize}
        \item We will start with a \textit{team conversation} to understand any obstacles and offer support.
        \item If under performance continues, consequences may include \textit{more tasks} for milestone or in severe cases, a meeting with
        the TA or instructor.
    \end{itemize}
    \item \textbf{Consequences for Not Contributing}: If a team member does not contribute their fair share:
    \begin{itemize}
        \item They may be assigned additional \textit{tasks} to balance the workload.
        \item In serious cases, the issue will be brought up to the TA or instructor.
    \end{itemize}
    \item \textbf{Incentives for Meeting Targets Early}: Members who consistently meet or exceed their targets will be rewarded with more
    desirable tasks as per their wants, such as leadership roles in key project components, helping to build their leadership experience. They
    will get first pick on tasks for the next team milestone.

\end{enumerate}

\subsubsection*{\color{blue}Team Building}

For team building events, the team has decided to have bi-weekly hangouts to bond and build relationships. The hangouts can
attending on-campus events together, getting food or bubble tea on/off campus and more.

\subsubsection*{\color{blue}Decision Making}

In our group, our primary way of making decisions will be through consensus. We believe that it is important
to include everyone in the decision-making process so it can lead to better outcomes and strong group work.
In certain situations where consensus cannot be reached, the group will take a vote and each member will have
equal say and the decision will be based on the majority rule. We will make sure all group members had a chance
to voice their opinions before making the final decision through consensus or a vote.

\vspace{10pt}
\textit{To Handle disagreements: The team will address each disagreement directly and respectfully.}

\begin{enumerate}
  \item Allow all team members to express their concerns and opinions without interruption, ensuring everyone 
  feels heard.
  \item Keep the focus of the discussion on the topic at hand rather than personal feelings.
  \item When necessary, we may appoint a neutral party to facilitate the discussion and help guide it to a resolution.
  \item If a resolution is not found or the disagreement persists after the resolution is found, we will aim to 
  revisit our project goals and objectives to ensure that our decisions align with our common purpose.
\end{enumerate}
By following these strategies, we aim to maintain a collaborative and positive team environment while effectively 
managing decisions and conflicts.

\end{document}<|MERGE_RESOLUTION|>--- conflicted
+++ resolved
@@ -9,11 +9,7 @@
 \title{Development Plan\\ \progname}
 
 % Test line
-<<<<<<< HEAD
-% Test
-=======
 % Test 2
->>>>>>> 30224547
 
 \author{\authname}
 
