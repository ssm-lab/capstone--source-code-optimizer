--- conflicted
+++ resolved
@@ -32,11 +32,8 @@
     September 23rd, 2024 & All & Finalized document\\
     January 2nd, 2025 & Ayushi Amin & Made TA feedback changes\\
     March 24, 2025 & Tanveer Brar & Update IP section, team meeting plan\\ 
-<<<<<<< HEAD
     March 24th, 2025 & Sevhena Walker & Update project link.\\
-=======
     March 24, 2025 & Mya Hussain & Updated Team POC Plan\\ 
->>>>>>> 6082ea95
     \bottomrule
   \end{tabularx}
 \end{table}
