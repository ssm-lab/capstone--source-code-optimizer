--- conflicted
+++ resolved
@@ -45,11 +45,8 @@
 No confidential information to protect.
 \section{IP to Protect}
 
-<<<<<<< HEAD
 \hspace{\parindent}The software and associated documentation files for this project are protected by copyright, can be accessed at this \href{https://github.com/ssm-lab/capstone--source-code-optimizer/blob/main/LICENSE}{ link}(referred to as "License"). The License does not grant any party the rights to modify, merge, publish, distribute, sub license, or sell the software without explicit permission .
-=======
-\hspace{\parindent}The software and associated documentation files for this project are protected by copyright, outlined in the document \href{https://github.com/ssm-lab/capstone--source-code-optimizer/blob/documentation/LICENSE}{ here}(referred to as "License"). The License does not grant any party the rights to modify, merge, publish, distribute, sub license, or sell the software without explicit permission .
->>>>>>> ab4b5c89
+
 Unauthorized use, modification, or distribution of the software is prohibited and may result in legal action.
 \\
 
@@ -57,12 +54,7 @@
 
 \section{Copyright License}
 
-<<<<<<< HEAD
-LICENSE file in root of repository, can be accessed at this \href{https://github.com/ssm-lab/capstone--source-code-optimizer/blob/main/LICENSE}{link}.
-=======
-See LICENSE file in root of repository.
-\href{https://github.com/ssm-lab/capstone--source-code-optimizer/blob/main/LICENSE}{Click to Open}
->>>>>>> ab4b5c89
+See LICENSE file in root of repository, can be accessed at this \href{https://github.com/ssm-lab/capstone--source-code-optimizer/blob/main/LICENSE}{link}.
 
 \section{Team Meeting Plan}
 
@@ -79,16 +71,13 @@
 \section{Team Communication Plan}
 
 \begin{itemize}
-<<<<<<< HEAD
-    \item \textbf{Issues}: GitHub
-    \item \textbf{Meetings}: Microsoft Teams
-=======
+
     \item \textbf{Issues}: GitHub 
     \item \textbf{Meetings}: Microsoft Teams 
->>>>>>> ab4b5c89
     \item \textbf{Meetings (with advisor)}: Discord Group Chat
     \item \textbf{Informal Project Discussion}: WhatsApp, Discord Server
     \item \textbf{Formal Project Discussion}: Discord Server
+    
 \end{itemize}
 
 
@@ -307,10 +296,7 @@
 
 \section*{Appendix --- Reflection}
 
-<<<<<<< HEAD
-=======
 \input{../Reflection.tex}
->>>>>>> ab4b5c89
 
 \subsubsection*{Mya Hussain Reflection}
 
@@ -341,13 +327,8 @@
 \begin{enumerate}
   \item \textit{Why is it important to create a development plan prior to starting the
     project?}
-<<<<<<< HEAD
-
-    A development plan is important because it serves as a clear road map for the project and ensures that all
-=======
-    
+
     A development plan is important because it serves as a clear road map for the project and ensures that all 
->>>>>>> ab4b5c89
     team members understand the the project scope, objectives and timeline. A clear plan helps to identify potential risks
     and areas of concern/challenges that can be caught at an early stage so a solution can be crafted early on. It also helps
     in resource allocation by ensuring that the necessary tools and budget are available when needed.
@@ -375,11 +356,7 @@
     next and the next and so on. It would be like trying to build a house while only ever looking at the next couple meters in front of you.
 
   \item \textit{What disagreements did your group have in this deliverable, if any, and how did you resolve them?}
-<<<<<<< HEAD
-
-=======
   
->>>>>>> ab4b5c89
   I honestly cannot say that we had any disagreements as yet. Our team tried our best to discuss what our goals for the project were and
   everything was well communicated so that everyone was on the same page. We are at the beginning stages of a project that will implement
   technology is mostly new to us. We are excited, but also somewhat ignorant to some details which makes it hard to "disagree".
@@ -406,17 +383,6 @@
 \begin{enumerate}
   \item \textit{Why is it important to create a development plan prior to starting the project?}
 
-<<<<<<< HEAD
-  A development plan is essential as it sets a structured foundation for the project, helping to
-  clarify the team's objectives, roles, and processes before work begins. It ensures that everyone
-  shares a common understanding of the project's scope and expectations, reducing the likelihood
-  of miscommunication or misaligned efforts later on.
-
-  A development plan is also important because it helps unify team members who have diverse technical
-  skills, ensuring that everyone is working towards the same end goal. By laying out the project scope,
-  objectives, and expectations clearly from the start, the plan serves as a guide that helps team
-  members understand how their contributions fit into the bigger picture. This is important when
-=======
   A development plan is essential as it sets a structured foundation for the project, helping to 
   clarify the team's objectives, roles, and processes before work begins. It ensures that everyone 
   shares a common understanding of the project's scope and expectations, reducing the likelihood 
@@ -426,20 +392,13 @@
   skills, ensuring that everyone is working towards the same end goal. By laying out the project scope, 
   objectives, and expectations clearly from the start, the plan serves as a guide that helps team 
   members understand how their contributions fit into the bigger picture. This is important when 
->>>>>>> ab4b5c89
   skills vary across the team, as it prevents disagreements and promotes collaboration.
 
   \item \textit{What disagreements did your group have in this deliverable, if any, and how did you resolve them?}
 
-<<<<<<< HEAD
-  Our group did not encounter any disagreements during this deliverable. We had open communication from
-  the start, which allowed us to share our ideas and expectations early on. If there were minor differences
-  in opinions, we addressed them by discussing the pros and cons of each suggestion and collaboratively
-=======
   Our group did not encounter any disagreements during this deliverable. We had open communication from 
   the start, which allowed us to share our ideas and expectations early on. If there were minor differences 
   in opinions, we addressed them by discussing the pros and cons of each suggestion and collaboratively 
->>>>>>> ab4b5c89
   deciding what would work best for the project.
 
 \end{enumerate}
@@ -448,11 +407,7 @@
 
 \begin{itemize}
     \item \textit{In your opinion, what are the advantages and disadvantages of using CI/CD?}
-<<<<<<< HEAD
-
-=======
-  
->>>>>>> ab4b5c89
+
     CI/CD, or Continuous Integration/Continuous Deployment, is a process where continuous integration involves automatically integrating code changes from multiple contributors into a shared repository for every commit, and continuous deployment ensures the code base is deployable at any time. Key practices include automated testing and frequent commits, leading to better code quality as bugs and conflicts are caught early and fixed near their date of creation. Another advantage is faster time to market, as code is integrated and deployed more quickly, allowing teams to deliver features and fixes to users faster. It also improves collaboration through feedback, as features pushed to shared repositories can be reviewed by the team.
 
     Disadvantages include the initial setup complexity of the CI/CD pipeline, which can be time-consuming and challenging for those new to the process. It requires ongoing maintenance and overhead to continuously commit, test, and merge code, diverting time from feature development. Additionally, the setup of automated tests and deployment workflows can be complex and requires knowledge of the process. Risks include over-reliance on automation, which could introduce security flaws.
@@ -505,21 +460,12 @@
 
 \subsubsection*{\color{blue}In Case of Emergency}
 
-<<<<<<< HEAD
-In the event of an emergency that prevents a team member from attending a meeting or completing
-their assigned work for a deliverable, the team member must inform the team as soon as possible
-through the team's designated communication channel (either on WhatsApp or Discord). This will
-allow for adjustments to be made, such as redistributing tasks or rescheduling the meeting if
-necessary. For deliverables, if the emergency impacts a deadline, the team member should notify
-both the team and the professor promptly to ensure that any necessary arrangements are made
-=======
 In the event of an emergency that prevents a team member from attending a meeting or completing 
 their assigned work for a deliverable, the team member must inform the team as soon as possible 
 through the team's designated communication channel (either on WhatsApp or Discord). This will 
 allow for adjustments to be made, such as redistributing tasks or rescheduling the meeting if 
 necessary. For deliverables, if the emergency impacts a deadline, the team member should notify 
 both the team and the professor promptly to ensure that any necessary arrangements are made 
->>>>>>> ab4b5c89
 without affecting the team's progress/grades.
 
 \subsection*{Accountability and Teamwork}
