\documentclass{article}

\usepackage{booktabs}
\usepackage{tabularx}

\title{Development Plan\\\progname}

\author{\authname}

\date{}

\input{../Comments}
\input{../Common}

\begin{document}

\maketitle

\begin{table}[hp]
<<<<<<< HEAD
  \caption{Revision History} \label{TblRevisionHistory}
  \begin{tabularx}{\textwidth}{llX}
    \toprule
    \textbf{Date} & \textbf{Developer(s)} & \textbf{Change}\\
    \midrule
    Date1 & Name(s) & Description of changes\\
    Date2 & Name(s) & Description of changes\\
    ... & ... & ...\\
    \bottomrule
  \end{tabularx}
=======
\caption{Revision History} \label{TblRevisionHistory}
\begin{tabularx}{\textwidth}{llX}
\toprule
\textbf{Date} & \textbf{Developer(s)} & \textbf{Change}\\
\midrule
September 18th, 2024 & All & Created first draft of document\\
September 23rd, 2024 & All & Finalized document\\
\bottomrule
\end{tabularx}
>>>>>>> 31d8a997
\end{table}

\newpage{}

<<<<<<< HEAD
\wss{Put your introductory blurb here.  Often the blurb is a brief roadmap of
what is contained in the report.}

\wss{Additional information on the development plan can be found in the
  \href{https://gitlab.cas.mcmaster.ca/courses/capstone/-/blob/main/Lectures/L02b_POCAndDevPlan/POCAndDevPlan.pdf?ref_type=heads}
{lecture slides}.}
=======
This document outlines the development plan for improving the energy efficiency of
engineered software through refactoring. It includes details on intellectual property, 
team roles, workflow structure, and project scheduling. Additionally, the plan covers 
expected technologies, coding standards, and proof of concept demonstrations, providing 
a clear roadmap for the project's progression.
>>>>>>> 31d8a997

\section{Confidential Information?}

\wss{State whether your project has confidential information from industry, or
  not.  If there is confidential information, point to the agreement you have in
place.}

\wss{For most teams this section will just state that there is no confidential
information to protect.}
\section{IP to Protect}

\wss{State whether there is IP to protect.  If there is, point to the agreement.
  All students who are working on a project that requires an IP agreement are also
required to sign the ``Intellectual Property Guide Acknowledgement.''}

\section{Copyright License}

\wss{What copyright license is your team adopting.  Point to the license in your
repo.}

\section{Team Meeting Plan}

The team will meet multiple times a week, once during Monday tutorial time and throughout the week as issues or concerns arise. The meetings will be conducted either online through a Teams meeting or in-person on campus. The team
will hold an official meeting with the industry advisor once a week yet the time has not been decided. The meeting with the advisor will be online on Teams for the first 3 weeks, followed by in-person meetings later on. Meetings itself will be strutured as follows:
\begin{enumerate}
  \item Each member will take turns giving a short recap of work they have accomplished throughout the week.
  \item Members will voice any concerns or issues they may be facing.
  \item Team will form a discussion and make decisions for the project.
  \item Any/all questions will be documented for the next meeting with the advisor.
\end{enumerate}
The team will go ahead and use Issues on Github to add anything they may want to talk about in the next meeting as the week progresses in order to have some form of agenda for the next meeting.

\section{Team Communication Plan}

\textbf{Issues}: GitHub \\
\textbf{Meetings}: Microsoft Teams \\
\textbf{Meetings (with advisor)}: Discord \\
\textbf{Informal Project Discussion}: WhatsApp

\section{Team Member Roles}

<<<<<<< HEAD
\wss{You should identify the types of roles you anticipate, like notetaker,
  leader, meeting chair, reviewer.  Assigning specific people to those roles is
  not necessary at this stage.  In a student team the role of the individuals will
likely change throughout the year.}
=======
\hspace{\parindent}As a team, we will all function as developers, sharing responsibilities 
for creating issues, coding, testing, and documentation in the early stages. Specific roles 
will be defined as the project evolves, allowing for flexibility and collaboration.

During our scheduled meetings (with the supervisor, within the team, etc.), we will follow 
an Agile Scrum structure, incorporating additional roles such as Scrum Master and Scribe. 
These roles will rotate weekly, with the Scrum Master responsible for organizing and leading 
the meetings, and the Scribe tasked with documenting key details. This approach ensures active 
participation and shared responsibility amongst team members.

We have chosen not to designate a team leader, as we all possess similar skills and knowledge. 
Instead, we aim to work collaboratively to resolve any challenges that arise. 
>>>>>>> 31d8a997

\section{Workflow Plan}

The repository will contain two main persistent branches (branching off main) throughout the project:
\textbf{dev} and \textbf{documentation}. These branches, that we will henceforth call "epic" branches, will be used for technical
software development and documentation changes respectively. \\

The average workflow for the project will proceed as follows:
\begin{enumerate}
  \item Pull changes from the appropriate \textbf{epic} branch
  \item Create working branch from \textbf{epic} branch with the format <main contributor name>/<descriptive related to topic of changes>
  \item Create sub-working-branch from previous branch if necessary
  \item Commit changes with descriptive name
  \item Create \textbf{unit tests} for said changes
  \item Create pull request to merge changes from sub/working branch into working/epic branch
  \item Wait for all tests run with GitHub Actions to pass
  \item Wait for 2 approvals from teammates other than the one who created the Pull request
  \item Merge changes into target branch (working or epic)
\end{enumerate}

\noindent
GitHub Issues will be used to track and manage bugs, feature requests, and development tasks. Team members can report issues, propose enhancements, and assign tasks to specific individuals. Each issue will be labelled (e.g., bug, enhancement, team-meeting) for easy categorisation, linked to relevant milestones, and tracked through GitHub Project boards. Comments and code references will be exploited to allow for collaboration and discussion on potential solutions. Issues will also be integrated with pull requests, so they’ll automatically close once fixes are merged. \\

\noindent
For situations where a certain type of issue is projected to be created at a steady frequency, templates will be created to facilitate their creation. \\

\noindent
The CI/CD pipeline will be implemented via GitHub to improve automated testing as well as facilitate the feedback loop for the machine learning models used by the library. More detailed information will be added later. \\

\section{Project Decomposition and Scheduling}

GitHub Projects will be used as way to get a quick look at all tasks and deadlines. \\

\noindent
\textbf{Link}: https://github.com/users/Sevhena/projects/2 \\

\wss{How will the project be scheduled?  This is the big picture schedule, not
  details. You will need to reproduce information that is in the course outline
for deadlines.}

\section{Proof of Concept Demonstration Plan}

What is the main risk, or risks, for the success of your project?  What will you
demonstrate during your proof of concept demonstration to convince yourself that
you will be able to overcome this risk?

\section{Expected Technology}

\wss{What programming language or languages do you expect to use?  What external
  libraries?  What frameworks?  What technologies.  Are there major components of
  the implementation that you expect you will implement, despite the existence of
  libraries that provide the required functionality.  For projects with machine
learning, will you use pre-trained models, or be training your own model?  }

\wss{The implementation decisions can, and likely will, change over the course
  of the project.  The initial documentation should be written in an abstract way;
  it should be agnostic of the implementation choices, unless the implementation
  choices are project constraints.  However, recording our initial thoughts on
  implementation helps understand the challenge level and feasibility of a
  project.  It may also help with early identification of areas where project
members will need to augment their training.}

Topics to discuss include the following:

\begin{itemize}
  \item Specific programming language
  \item Specific libraries
  \item Pre-trained models
  \item Specific linter tool (if appropriate)
  \item Specific unit testing framework
  \item Investigation of code coverage measuring tools
  \item Specific plans for Continuous Integration (CI), or an explanation that CI
    is not being done
  \item Specific performance measuring tools (like Valgrind), if
    appropriate
  \item Tools you will likely be using?
\end{itemize}

\wss{git, GitHub and GitHub projects should be part of your technology.}

\section{Coding Standard}

\wss{What coding standard will you adopt?}

\newpage{}

\section*{Appendix --- Reflection}

\wss{Not required for CAS 741}

\input{../Reflection.tex}

\begin{enumerate}
  \item Why is it important to create a development plan prior to starting the
    project?
  \item In your opinion, what are the advantages and disadvantages of using
    CI/CD?
  \item What disagreements did your group have in this deliverable, if any,
    and how did you resolve them?
\end{enumerate}

\newpage{}

\section*{Appendix --- Team Charter}

\wss{borrows from
  \href{https://engineering.up.edu/industry_partnerships/files/team-charter.pdf}
{University of Portland Team Charter}}

\subsection*{External Goals}

\wss{What are your team's external goals for this project? These are not the
  goals related to the functionality or quality fo the project.  These are the
  goals on what the team wishes to achieve with the project.  Potential goals are
  to win a prize at the Capstone EXPO, or to have something to talk about in
interviews, or to get an A+, etc.}

\subsection*{Attendance}

\subsubsection*{Expectations}

\wss{What are your team's expectations regarding meeting attendance (being on
time, leaving early, missing meetings, etc.)?}

\subsubsection*{Acceptable Excuse}

\wss{What constitutes an acceptable excuse for missing a meeting or a deadline?
What types of excuses will not be considered acceptable?}

\subsubsection*{In Case of Emergency}

\wss{What process will team members follow if they have an emergency and cannot
  attend a team meeting or complete their individual work promised for a team
deliverable?}

\subsection*{Accountability and Teamwork}

\subsubsection*{Quality}

\wss{What are your team's expectations regarding the quality
  of team members' preparation for team meetings and the quality of the
deliverables that members bring to the team?}

\subsubsection*{Attitude}

\wss{What are your team's expectations regarding team members' ideas,
  interactions with the team, cooperation, attitudes, and anything else regarding
  team member contributions?  Do you want to introduce a code of conduct?  Do you
want a conflict resolution plan?  Can adopt existing codes of conduct.}

\subsubsection*{Stay on Track}

\wss{What methods will be used to keep the team on track? How will your team
  ensure that members contribute as expected to the team and that the team
  performs as expected? How will your team reward members who do well and manage
  members whose performance is below expectations?  What are the consequences for
someone not contributing their fair share?}

\wss{You may wish to use the project management metrics collected for the TA and
instructor for this.}

\wss{You can set target metrics for attendance, commits, etc.  What are the
  consequences if someone doesn't hit their targets?  Do they need to bring the
  coffee to the next team meeting?  Does the team need to make an appointment with
their TA, or the instructor?  Are there incentives for reaching targets early?}

\subsubsection*{Team Building}

\wss{How will you build team cohesion (fun time, group rituals, etc.)? }

\subsubsection*{Decision Making}

\wss{How will you make decisions in your group? Consensus?  Vote? How will you
handle disagreements? }

\end{document}<|MERGE_RESOLUTION|>--- conflicted
+++ resolved
@@ -17,46 +17,24 @@
 \maketitle
 
 \begin{table}[hp]
-<<<<<<< HEAD
   \caption{Revision History} \label{TblRevisionHistory}
   \begin{tabularx}{\textwidth}{llX}
     \toprule
     \textbf{Date} & \textbf{Developer(s)} & \textbf{Change}\\
     \midrule
-    Date1 & Name(s) & Description of changes\\
-    Date2 & Name(s) & Description of changes\\
-    ... & ... & ...\\
+    September 18th, 2024 & All & Created first draft of document\\
+    September 23rd, 2024 & All & Finalized document\\
     \bottomrule
   \end{tabularx}
-=======
-\caption{Revision History} \label{TblRevisionHistory}
-\begin{tabularx}{\textwidth}{llX}
-\toprule
-\textbf{Date} & \textbf{Developer(s)} & \textbf{Change}\\
-\midrule
-September 18th, 2024 & All & Created first draft of document\\
-September 23rd, 2024 & All & Finalized document\\
-\bottomrule
-\end{tabularx}
->>>>>>> 31d8a997
 \end{table}
 
 \newpage{}
 
-<<<<<<< HEAD
-\wss{Put your introductory blurb here.  Often the blurb is a brief roadmap of
-what is contained in the report.}
-
-\wss{Additional information on the development plan can be found in the
-  \href{https://gitlab.cas.mcmaster.ca/courses/capstone/-/blob/main/Lectures/L02b_POCAndDevPlan/POCAndDevPlan.pdf?ref_type=heads}
-{lecture slides}.}
-=======
 This document outlines the development plan for improving the energy efficiency of
-engineered software through refactoring. It includes details on intellectual property, 
-team roles, workflow structure, and project scheduling. Additionally, the plan covers 
-expected technologies, coding standards, and proof of concept demonstrations, providing 
+engineered software through refactoring. It includes details on intellectual property,
+team roles, workflow structure, and project scheduling. Additionally, the plan covers
+expected technologies, coding standards, and proof of concept demonstrations, providing
 a clear roadmap for the project's progression.
->>>>>>> 31d8a997
 
 \section{Confidential Information?}
 
@@ -98,25 +76,18 @@
 
 \section{Team Member Roles}
 
-<<<<<<< HEAD
-\wss{You should identify the types of roles you anticipate, like notetaker,
-  leader, meeting chair, reviewer.  Assigning specific people to those roles is
-  not necessary at this stage.  In a student team the role of the individuals will
-likely change throughout the year.}
-=======
-\hspace{\parindent}As a team, we will all function as developers, sharing responsibilities 
-for creating issues, coding, testing, and documentation in the early stages. Specific roles 
+\hspace{\parindent}As a team, we will all function as developers, sharing responsibilities
+for creating issues, coding, testing, and documentation in the early stages. Specific roles
 will be defined as the project evolves, allowing for flexibility and collaboration.
 
-During our scheduled meetings (with the supervisor, within the team, etc.), we will follow 
-an Agile Scrum structure, incorporating additional roles such as Scrum Master and Scribe. 
-These roles will rotate weekly, with the Scrum Master responsible for organizing and leading 
-the meetings, and the Scribe tasked with documenting key details. This approach ensures active 
+During our scheduled meetings (with the supervisor, within the team, etc.), we will follow
+an Agile Scrum structure, incorporating additional roles such as Scrum Master and Scribe.
+These roles will rotate weekly, with the Scrum Master responsible for organizing and leading
+the meetings, and the Scribe tasked with documenting key details. This approach ensures active
 participation and shared responsibility amongst team members.
 
-We have chosen not to designate a team leader, as we all possess similar skills and knowledge. 
-Instead, we aim to work collaboratively to resolve any challenges that arise. 
->>>>>>> 31d8a997
+We have chosen not to designate a team leader, as we all possess similar skills and knowledge.
+Instead, we aim to work collaboratively to resolve any challenges that arise.
 
 \section{Workflow Plan}
 
