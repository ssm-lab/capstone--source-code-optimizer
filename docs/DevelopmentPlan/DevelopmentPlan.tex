\documentclass{article}

\usepackage{booktabs}
\usepackage{hyperref}
\usepackage{tabularx}
\usepackage{xcolor}
\usepackage{blindtext}

\title{Development Plan\\ \progname}

% Test line
% Test 2

\author{\authname}

\date{}

\input{../Comments}
\input{../Common}

\begin{document}

\maketitle

\begin{table}[hp]
  \caption{Revision History} \label{TblRevisionHistory}
  \begin{tabularx}{\textwidth}{llX}
    \toprule
    \textbf{Date} & \textbf{Developer(s)} & \textbf{Change}\\
    \midrule
    September 18th, 2024 & All & Created first draft of document\\
    September 23rd, 2024 & All & Finalized document\\
    January 2nd, 2025 & Ayushi Amin & Made TA feedback changes\\
    March 24, 2025 & Tanveer Brar & Update section 2,4,5,6\\ 
    March 24th, 2025 & Sevhena Walker & Update project link.\\
<<<<<<< HEAD
    March 24, 2025 & Mya Hussain & Updated Team POC Plan\\ 
    March 24, 2025 & Mya Hussain & Updated Performance Benchmarking Tests\\ 
    March 24th, 2025 & Sevhena Walker & Updated linter tools to reflect correct linting tools and removed development tools\\
=======
    March 24th, 2025 & Mya Hussain & Updated Team POC Plan\\ 
    March 24th, 2025 & Mya Hussain & Updated Performance Benchmarking Tests\\ 
    March 24th, 2025 & Ayushi Amin & Removed unneccessary sections\\
    March 24th, 2025 & Ayushi Amin & Updated external tools used\\
>>>>>>> 5282e357
    \bottomrule
  \end{tabularx}
\end{table}

\newpage{}

\noindent
This document outlines the development plan for improving the energy efficiency of
engineered software through refactoring. Included are the details on intellectual property,
team roles, workflow structure, and project scheduling. Additionally, the plan covers
expected technologies, coding standards, and proof of concept demonstrations, providing
a clear road map for the project's progression.

\section{Confidential Information}

No confidential information to protect.
\section{IP to Protect}

\hspace{\parindent}The software and associated documentation files for this project are protected by copyright, can be accessed at this \href{https://github.com/ssm-lab/capstone--source-code-optimizer/blob/main/LICENSE}{ link}(referred to as ``License"). The License does not grant any party the rights to modify, merge, publish, distribute, sub license, or sell the software without explicit permission .

Unauthorized use, modification, or distribution of the software is prohibited and may result in legal action.
\\

\hspace{\parindent} Permission is granted on a case-by-case basis(non-transferable and non-exclusive). No rights to exploit the software commercially or otherwise are granted without prior written consent from the copyright holders.

\section{Copyright License}

See LICENSE file in root of repository, can be accessed at this \href{https://github.com/ssm-lab/capstone--source-code-optimizer/blob/main/LICENSE}{link}.

\section{Team Meeting Plan}

\hspace{\parindent} The team will meet multiple times a week, once during Monday tutorial time and throughout the week as issues or concerns arise. The meetings will be conducted either online through a Discord meeting or in-person on campus. The team
will hold an official meeting with the industry advisor once a week yet the time has not been decided. The meeting with the advisor will be online on Zoom for the first three weeks, followed by in-person meetings later on. Meetings itself will be structured as follows:
\begin{enumerate}
  \item Each member will take turns giving a short recap of work they have accomplished throughout the week.
  \item Members will voice any concerns or issues they may be facing.
  \item Team will form a discussion and make decisions for the project.
  \item Any/all questions will be documented for the next meeting with the advisor.
\end{enumerate}
The team will go ahead and use Issues on GitHub to add anything they may want to talk about in the next meeting as the week progresses in order to have some form of agenda for the next meeting.

\section{Team Communication Plan}

\begin{itemize}

    \item \textbf{Issues}: GitHub 
    \item \textbf{Meetings}: Discord
    \item \textbf{Meetings (with advisor)}: Discord Group Chat, Zoom
    \item \textbf{Informal Project Discussion}: WhatsApp, Discord Server
    \item \textbf{Formal Project Discussion}: Discord Server
    
\end{itemize}


\section{Team Member Roles}

As a team, we will work collaboratively to develop and refine our Source Code Energy Optimizer project. To ensure clear division 
of tasks and responsibilities while fostering collaboration, we have defined the following roles for each team member. These roles 
reflect both individual strengths and shared responsibilities in achieving our project’s goals.

\subsection*{Defined Roles for Team Members}
\begin{itemize}
    \item \textbf{Sevhena Walker:} \textit{Developer, Scrum Master and DevOps Lead} \\
    Sevhena will lead the end-to-end development process across the full stack, ensuring seamless integration of all components. As Scrum Master, she will facilitate sprint planning and team coordination. She will also manage the implementation of GitHub Actions for linting, test coverage, and other automated quality checks.
    
    \item \textbf{Mya Hussain:} \textit{Developer and Refactoring Library Lead} \\
    Mya will focus on end-to-end development process across the full stack, including the plugin and the refactoring library. Her specialized focus will be on enhancing the refactoring library, ensuring it provides automated, energy-efficient transformations 
    while preserving functional behavior. She will also collaborate in 
    maintaining cross-platform compatibility.

    \item \textbf{Tanveer Brar:} \textit{Developer and Testing Lead} \\
    Tanveer will contribute to end-to-end development of the plugin and the refactoring library. She will be dedicated to writing and executing tests to validate the refactoring library, the plugin and their integration. She will ensure all refactored code maintains its functional integrity and meets energy optimization goals. 

    \item \textbf{Ayushi Amin:} \textit{Developer and Algorithm Optimization Lead} \\
    Ayushi will contribute to end-to-end development of the plugin and the refactoring library. Her focus will be on implementing the functionality to do multiple refactorings on the same kind in the plugin, as well as refining the algorithms to ensure optimal energy savings and code readability. She will also contribute to enhancing Python-specific refactoring strategies and improving computational efficiency.

    \item \textbf{Nivetha Kuruparan:} \textit{Developer and Plugin UI/UX Lead} \\
    Nivetha will contibute to the end-to-end development of the plugin and the refactoring library. She will specialize in analyzing the UX of the plugin and ensuring that the user has a seamless experience in the start-to-end process for energy optimization to continuously improve the refactoring process.
\end{itemize}

\subsection*{Agile Scrum Structure}
During our scheduled meetings (with the supervisor, within the team, etc.), we will follow an Agile Scrum structure, incorporating roles such as Scrum Master and Scribe. These roles will rotate weekly, with the Scrum Master responsible for organizing  and leading the meetings, and the Scribe tasked with documenting key details. This approach ensures active participation and shared responsibility amongst team members.

\section{Workflow Plan}

\hspace{\parindent}The repository will contain two main persistent branches (branching off main) throughout the project:
\textbf{dev} and \textbf{documentation}. These branches, that we will henceforth call ``epic" branches, will be used for technical
software development and documentation changes respectively. \\

The average workflow for the project will proceed as follows:
\begin{enumerate}
  \item Pull changes from the appropriate \textbf{epic} branch
  \item Create working branch from \textbf{epic} branch with the format [main contributor name]/[descriptive related to topic of changes]
  \item Create sub-working-branch from previous branch if necessary
  \item Commit changes with descriptive name
  \item Create \textbf{unit tests} for said changes
  \item Create pull request to merge changes from sub/working branch into working/epic branch
  \item Wait for all tests run with \textbf{GitHub Actions} to pass
  \item Wait for two approvals from teammates other than the one who created the Pull request
  \item Merge changes into target branch (working or epic)
\end{enumerate}

\noindent
\hspace{\parindent}\textbf{GitHub Issues} will be used to track and manage bugs, feature requests, and development tasks. Team members can report issues, propose enhancements, and assign tasks to specific individuals. Each issue will be labelled (e.g., bug, enhancement, team-meeting) for easy categorisation, linked to relevant \textbf{milestones}, and tracked through \textbf{GitHub Project} boards. Comments and code references will be exploited to allow for collaboration and discussion on potential solutions. Issues will also be integrated with pull requests, so they’ll automatically close once fixes are merged. \\

\noindent
\hspace{\parindent}For situations where a certain type of issue is projected to be created at a steady frequency, templates will be created to facilitate their creation. \\

\noindent
\hspace{\parindent}\textbf{Milestones} will be used to organize commits and pull requests for major deliverables. Once all working branches associated to the milestone have been merged into the appropriate epic branch, the team will go through the relevant prepared checklist to make sure that all requirements have been met. Once this is done, the epic branch will be merged into main as one pull request along with the checklist. \\

\section{Project Decomposition and Scheduling}

\noindent
\hspace{\parindent}The project is hosted on GitHub under the organization of Sustainable Systems and Methods (SSM) Lab and can be accessed at this \href{https://github.com/orgs/ssm-lab/projects/2}{link}.\\

The team currently has one GitHub Project setup to serve as a visual tool not only to track deadlines for all tasks but also for accountability  for assigned tasks. The project can include cards for:
\begin{itemize}
  \item Issues for course related deliverables
  \item Lecture and Meeting logs
  \item Issues for project specific tasks(such as building a certain component).
\end{itemize}

\subsection*{\color{red}{Schedule}}
While the development of our system will be broken down into smaller features, the overall project will follow the following major deadlines.

\begin{center}
  \begin{tabularx}{\textwidth}{Xc}
    \toprule
    \textbf{Milestone} & \textbf{Due Date} \\
    \midrule
    Problem Statement, Proof of Concept, and Development Plan & September 24th, 2024 \\
    Requirements Document (Revision 0) & October 9th, 2024 \\
    Hazard Analysis (Revision 0) & October 23rd, 2024 \\
    Verification \& Validation Plan (Revision 0) & November 1st, 2024 \\
    Proof of Concept & November 11th-22nd, 2024 \\
    Design Document (Revision 0) & January 15th, 2025 \\
    Project Demo (Revision 0) & February 3rd-14th, 2025 \\
    Final Demonstration & March 17th-30th, 2025 \\
    Final Documentation & April 2nd, 2025 \\
    Capstone EXPO & TBD \\
    \bottomrule
  \end{tabularx}
\end{center}


\section{Proof of Concept Demonstration Plan}

For context, our POC will consist of roughly the following steps:
\begin{enumerate}
  \item Determine the code smells we want to address for energy saving.
  \begin{itemize}
    \item Such as but not limited to Long Lambda Function, Member Ignoring Method, Long Paramter List, Unused Imports, Long Message Chain, Unused Class Attributes and Variables
  \end{itemize} 
  \item Determine the detectability of a specific code smell 
  \begin{itemize}
    \item These code smells are detectable using Pylint or manual AST parsing.
  \end{itemize} 
  \item Determine the appropriate refactorings for a particular detected smell that results in decreased energy consumption.
  \begin{itemize}
    \item We will use codecarbon to measure the emissions of a python code file. This step will involve various phases of trial and error as it is not a 1-1 trivial solution. There could be various refactorings possible for a given situation that all result in different energy consumption levels. We want our tool to choose the most optimal refactoring possible.
  \end{itemize} 
  \item Once we determine preset algorithms mapping detected smells to their appropriate refactorings, we want to then make those changes in the code, measure the energy consumption and test it against the original code ensuring it is less.
\end{enumerate}

\noindent
The following is a list of primary risks and how potential results from the POC could mitigate them.
\begin{enumerate}

  \item The refactorings we propose may not reduce the code's energy consumption.
  \begin{itemize}
    \item If this occurs the team will have to re-analyze the results, revisit refactoring strategies and conduct additional testing to ensure that the proper refactorings are occuring. Code exists in two forms, fully optimized, and not fully optimized. If it is the later, using a new strategy should work provided our team has the expertise to find the correct refactoring. If it is the former the correct use case of our tool is simply the result that no new optimal refactorings could be found. This is a valid result for some use cases.
  \end{itemize} 

  \item Energy is decreased but functionality of the code is modified. 
  \begin{itemize}
    \item The onus is placed on the user to identify if a refactoring breaks the functionality of the code as they will either accept or reject each suggestion. This gives the user more control over how their code base develops and allows them to consider other potential tradeoffs for each possible change.
  \end{itemize} 

\end{enumerate}

Other smaller risks for our tool include:
\begin{itemize}
  \item Integration challenges: Challenges adding our tool to people's CI/CD pipelines. What should that look like? How can we make it as accessible as possible? 
  \begin{itemize}
    \item Potential answer: If we make a plugin we should try and make it compatible with a widely used IDE.
  \end{itemize} 
  \item Software developers not wanting to adopt energy saving into their code bases. How can we make it as user friendly as possible?
  \begin{itemize}
    \item Potential answer: Ease of use and the success of the tool will be the primary factors in it's use. For corectness we can ensure we have thorough testing to ensure the tool works as promised. For user experiences we can conduct small trials or focus groups seeing what people prefer.  
  \end{itemize} 
  \item Code performance issues: A lot of code choices are tradeoffs. Are there situations in which we would be decreasing runtime or performance to achieve a better energy output? If so what consequences does this have?
  \begin{itemize}
    \item Potential answer: Allowing the tool to act as a suggestion rather than a hard refactor and giving the developer the choice to undo changes could help the engineer have more control over the specifications that matter to them the most. 
  \end{itemize} 
\end{itemize} 

\section{Expected Technology}

This section contains a compilation of technologies that we expect to use for our project following an initial analysis. The choice of technology might change for one or more of the components if needed along the course of the project.

\subsection{Languages}
A diverse set of languages is being used to build different components of the project. Here is a detailed breakdown:

\begin{enumerate}
    \item \textbf{Refactoring Library: Python}\\
    The library is being built in Python for the following reasons:
    \begin{itemize}
        \item The language has well-established libraries like `Rope` for refactoring and `Code Carbon` for energy analysis, which can be leveraged for the MVP.
        \item The language is widely used in both research and industry, making the library adoptable by a broader community of developers.
    \end{itemize}
    \item \textbf{VS Plugin: TypeScript}\\
    Given the VS Code architecture (based on web technologies), the plugin needs to be built using JavaScript or TypeScript. The team has decided to pursue development in TypeScript given our experience in the language.
\end{enumerate}

\subsection{External Libraries/Customization}
To build an MVP, the team is relying on multiple external libraries to handle the technical detail intensive work. Below is a list of external libraries that we are using along with their purpose. Note that their usage will be replaced with custom implementation once an MVP has been created and tested.

\begin{enumerate}
    \item \textbf{Code Energy Calculation: Code Carbon}\\
    Code Carbon is a well-documented library that calculates the energy consumed on executing a given Python code base. It estimates energy consumption by monitoring CPU, GPU, and RAM usage. Although the measurements are highly unreliable, it was a more ideal choice since this libray is compatible with more operating systems for analyzing energy consumption.

    \item \textbf{Inefficient Code Pattern Detection: PyLint}\\
    After reviewing PyLint documentation, it can be deduced that a majority of code smells can be detected and resolved using this library.

    \item \textbf{Refactoring: Rope}\\
    Rope includes a wide range of refactorings, such as renaming, function extraction, and code restructuring. Some of these will be useful when refactoring for inefficient code patterns. Rope is an ideal choice as it simplifies the process of identifying and replacing these code patterns with more optimized versions.
\end{enumerate}

\subsection{Continuous Integration Plan}
For automated testing and integration within the GitHub DevOps pipeline, the team has decided to utilize GitHub Actions since they have a wide variety of support articles for initial setup.

\subsection{Linter Tools}
To ensure best practices, all team members will be using the following combination of linter tools for Python code:
\begin{enumerate}
  \item \textbf{Ruff:} This tool is used for linting and enforcing code quality. It is fast and supports a wide range of linting rules, making it ideal for maintaining consistent and clean code.
  \item \textbf{Pyright:} This tool is used for static type checking in Python. It ensures type correctness and helps catch potential type-related errors early in the development process.
\end{enumerate}


\subsection{Code Smell Tools}
To identify code smells during development, the team will include PySmells in the project. In addition to the fact that the tool covers a majority of Python code smells, the team was enthusiastic about the fact that the library itself will be used during implementation of the MVP.

\subsection{Unit Testing}
To ensure systematic testing of our growing codebase, the project will include unit tests written in \texttt{pytest}. We have chosen this framework as it helps to write scalable test cases, supports parameterized tests, and has easy integration with \texttt{coverage.py}, which is our code coverage measuring tool.

\subsection{Code Coverage}
\texttt{Coverage.py} has been chosen to measure the code coverage. This will be a useful tool to identify areas of the code base that need additional test coverage.

\subsection{Performance Measurement}
The team will perform extensitve performance benchmarking using the benchmarking built-in python library. Files of size 250, 1000, 3000 will be tested and time performance will be measured for each refactorin, smell detection and energy measurement.

\section{Coding Standard}

The team will include PEP 8 as the coding standard in the project. This standard is widely accepted across the Python community, therefore there is tons of resources available on initially setting it up. The team will have a useful tool to automate style enforcement and ensure consistency across the code base.

\newpage{}

\section*{Appendix --- Reflection}

\subsubsection*{Mya Hussain Reflection}

\begin{enumerate}
  \item \textit{Why is it important to create a development plan prior to starting the project?}

    Development plans act as good starting points by establishing clear objectives, recourse requirements, timelines and by
    assigning accountability within a project. This improves overall communication and understanding between members by solidifying
    the intent and requirements of a project. From my experience in industry, developers who don’t have a good grasp of what they’re
    developing and why they’re developing it typically deliver products that either fail to meet the primary goal or prove useless to
    the user. In real life, you develop products for people with various backgrounds. People of different disciplines speak in different
    technical tongues. Development plans are critical in syncing many people from various disciplines towards a common goal. They can also
    further can divide the roles and responsibilities between the developers and later aid in making development decisions that push
    progress towards the primary goals defined in the document.

  \item \textit{What disagreements did your group have in this deliverable, if any, and how did you resolve them?}

    I would be lying if I were to say that my team had disagreements during the first week of working on the project. The easy answer to
    this question is to make up a disagreement of low significance and say we worked through it using open democratic discussion and
    compromise. The truth is that it is too early in the project for us to be disagreeing with each other. We’re in our “honeymoon stage”
    where all members are excited to work on the project and are optimistic about the possible results we could achieve. Let us be in love
    during week one. We have many more weeks left to disagree.

\end{enumerate}

\subsubsection*{Ayushi Amin Reflection}

\begin{enumerate}
  \item \textit{Why is it important to create a development plan prior to starting the
    project?}

    A development plan is important because it serves as a clear road map for the project and ensures that all 
    team members understand the the project scope, objectives and timeline. A clear plan helps to identify potential risks
    and areas of concern/challenges that can be caught at an early stage so a solution can be crafted early on. This also helps
    in resource allocation by ensuring that the necessary tools and budget are available when needed.

  \item \textit{What disagreements did your group have in this deliverable, if any, and how did you resolve them?}

    To be quite frank, our team did not have any disagreements during the first couple weeks of working together.

\end{enumerate}

\subsubsection*{Sevhena Walker Reflection}

\begin{enumerate}

  \item \textit{Why is it important to create a development plan prior to starting the project?}

    When starting a project with a large scope, it is easy to get lost in all the features you want to implement in the project.
    By establishing an action plan from the start, you allow yourself and your team to develop concrete goals and needs for your system. Taking a step back to analyze how the components of your system are expected to interact with each other and defining the intended end result is necessary.\\

    Without this planning stage, you are essentially going in blind with only a vague understanding and what you need to do. There is
    no way to organize task between team members efficiently either since specific components are sparsely detailed or non-existent. The
    project will be in a constant state of ``debugging" you could say, constantly trying to figure out how this feature will work with the
    next and the next and so on. This would be like trying to build a house while only ever looking at the next couple meters in front of you.

  \item \textit{What disagreements did your group have in this deliverable, if any, and how did you resolve them?}
  
  I honestly cannot say that we had any disagreements as yet. Our team tried our best to discuss what our goals for the project were and
  everything was well communicated so that everyone was on the same page. We are at the beginning stages of a project that will implement
  technology is mostly new to us. We are excited, but also somewhat ignorant to some details which makes it hard to ``disagree".

\end{enumerate}

\subsubsection*{Tanveer Brar Reflection}

\begin{enumerate}
  \item \textit{Why is it important to create a development plan prior to starting the project?}

   After having created one, I believe a development plan is important as it can be useful for the project in multiple ways. For one, it is a written record of the team's expected practices related to roles, communication, etc.(which ensures that everyone is on the same page with these practices).This can also be used by instructors as the source of truth if there are any conflicts in the project team.\\

   Secondly, with the pre-written format/prompts we were compelled to think about some logistics that we would otherwise have ignored(such as communication plan and coding standards). In short, it set a great starting note for the project so we were aware of our assumptions and were also compelled to think about less obvious aspects of project planning.

  \item \textit{What disagreements did your group have in this deliverable, if any, and how did you resolve them?}

  We haven’t had any disagreements in our group for this deliverable. There were multiple instances where each of us had different ideas on how to approach a particular issue. After weighing in the pros and cons of each idea together, we ended up picking one of them unanimously. This was possible since we value each other’s thought process and take a non partial approach when deliberating.

\end{enumerate}

\subsubsection*{Nivetha Kuruparan Reflection}

\begin{enumerate}
  \item \textit{Why is it important to create a development plan prior to starting the project?}

  A development plan is essential as it sets a structured foundation for the project, helping to 
  clarify the team's objectives, roles, and processes before work begins. This ensures that everyone 
  shares a common understanding of the project's scope and expectations, reducing the likelihood 
  of miscommunication or misaligned efforts later on. 

  A development plan is also important because it helps unify team members who have diverse technical 
  skills, ensuring that everyone is working towards the same end goal. By laying out the project scope, 
  objectives, and expectations clearly from the start, the plan serves as a guide that helps team 
  members understand how their contributions fit into the bigger picture. This is important when 
  skills vary across the team, as it prevents disagreements and promotes collaboration.

  \item \textit{What disagreements did your group have in this deliverable, if any, and how did you resolve them?}

  Our group did not encounter any disagreements during this deliverable. We had open communication from 
  the start, which allowed us to share our ideas and expectations early on. If there were minor differences 
  in opinions, we addressed them by discussing the pros and cons of each suggestion and collaboratively 
  deciding what would work best for the project.

\end{enumerate}

\subsubsection*{Group Answers}

\begin{itemize}
    \item \textit{In your opinion, what are the advantages and disadvantages of using CI/CD?}

    CI/CD, or Continuous Integration/Continuous Deployment, is a process where continuous integration involves automatically integrating code changes from multiple contributors into a shared repository for every commit, and continuous deployment ensures the code base is deployable at any time. Key practices include automated testing and frequent commits, leading to better code quality as bugs and conflicts are caught early and fixed near their date of creation. Another advantage is faster time to market, as code is integrated and deployed more quickly, allowing teams to deliver features and fixes to users faster. This also improves collaboration through feedback, as features pushed to shared repositories can be reviewed by the team.

    Disadvantages include the initial setup complexity of the CI/CD pipeline, which can be time-consuming and challenging for those new to the process. This requires ongoing maintenance and overhead to continuously commit, test, and merge code, diverting time from feature development. Additionally, the setup of automated tests and deployment workflows can be complex and requires knowledge of the process. Risks include over-reliance on automation, which could introduce security flaws.
    In other terms:\\
    \textbf{Advantages:}
    \begin{enumerate}
      \item Faster development since changes would be pushed constantly as testing for new/fixed features would be successful
      \item Shorter delivery times
      \item Improved code quality (automated testing)
      \item Easier change monitoring and rollback since there are five members and multiple branches and changes based on the member
      \item Increased efficiency and productivity
    \end{enumerate}
    \textbf{Disadvantages}
    \begin{enumerate}
      \item Requires strong discipline and commitment from the entire team and may be a learning curve for the team
      \item May be challenging to implement for small teams since there is only five members
      \item Initial setup and configuration can be complex and time-consuming since the team will be setting this up from scratch
    \end{enumerate}

\end{itemize}

\newpage{}

\section*{Appendix --- Team Charter}

\subsection*{External Goals}

Our team's primary goal is to learn something new and valuable that can be applied in the workforce,
ensuring that this project enhances our practical skills. Additionally, we aim to create a project
that we can confidently discuss in interviews, demonstrating our ability to work on real-world
problems. While we focus on personal and professional growth, we also aim for an A+ as a
nice-to-have achievement.

\subsection*{Attendance}

\subsubsection*{\color{blue}{Expectations}}

Our team expects full commitment to scheduled meetings, with everyone arriving on time and staying
for the entire duration. If a team member cannot attend, they are expected to notify the group in
advance and provide a valid reason, as well as organize an alternative meeting time, if all team
members need to be present. Missing meetings without prior notice or frequently arriving late
will be addressed by the team to prevent disruptions.

\subsubsection*{\color{blue}Acceptable Excuse}

An acceptable excuse for missing a meeting or a deadline includes unforeseen emergencies, personal
illness, family matters, or other significant personal obligations, as long as the team is
informed in advance. Unacceptable excuses include vague or last-minute reasons such as simply
forgetting or having conflicting non-essential plans, as these could impact the team's progress.

\subsubsection*{\color{blue}In Case of Emergency}

In the event of an emergency that prevents a team member from attending a meeting or completing 
their assigned work for a deliverable, the team member must inform the team as soon as possible 
through the team's designated communication channel (either on WhatsApp or Discord). This will 
allow for adjustments to be made, such as redistributing tasks or rescheduling the meeting if 
necessary. For deliverables, if the emergency impacts a deadline, the team member should notify 
both the team and the professor promptly to ensure that any necessary arrangements are made 
without affecting the team's progress/grades.

\subsection*{Accountability and Teamwork}

\subsubsection*{\color{blue}Quality}

Our team has the following expectations regarding the quality of preparation for meetings and the deliverables brought to the team:

\begin{itemize}
    \item \textbf{Meeting Preparation}:
    \begin{itemize}
        \item Team members are expected to arrive at meetings fully prepared, having reviewed relevant materials and completed their assigned tasks in advance.
        \item Each member should come ready to discuss their progress, share insights, and address any challenges they are facing.
        \item Members should ensure that their updates are clear and concise, allowing meetings to stay focused and productive.
    \end{itemize}

    \item \textbf{Deliverables Quality}:
    \begin{itemize}
        \item All deliverables must meet the team’s agreed-upon standards, demonstrating a high level of accuracy, thoroughness, and attention to detail.
        \item Each deliverable should be carefully reviewed by each member before submission to avoid any errors or incomplete work.
        \item Deliverables must align with the project's requirements and deadlines, ensuring they are both functional and meet the expected quality criteria.
    \end{itemize}

    \item \textbf{Accountability and Feedback}:
    \begin{itemize}
        \item Team members are responsible for completing their work to a high standard, communicating any issues early if they need assistance or more time.
        \item Feedback on deliverables should be welcomed by all members, and revisions should be made within 7 days to improve the overall quality of the team’s output.
    \end{itemize}

\end{itemize}

\noindent
By maintaining these expectations, our team will ensure that meetings are efficient and that all deliverables reflect a professional and high-quality standard.

\subsubsection*{\color{blue}Attitude}

Our team has established the following \textbf{expectations} for team members' contributions, interactions, and cooperation to ensure a productive and respectful working environment:

\begin{itemize}
    \item \textbf{Respectful Communication}: All team members are expected to listen to each other’s ideas and provide constructive feedback. Communication should remain respectful, even in cases of disagreement.
    \item \textbf{Open Collaboration}: Each member is encouraged to share their ideas openly. Everyone should be willing to collaborate and help each other achieve team goals.
    \item \textbf{Accountability}: Team members are responsible for completing their tasks by the agreed-upon deadlines. If a member is struggling, they are expected to ask for help or communicate early.
    \item \textbf{Positive Attitude}: Maintaining a positive attitude, especially in challenging moments, is essential for team morale. Each member should encourage and support their teammates.
    \item \textbf{Commitment to Quality}: Every team member is expected to contribute to the project with their best effort, ensuring that the final product reflects high standards of quality.
\end{itemize}

\noindent
We adopt the following \textbf{code of conduct} to guide behavior and interaction among team members:

\begin{itemize}
    \item \textbf{Inclusivity}: Our team values diversity and is committed to creating an inclusive environment where everyone feels welcome and valued, regardless of background, experience, or opinion.
    \item \textbf{Professionalism}: Members will engage professionally, refraining from any inappropriate or offensive language or behavior. This applies to both in-person and online interactions.
    \item \textbf{Collaboration and Feedback}: We encourage constructive feedback and expect team members to accept and provide feedback in a way that helps everyone grow. Criticism should be focused on the work, not the individual.
    \item \textbf{No Tolerance for Harassment}: Harassment of any kind will not be tolerated. Any issues will be reported immediately and addressed in a structured manner.
\end{itemize}

\noindent
To manage conflicts or disagreements that may arise during the project, we have a \textbf{conflict resolution plan} in place:

\begin{enumerate}
    \item \textbf{Address the Issue Directly}: If a conflict arises, the involved members should first try to resolve the issue directly through a respectful discussion.
    \item \textbf{Mediation by a Neutral Member}: If the conflict cannot be resolved, the team will appoint a neutral team member to act as a mediator to facilitate a discussion and find common ground.
    \item \textbf{Escalation to Instructor/TA}: In the event that the conflict cannot be resolved within the team, the issue will be escalated to the instructor or TA for further guidance and resolution.
    \item \textbf{Follow-Up and Monitoring}: After resolving the conflict, the team will continue to monitor the situation to ensure that the issue does not resurface and that team dynamics remain positive.
\end{enumerate}

By adhering to these expectations, the code of conduct, and our conflict resolution plan, we aim to maintain a positive, collaborative, and respectful team environment.

\subsubsection*{\color{blue}Stay on Track}

To keep our team on track, we will implement the following methods:

\begin{enumerate}
    \item \textbf{Regular Check-ins and Progress Updates}: We will hold \textit{weekly meetings} where each member will
    provide an update on their tasks and progress and any concerns or troubles they faced. These updates will help us identify issues
    early and adjust accordingly to stay on schedule.
    \item \textbf{Performance Metrics}: We will track the following key metrics:
    \begin{itemize}
        \item \textit{Attendance} at meetings and check-ins will be documented through Issues on GitHub.
        \item \textit{Commits to the repository}, ensuring steady contributions.
        \item \textit{Task completion rates}, ensuring deadlines are met.
    \end{itemize}
    \item \textbf{Rewards for High Performers}: To encourage good performance, we will recognize and celebrate team members who meet or exceed expectations (completing more than the agreed upon work for the week). Informal rewards may include public recognition during meetings or assigning leadership roles in future tasks.
    \item \textbf{Managing Under performance}: If a team member's performance is below expectations (not completing the same amount of work as every other team member for more than 3 weeks):
    \begin{itemize}
        \item We will start with a \textit{team conversation} to understand any obstacles and offer support.
        \item If under performance continues, consequences may include \textit{more tasks} for milestone or in severe cases, a meeting with
        the TA or instructor.
    \end{itemize}
    \item \textbf{Consequences for Not Contributing}: If a team member does not contribute their fair share:
    \begin{itemize}
        \item They may be assigned additional \textit{tasks} to balance the workload.
        \item In serious cases, the issue will be brought up to the TA or instructor.
    \end{itemize}
    \item \textbf{Incentives for Meeting Targets Early}: Members who consistently meet or exceed their targets will be rewarded with more
    desirable tasks as per their wants, such as leadership roles in key project components, helping to build their leadership experience. They
    will get first pick on tasks for the next team milestone.

\end{enumerate}

\subsubsection*{\color{blue}Team Building}

For team building events, the team has decided to have bi-weekly hangouts to bond and build relationships. The hangouts can
attending on-campus events together, getting food or bubble tea on/off campus and more.

\subsubsection*{\color{blue}Decision Making}

In our group, our primary way of making decisions will be through consensus. We believe that it is important
to include everyone in the decision-making process so it can lead to better outcomes and strong group work.
In certain situations where consensus cannot be reached, the group will take a vote and each member will have
equal say and the decision will be based on the majority rule. We will make sure all group members had a chance
to voice their opinions before making the final decision through consensus or a vote.

\vspace{10pt}
\textit{To Handle disagreements: The team will address each disagreement directly and respectfully.}

\begin{enumerate}
  \item Allow all team members to express their concerns and opinions without interruption, ensuring everyone 
  feels heard.
  \item Keep the focus of the discussion on the topic at hand rather than personal feelings.
  \item When necessary, we may appoint a neutral party to facilitate the discussion and help guide it to a resolution.
  \item If a resolution is not found or the disagreement persists after the resolution is found, we will aim to 
  revisit our project goals and objectives to ensure that our decisions align with our common purpose.
\end{enumerate}
By following these strategies, we aim to maintain a collaborative and positive team environment while effectively 
managing decisions and conflicts.

\end{document}<|MERGE_RESOLUTION|>--- conflicted
+++ resolved
@@ -33,16 +33,11 @@
     January 2nd, 2025 & Ayushi Amin & Made TA feedback changes\\
     March 24, 2025 & Tanveer Brar & Update section 2,4,5,6\\ 
     March 24th, 2025 & Sevhena Walker & Update project link.\\
-<<<<<<< HEAD
-    March 24, 2025 & Mya Hussain & Updated Team POC Plan\\ 
-    March 24, 2025 & Mya Hussain & Updated Performance Benchmarking Tests\\ 
-    March 24th, 2025 & Sevhena Walker & Updated linter tools to reflect correct linting tools and removed development tools\\
-=======
     March 24th, 2025 & Mya Hussain & Updated Team POC Plan\\ 
     March 24th, 2025 & Mya Hussain & Updated Performance Benchmarking Tests\\ 
     March 24th, 2025 & Ayushi Amin & Removed unneccessary sections\\
     March 24th, 2025 & Ayushi Amin & Updated external tools used\\
->>>>>>> 5282e357
+    March 24th, 2025 & Sevhena Walker & Updated linter tools to reflect correct linting tools and removed development tools\\
     \bottomrule
   \end{tabularx}
 \end{table}
