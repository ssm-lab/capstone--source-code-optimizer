\documentclass{article}

\usepackage{booktabs}
\usepackage{hyperref}
\usepackage{tabularx}
\usepackage{xcolor}
\usepackage{blindtext}

\title{Development Plan\\ \progname}

% Test line
% Test 2

\author{\authname}

\date{}

\input{../Comments}
\input{../Common}

\begin{document}

\maketitle

\begin{table}[hp]
  \caption{Revision History} \label{TblRevisionHistory}
  \begin{tabularx}{\textwidth}{llX}
    \toprule
    \textbf{Date} & \textbf{Developer(s)} & \textbf{Change}\\
    \midrule
    September 18th, 2024 & All & Created first draft of document\\
    September 23rd, 2024 & All & Finalized document\\
    January 2nd, 2025 & Ayushi Amin & Made TA feedback changes\\
    March 24, 2025 & Tanveer Brar & Update IP section, team meeting plan\\ 
    March 24th, 2025 & Sevhena Walker & Update project link.\\
    March 24, 2025 & Mya Hussain & Updated Team POC Plan\\ 
<<<<<<< HEAD
    March 24th, 2025 & Sevhena Walker & Updated linter tools to reflect correct linting tools and removed development tools\\
=======
    March 24, 2025 & Mya Hussain & Updated Performance Benchmarking Tests\\ 
>>>>>>> 8a22c84c
    \bottomrule
  \end{tabularx}
\end{table}

\newpage{}

\noindent
This document outlines the development plan for improving the energy efficiency of
engineered software through refactoring. Included are the details on intellectual property,
team roles, workflow structure, and project scheduling. Additionally, the plan covers
expected technologies, coding standards, and proof of concept demonstrations, providing
a clear road map for the project's progression.

\section{Confidential Information}

No confidential information to protect.
\section{IP to Protect}

\hspace{\parindent}The software and associated documentation files for this project are protected by copyright, can be accessed at this \href{https://github.com/ssm-lab/capstone--source-code-optimizer/blob/main/LICENSE}{ link}(referred to as ``License"). The License does not grant any party the rights to modify, merge, publish, distribute, sub license, or sell the software without explicit permission .

Unauthorized use, modification, or distribution of the software is prohibited and may result in legal action.
\\

\hspace{\parindent} Permission is granted on a case-by-case basis(non-transferable and non-exclusive). No rights to exploit the software commercially or otherwise are granted without prior written consent from the copyright holders.

\section{Copyright License}

See LICENSE file in root of repository, can be accessed at this \href{https://github.com/ssm-lab/capstone--source-code-optimizer/blob/main/LICENSE}{link}.

\section{Team Meeting Plan}

\hspace{\parindent} The team will meet multiple times a week, once during Monday tutorial time and throughout the week as issues or concerns arise. The meetings will be conducted either online through a Discord meeting or in-person on campus. The team
will hold an official meeting with the industry advisor once a week yet the time has not been decided. The meeting with the advisor will be online on Zoom for the first three weeks, followed by in-person meetings later on. Meetings itself will be structured as follows:
\begin{enumerate}
  \item Each member will take turns giving a short recap of work they have accomplished throughout the week.
  \item Members will voice any concerns or issues they may be facing.
  \item Team will form a discussion and make decisions for the project.
  \item Any/all questions will be documented for the next meeting with the advisor.
\end{enumerate}
The team will go ahead and use Issues on GitHub to add anything they may want to talk about in the next meeting as the week progresses in order to have some form of agenda for the next meeting.

\section{Team Communication Plan}

\begin{itemize}

    \item \textbf{Issues}: GitHub 
    \item \textbf{Meetings}: Microsoft Teams 
    \item \textbf{Meetings (with advisor)}: Discord Group Chat
    \item \textbf{Informal Project Discussion}: WhatsApp, Discord Server
    \item \textbf{Formal Project Discussion}: Discord Server
    
\end{itemize}


\section{Team Member Roles}

As a team, we will work collaboratively to develop and refine our Source Code Energy Optimizer project. To ensure clear division 
of tasks and responsibilities while fostering collaboration, we have defined the following roles for each team member. These roles 
reflect both individual strengths and shared responsibilities in achieving our project’s goals.

\subsection*{Defined Roles for Team Members}
\begin{itemize}
    \item \textbf{Sevhena Walker:} \textit{Lead Developer and GitHub Integration Specialist} \\
    Sevhena will oversee the overall development process and ensure seamless integration of the reinforcement learning model with 
    the refactoring library. She will collaborate with the team in implementing reinforcement learning algorithms to optimize 
    energy-saving transformations.
    
    \item \textbf{Mya Hussain:} \textit{Developer and Refactoring Library Specialist} \\
    Mya will focus on coding and enhancing the refactoring library, ensuring it provides automated, energy-efficient transformations 
    while preserving functional behavior. She will also collaborate in integrating reinforcement learning with the library and 
    maintaining cross-platform compatibility.

    \item \textbf{Tanveer Brar:} \textit{Developer and Testing Specialist} \\
    Tanveer will write and execute tests to validate the refactoring library and reinforcement learning models. She will ensure all
     refactored code maintains its functional integrity and meets energy optimization goals. Tanveer will also oversee automated 
     testing within the CI/CD pipeline.

    \item \textbf{Ayushi Amin:} \textit{Developer and Algorithm Optimization Specialist} \\
    Ayushi will focus on refining the algorithms within the reinforcement learning model to ensure optimal energy savings and code 
    readability. She will also contribute to enhancing Python-specific refactoring strategies and improving computational efficiency.

    \item \textbf{Nivetha Kuruparan:} \textit{Developer and DevOps Integration Specialist} \\
    Nivetha will manage the GitHub DevOps integration, automating energy-efficient refactoring as part of the CI/CD pipeline. 
    She will implement an automated feedback loop to record energy consumption data, feeding it back into the reinforcement 
    learning model to continuously improve the refactoring process.
\end{itemize}

\subsection*{Agile Scrum Structure}
During our scheduled meetings (with the supervisor, within the team, etc.), we will follow an Agile Scrum structure, incorporating 
additional roles such as Scrum Master and Scribe. These roles will rotate weekly, with the Scrum Master responsible for organizing 
and leading the meetings, and the Scribe tasked with documenting key details. This approach ensures active participation and shared 
responsibility amongst team members.

\section{Workflow Plan}

\hspace{\parindent}The repository will contain two main persistent branches (branching off main) throughout the project:
\textbf{dev} and \textbf{documentation}. These branches, that we will henceforth call ``epic" branches, will be used for technical
software development and documentation changes respectively. \\

The average workflow for the project will proceed as follows:
\begin{enumerate}
  \item Pull changes from the appropriate \textbf{epic} branch
  \item Create working branch from \textbf{epic} branch with the format [main contributor name]/[descriptive related to topic of changes]
  \item Create sub-working-branch from previous branch if necessary
  \item Commit changes with descriptive name
  \item Create \textbf{unit tests} for said changes
  \item Create pull request to merge changes from sub/working branch into working/epic branch
  \item Wait for all tests run with \textbf{GitHub Actions} to pass
  \item Wait for two approvals from teammates other than the one who created the Pull request
  \item Merge changes into target branch (working or epic)
\end{enumerate}

\noindent
\hspace{\parindent}\textbf{GitHub Issues} will be used to track and manage bugs, feature requests, and development tasks. Team members can report issues, propose enhancements, and assign tasks to specific individuals. Each issue will be labelled (e.g., bug, enhancement, team-meeting) for easy categorisation, linked to relevant \textbf{milestones}, and tracked through \textbf{GitHub Project} boards. Comments and code references will be exploited to allow for collaboration and discussion on potential solutions. Issues will also be integrated with pull requests, so they’ll automatically close once fixes are merged. \\

\noindent
\hspace{\parindent}For situations where a certain type of issue is projected to be created at a steady frequency, templates will be created to facilitate their creation. \\

\noindent
\hspace{\parindent}\textbf{Milestones} will be used to organize commits and pull requests for major deliverables. Once all working branches associated to the milestone have been merged into the appropriate epic branch, the team will go through the relevant prepared checklist to make sure that all requirements have been met. Once this is done, the epic branch will be merged into main as one pull request along with the checklist. \\

\section{Project Decomposition and Scheduling}

\noindent
\hspace{\parindent}The project is hosted on GitHub under the organization of Sustainable Systems and Methods (SSM) Lab and can be accessed at this \href{https://github.com/orgs/ssm-lab/projects/2}{link}.\\

The team currently has one GitHub Project setup to serve as a visual tool not only to track deadlines for all tasks but also for accountability  for assigned tasks. The project can include cards for:
\begin{itemize}
  \item Issues for course related deliverables
  \item Lecture and Meeting logs
  \item Issues for project specific tasks(such as building a certain component).
\end{itemize}

\subsection*{\color{red}{Schedule}}
While the development of our system will be broken down into smaller features, the overall project will follow the following major deadlines.

\begin{center}
  \begin{tabularx}{\textwidth}{Xc}
    \toprule
    \textbf{Milestone} & \textbf{Due Date} \\
    \midrule
    Problem Statement, Proof of Concept, and Development Plan & September 24th, 2024 \\
    Requirements Document (Revision 0) & October 9th, 2024 \\
    Hazard Analysis (Revision 0) & October 23rd, 2024 \\
    Verification \& Validation Plan (Revision 0) & November 1st, 2024 \\
    Proof of Concept & November 11th-22nd, 2024 \\
    Design Document (Revision 0) & January 15th, 2025 \\
    Project Demo (Revision 0) & February 3rd-14th, 2025 \\
    Final Demonstration & March 17th-30th, 2025 \\
    Final Documentation & April 2nd, 2025 \\
    Capstone EXPO & TBD \\
    \bottomrule
  \end{tabularx}
\end{center}


\section{Proof of Concept Demonstration Plan}

For context, our POC will consist of roughly the following steps:
\begin{enumerate}
  \item Determine the code smells we want to address for energy saving.
  \begin{itemize}
    \item Such as but not limited to Long Lambda Function, Member Ignoring Method, Long Paramter List, Unused Imports, Long Message Chain, Unused Class Attributes and Variables
  \end{itemize} 
  \item Determine the detectability of a specific code smell 
  \begin{itemize}
    \item These code smells are detectable using Pylint or manual AST parsing.
  \end{itemize} 
  \item Determine the appropriate refactorings for a particular detected smell that results in decreased energy consumption.
  \begin{itemize}
    \item We will use codecarbon to measure the emissions of a python code file. This step will involve various phases of trial and error as it is not a 1-1 trivial solution. There could be various refactorings possible for a given situation that all result in different energy consumption levels. We want our tool to choose the most optimal refactoring possible.
  \end{itemize} 
  \item Once we determine preset algorithms mapping detected smells to their appropriate refactorings, we want to then make those changes in the code, measure the energy consumption and test it against the original code ensuring it is less.
\end{enumerate}

\noindent
The following is a list of primary risks and how potential results from the POC could mitigate them.
\begin{enumerate}

  \item The refactorings we propose may not reduce the code's energy consumption.
  \begin{itemize}
    \item If this occurs the team will have to re-analyze the results, revisit refactoring strategies and conduct additional testing to ensure that the proper refactorings are occuring. Code exists in two forms, fully optimized, and not fully optimized. If it is the later, using a new strategy should work provided our team has the expertise to find the correct refactoring. If it is the former the correct use case of our tool is simply the result that no new optimal refactorings could be found. This is a valid result for some use cases.
  \end{itemize} 

  \item Energy is decreased but functionality of the code is modified. 
  \begin{itemize}
    \item The onus is placed on the user to identify if a refactoring breaks the functionality of the code as they will either accept or reject each suggestion. This gives the user more control over how their code base develops and allows them to consider other potential tradeoffs for each possible change.
  \end{itemize} 

\end{enumerate}

Other smaller risks for our tool include:
\begin{itemize}
  \item Integration challenges: Challenges adding our tool to people's CI/CD pipelines. What should that look like? How can we make it as accessible as possible? 
  \begin{itemize}
    \item Potential answer: If we make a plugin we should try and make it compatible with a widely used IDE.
  \end{itemize} 
  \item Software developers not wanting to adopt energy saving into their code bases. How can we make it as user friendly as possible?
  \begin{itemize}
    \item Potential answer: Ease of use and the success of the tool will be the primary factors in it's use. For corectness we can ensure we have thorough testing to ensure the tool works as promised. For user experiences we can conduct small trials or focus groups seeing what people prefer.  
  \end{itemize} 
  \item Code performance issues: A lot of code choices are tradeoffs. Are there situations in which we would be decreasing runtime or performance to achieve a better energy output? If so what consequences does this have?
  \begin{itemize}
    \item Potential answer: Allowing the tool to act as a suggestion rather than a hard refactor and giving the developer the choice to undo changes could help the engineer have more control over the specifications that matter to them the most. 
  \end{itemize} 
\end{itemize} 

\section{Expected Technology}

This section contains a compilation of technologies that we expect to use for our project following an initial analysis. The choice of technology might change for one or more of the components if needed along the course of the project.

\subsection{Languages}
A diverse set of languages is being used to build different components of the project. Here is a detailed breakdown:

\begin{enumerate}
    \item \textbf{Refactoring Library: Python}\\
    The library is being built in Python for the following reasons:
    \begin{itemize}
        \item The language has well-established libraries like `Rope` for refactoring and `Code Carbon` for energy analysis, which can be leveraged for the MVP.
        \item The language is widely used in both research and industry, making the library adoptable by a broader community of developers.
    \end{itemize}
    \item \textbf{VS Plugin: TypeScript}\\
    Given the VS Code architecture (based on web technologies), the plugin needs to be built using JavaScript or TypeScript. The team has decided to pursue development in TypeScript given our experience in the language.
\end{enumerate}

\subsection{External Libraries/Customization}
To build an MVP, the team is relying on multiple external libraries to handle the technical detail intensive work. Below is a list of external libraries that we are using along with their purpose. Note that their usage will be replaced with custom implementation once an MVP has been created and tested.

\begin{enumerate}
    \item \textbf{Code Energy Calculation: Code Carbon}\\
    Code Carbon is a well-documented library that calculates the energy consumed on executing a given Python code base. It estimates energy consumption by monitoring CPU, GPU, and RAM usage. Although the measurements are highly unreliable, it was a more ideal choice since this libray is compatible with more operating systems for analyzing energy consumption.

    \item \textbf{Inefficient Code Pattern Detection: PyLint}\\
    After reviewing PyLint documentation, it can be deduced that a majority of code smells can be detected and resolved using this library.

    \item \textbf{Refactoring: Rope}\\
    Rope includes a wide range of refactorings, such as renaming, function extraction, and code restructuring. Some of these will be useful when refactoring for inefficient code patterns. Rope is an ideal choice as it simplifies the process of identifying and replacing these code patterns with more optimized versions.
\end{enumerate}

\subsection{Continuous Integration Plan}
For automated testing and integration within the GitHub DevOps pipeline, the team has decided to utilize GitHub Actions since they have a wide variety of support articles for initial setup.

\subsection{Linter Tools}
To ensure best practices, all team members will be using the following combination of linter tools for Python code:
\begin{enumerate}
  \item \textbf{Ruff:} This tool is used for linting and enforcing code quality. It is fast and supports a wide range of linting rules, making it ideal for maintaining consistent and clean code.
  \item \textbf{Pyright:} This tool is used for static type checking in Python. It ensures type correctness and helps catch potential type-related errors early in the development process.
\end{enumerate}


\subsection{Code Smell Tools}
To identify code smells during development, the team will include PySmells in the project. In addition to the fact that the tool covers a majority of Python code smells, the team was enthusiastic about the fact that the library itself will be used during implementation of the MVP.

\subsection{Unit Testing}
To ensure systematic testing of our growing codebase, the project will include unit tests written in \texttt{pytest}. We have chosen this framework as it helps to write scalable test cases, supports parameterized tests, and has easy integration with \texttt{coverage.py}, which is our code coverage measuring tool.

\subsection{Code Coverage}
\texttt{Coverage.py} has been chosen to measure the code coverage. This will be a useful tool to identify areas of the code base that need additional test coverage.

\subsection{Performance Measurement}
The team will perform extensitve performance benchmarking using the benchmarking built-in python library. Files of size 250, 1000, 3000 will be tested and time performance will be measured for each refactorin, smell detection and energy measurement.

\section{Coding Standard}

The team will include PEP 8 as the coding standard in the project. This standard is widely accepted across the Python community, therefore there is tons of resources available on initially setting it up. The team will have a useful tool to automate style enforcement and ensure consistency across the code base.

\newpage{}

\section*{Appendix --- Reflection}

\subsubsection*{Mya Hussain Reflection}

\begin{enumerate}
  \item \textit{Why is it important to create a development plan prior to starting the project?}

    Development plans act as good starting points by establishing clear objectives, recourse requirements, timelines and by
    assigning accountability within a project. This improves overall communication and understanding between members by solidifying
    the intent and requirements of a project. From my experience in industry, developers who don’t have a good grasp of what they’re
    developing and why they’re developing it typically deliver products that either fail to meet the primary goal or prove useless to
    the user. In real life, you develop products for people with various backgrounds. People of different disciplines speak in different
    technical tongues. Development plans are critical in syncing many people from various disciplines towards a common goal. They can also
    further can divide the roles and responsibilities between the developers and later aid in making development decisions that push
    progress towards the primary goals defined in the document.

  \item \textit{What disagreements did your group have in this deliverable, if any, and how did you resolve them?}

    I would be lying if I were to say that my team had disagreements during the first week of working on the project. The easy answer to
    this question is to make up a disagreement of low significance and say we worked through it using open democratic discussion and
    compromise. The truth is that it is too early in the project for us to be disagreeing with each other. We’re in our “honeymoon stage”
    where all members are excited to work on the project and are optimistic about the possible results we could achieve. Let us be in love
    during week one. We have many more weeks left to disagree.

\end{enumerate}

\subsubsection*{Ayushi Amin Reflection}

\begin{enumerate}
  \item \textit{Why is it important to create a development plan prior to starting the
    project?}

    A development plan is important because it serves as a clear road map for the project and ensures that all 
    team members understand the the project scope, objectives and timeline. A clear plan helps to identify potential risks
    and areas of concern/challenges that can be caught at an early stage so a solution can be crafted early on. This also helps
    in resource allocation by ensuring that the necessary tools and budget are available when needed.

  \item \textit{What disagreements did your group have in this deliverable, if any, and how did you resolve them?}

    To be quite frank, our team did not have any disagreements during the first couple weeks of working together.

\end{enumerate}

\subsubsection*{Sevhena Walker Reflection}

\begin{enumerate}

  \item \textit{Why is it important to create a development plan prior to starting the project?}

    When starting a project with a large scope, it is easy to get lost in all the features you want to implement in the project.
    By establishing an action plan from the start, you allow yourself and your team to develop concrete goals and needs for your system. Taking a step back to analyze how the components of your system are expected to interact with each other and defining the intended end result is necessary.\\

    Without this planning stage, you are essentially going in blind with only a vague understanding and what you need to do. There is
    no way to organize task between team members efficiently either since specific components are sparsely detailed or non-existent. The
    project will be in a constant state of ``debugging" you could say, constantly trying to figure out how this feature will work with the
    next and the next and so on. This would be like trying to build a house while only ever looking at the next couple meters in front of you.

  \item \textit{What disagreements did your group have in this deliverable, if any, and how did you resolve them?}
  
  I honestly cannot say that we had any disagreements as yet. Our team tried our best to discuss what our goals for the project were and
  everything was well communicated so that everyone was on the same page. We are at the beginning stages of a project that will implement
  technology is mostly new to us. We are excited, but also somewhat ignorant to some details which makes it hard to ``disagree".

\end{enumerate}

\subsubsection*{Tanveer Brar Reflection}

\begin{enumerate}
  \item \textit{Why is it important to create a development plan prior to starting the project?}

   After having created one, I believe a development plan is important as it can be useful for the project in multiple ways. For one, it is a written record of the team's expected practices related to roles, communication, etc.(which ensures that everyone is on the same page with these practices).This can also be used by instructors as the source of truth if there are any conflicts in the project team.\\

   Secondly, with the pre-written format/prompts we were compelled to think about some logistics that we would otherwise have ignored(such as communication plan and coding standards). In short, it set a great starting note for the project so we were aware of our assumptions and were also compelled to think about less obvious aspects of project planning.

  \item \textit{What disagreements did your group have in this deliverable, if any, and how did you resolve them?}

  We haven’t had any disagreements in our group for this deliverable. There were multiple instances where each of us had different ideas on how to approach a particular issue. After weighing in the pros and cons of each idea together, we ended up picking one of them unanimously. This was possible since we value each other’s thought process and take a non partial approach when deliberating.

\end{enumerate}

\subsubsection*{Nivetha Kuruparan Reflection}

\begin{enumerate}
  \item \textit{Why is it important to create a development plan prior to starting the project?}

  A development plan is essential as it sets a structured foundation for the project, helping to 
  clarify the team's objectives, roles, and processes before work begins. This ensures that everyone 
  shares a common understanding of the project's scope and expectations, reducing the likelihood 
  of miscommunication or misaligned efforts later on. 

  A development plan is also important because it helps unify team members who have diverse technical 
  skills, ensuring that everyone is working towards the same end goal. By laying out the project scope, 
  objectives, and expectations clearly from the start, the plan serves as a guide that helps team 
  members understand how their contributions fit into the bigger picture. This is important when 
  skills vary across the team, as it prevents disagreements and promotes collaboration.

  \item \textit{What disagreements did your group have in this deliverable, if any, and how did you resolve them?}

  Our group did not encounter any disagreements during this deliverable. We had open communication from 
  the start, which allowed us to share our ideas and expectations early on. If there were minor differences 
  in opinions, we addressed them by discussing the pros and cons of each suggestion and collaboratively 
  deciding what would work best for the project.

\end{enumerate}

\subsubsection*{Group Answers}

\begin{itemize}
    \item \textit{In your opinion, what are the advantages and disadvantages of using CI/CD?}

    CI/CD, or Continuous Integration/Continuous Deployment, is a process where continuous integration involves automatically integrating code changes from multiple contributors into a shared repository for every commit, and continuous deployment ensures the code base is deployable at any time. Key practices include automated testing and frequent commits, leading to better code quality as bugs and conflicts are caught early and fixed near their date of creation. Another advantage is faster time to market, as code is integrated and deployed more quickly, allowing teams to deliver features and fixes to users faster. This also improves collaboration through feedback, as features pushed to shared repositories can be reviewed by the team.

    Disadvantages include the initial setup complexity of the CI/CD pipeline, which can be time-consuming and challenging for those new to the process. This requires ongoing maintenance and overhead to continuously commit, test, and merge code, diverting time from feature development. Additionally, the setup of automated tests and deployment workflows can be complex and requires knowledge of the process. Risks include over-reliance on automation, which could introduce security flaws.
    In other terms:\\
    \textbf{Advantages:}
    \begin{enumerate}
      \item Faster development since changes would be pushed constantly as testing for new/fixed features would be successful
      \item Shorter delivery times
      \item Improved code quality (automated testing)
      \item Easier change monitoring and rollback since there are five members and multiple branches and changes based on the member
      \item Increased efficiency and productivity
    \end{enumerate}
    \textbf{Disadvantages}
    \begin{enumerate}
      \item Requires strong discipline and commitment from the entire team and may be a learning curve for the team
      \item May be challenging to implement for small teams since there is only five members
      \item Initial setup and configuration can be complex and time-consuming since the team will be setting this up from scratch
    \end{enumerate}

\end{itemize}

\newpage{}

\section*{Appendix --- Team Charter}

\subsection*{External Goals}

Our team's primary goal is to learn something new and valuable that can be applied in the workforce,
ensuring that this project enhances our practical skills. Additionally, we aim to create a project
that we can confidently discuss in interviews, demonstrating our ability to work on real-world
problems. While we focus on personal and professional growth, we also aim for an A+ as a
nice-to-have achievement.

\subsection*{Attendance}

\subsubsection*{\color{blue}{Expectations}}

Our team expects full commitment to scheduled meetings, with everyone arriving on time and staying
for the entire duration. If a team member cannot attend, they are expected to notify the group in
advance and provide a valid reason, as well as organize an alternative meeting time, if all team
members need to be present. Missing meetings without prior notice or frequently arriving late
will be addressed by the team to prevent disruptions.

\subsubsection*{\color{blue}Acceptable Excuse}

An acceptable excuse for missing a meeting or a deadline includes unforeseen emergencies, personal
illness, family matters, or other significant personal obligations, as long as the team is
informed in advance. Unacceptable excuses include vague or last-minute reasons such as simply
forgetting or having conflicting non-essential plans, as these could impact the team's progress.

\subsubsection*{\color{blue}In Case of Emergency}

In the event of an emergency that prevents a team member from attending a meeting or completing 
their assigned work for a deliverable, the team member must inform the team as soon as possible 
through the team's designated communication channel (either on WhatsApp or Discord). This will 
allow for adjustments to be made, such as redistributing tasks or rescheduling the meeting if 
necessary. For deliverables, if the emergency impacts a deadline, the team member should notify 
both the team and the professor promptly to ensure that any necessary arrangements are made 
without affecting the team's progress/grades.

\subsection*{Accountability and Teamwork}

\subsubsection*{\color{blue}Quality}

Our team has the following expectations regarding the quality of preparation for meetings and the deliverables brought to the team:

\begin{itemize}
    \item \textbf{Meeting Preparation}:
    \begin{itemize}
        \item Team members are expected to arrive at meetings fully prepared, having reviewed relevant materials and completed their assigned tasks in advance.
        \item Each member should come ready to discuss their progress, share insights, and address any challenges they are facing.
        \item Members should ensure that their updates are clear and concise, allowing meetings to stay focused and productive.
    \end{itemize}

    \item \textbf{Deliverables Quality}:
    \begin{itemize}
        \item All deliverables must meet the team’s agreed-upon standards, demonstrating a high level of accuracy, thoroughness, and attention to detail.
        \item Each deliverable should be carefully reviewed by each member before submission to avoid any errors or incomplete work.
        \item Deliverables must align with the project's requirements and deadlines, ensuring they are both functional and meet the expected quality criteria.
    \end{itemize}

    \item \textbf{Accountability and Feedback}:
    \begin{itemize}
        \item Team members are responsible for completing their work to a high standard, communicating any issues early if they need assistance or more time.
        \item Feedback on deliverables should be welcomed by all members, and revisions should be made within 7 days to improve the overall quality of the team’s output.
    \end{itemize}

\end{itemize}

\noindent
By maintaining these expectations, our team will ensure that meetings are efficient and that all deliverables reflect a professional and high-quality standard.

\subsubsection*{\color{blue}Attitude}

Our team has established the following \textbf{expectations} for team members' contributions, interactions, and cooperation to ensure a productive and respectful working environment:

\begin{itemize}
    \item \textbf{Respectful Communication}: All team members are expected to listen to each other’s ideas and provide constructive feedback. Communication should remain respectful, even in cases of disagreement.
    \item \textbf{Open Collaboration}: Each member is encouraged to share their ideas openly. Everyone should be willing to collaborate and help each other achieve team goals.
    \item \textbf{Accountability}: Team members are responsible for completing their tasks by the agreed-upon deadlines. If a member is struggling, they are expected to ask for help or communicate early.
    \item \textbf{Positive Attitude}: Maintaining a positive attitude, especially in challenging moments, is essential for team morale. Each member should encourage and support their teammates.
    \item \textbf{Commitment to Quality}: Every team member is expected to contribute to the project with their best effort, ensuring that the final product reflects high standards of quality.
\end{itemize}

\noindent
We adopt the following \textbf{code of conduct} to guide behavior and interaction among team members:

\begin{itemize}
    \item \textbf{Inclusivity}: Our team values diversity and is committed to creating an inclusive environment where everyone feels welcome and valued, regardless of background, experience, or opinion.
    \item \textbf{Professionalism}: Members will engage professionally, refraining from any inappropriate or offensive language or behavior. This applies to both in-person and online interactions.
    \item \textbf{Collaboration and Feedback}: We encourage constructive feedback and expect team members to accept and provide feedback in a way that helps everyone grow. Criticism should be focused on the work, not the individual.
    \item \textbf{No Tolerance for Harassment}: Harassment of any kind will not be tolerated. Any issues will be reported immediately and addressed in a structured manner.
\end{itemize}

\noindent
To manage conflicts or disagreements that may arise during the project, we have a \textbf{conflict resolution plan} in place:

\begin{enumerate}
    \item \textbf{Address the Issue Directly}: If a conflict arises, the involved members should first try to resolve the issue directly through a respectful discussion.
    \item \textbf{Mediation by a Neutral Member}: If the conflict cannot be resolved, the team will appoint a neutral team member to act as a mediator to facilitate a discussion and find common ground.
    \item \textbf{Escalation to Instructor/TA}: In the event that the conflict cannot be resolved within the team, the issue will be escalated to the instructor or TA for further guidance and resolution.
    \item \textbf{Follow-Up and Monitoring}: After resolving the conflict, the team will continue to monitor the situation to ensure that the issue does not resurface and that team dynamics remain positive.
\end{enumerate}

By adhering to these expectations, the code of conduct, and our conflict resolution plan, we aim to maintain a positive, collaborative, and respectful team environment.

\subsubsection*{\color{blue}Stay on Track}

To keep our team on track, we will implement the following methods:

\begin{enumerate}
    \item \textbf{Regular Check-ins and Progress Updates}: We will hold \textit{weekly meetings} where each member will
    provide an update on their tasks and progress and any concerns or troubles they faced. These updates will help us identify issues
    early and adjust accordingly to stay on schedule.
    \item \textbf{Performance Metrics}: We will track the following key metrics:
    \begin{itemize}
        \item \textit{Attendance} at meetings and check-ins will be documented through Issues on GitHub.
        \item \textit{Commits to the repository}, ensuring steady contributions.
        \item \textit{Task completion rates}, ensuring deadlines are met.
    \end{itemize}
    \item \textbf{Rewards for High Performers}: To encourage good performance, we will recognize and celebrate team members who meet or exceed expectations (completing more than the agreed upon work for the week). Informal rewards may include public recognition during meetings or assigning leadership roles in future tasks.
    \item \textbf{Managing Under performance}: If a team member's performance is below expectations (not completing the same amount of work as every other team member for more than 3 weeks):
    \begin{itemize}
        \item We will start with a \textit{team conversation} to understand any obstacles and offer support.
        \item If under performance continues, consequences may include \textit{more tasks} for milestone or in severe cases, a meeting with
        the TA or instructor.
    \end{itemize}
    \item \textbf{Consequences for Not Contributing}: If a team member does not contribute their fair share:
    \begin{itemize}
        \item They may be assigned additional \textit{tasks} to balance the workload.
        \item In serious cases, the issue will be brought up to the TA or instructor.
    \end{itemize}
    \item \textbf{Incentives for Meeting Targets Early}: Members who consistently meet or exceed their targets will be rewarded with more
    desirable tasks as per their wants, such as leadership roles in key project components, helping to build their leadership experience. They
    will get first pick on tasks for the next team milestone.

\end{enumerate}

\subsubsection*{\color{blue}Team Building}

For team building events, the team has decided to have bi-weekly hangouts to bond and build relationships. The hangouts can
attending on-campus events together, getting food or bubble tea on/off campus and more.

\subsubsection*{\color{blue}Decision Making}

In our group, our primary way of making decisions will be through consensus. We believe that it is important
to include everyone in the decision-making process so it can lead to better outcomes and strong group work.
In certain situations where consensus cannot be reached, the group will take a vote and each member will have
equal say and the decision will be based on the majority rule. We will make sure all group members had a chance
to voice their opinions before making the final decision through consensus or a vote.

\vspace{10pt}
\textit{To Handle disagreements: The team will address each disagreement directly and respectfully.}

\begin{enumerate}
  \item Allow all team members to express their concerns and opinions without interruption, ensuring everyone 
  feels heard.
  \item Keep the focus of the discussion on the topic at hand rather than personal feelings.
  \item When necessary, we may appoint a neutral party to facilitate the discussion and help guide it to a resolution.
  \item If a resolution is not found or the disagreement persists after the resolution is found, we will aim to 
  revisit our project goals and objectives to ensure that our decisions align with our common purpose.
\end{enumerate}
By following these strategies, we aim to maintain a collaborative and positive team environment while effectively 
managing decisions and conflicts.

\end{document}<|MERGE_RESOLUTION|>--- conflicted
+++ resolved
@@ -34,11 +34,8 @@
     March 24, 2025 & Tanveer Brar & Update IP section, team meeting plan\\ 
     March 24th, 2025 & Sevhena Walker & Update project link.\\
     March 24, 2025 & Mya Hussain & Updated Team POC Plan\\ 
-<<<<<<< HEAD
+    March 24, 2025 & Mya Hussain & Updated Performance Benchmarking Tests\\ 
     March 24th, 2025 & Sevhena Walker & Updated linter tools to reflect correct linting tools and removed development tools\\
-=======
-    March 24, 2025 & Mya Hussain & Updated Performance Benchmarking Tests\\ 
->>>>>>> 8a22c84c
     \bottomrule
   \end{tabularx}
 \end{table}
