--- conflicted
+++ resolved
@@ -32,13 +32,9 @@
     September 23rd, 2024 & All & Finalized document\\
     January 2nd, 2025 & Ayushi Amin & Made TA feedback changes\\
     March 24, 2025 & Tanveer Brar & Update IP section, team meeting plan\\ 
-<<<<<<< HEAD
-    March 24, 2025 & Mya Hussain & Updated Team POC Plan\\
-    March 24, 2025 & Mya Hussain & Updated Performance Benchmarking Tests\\ 
-=======
     March 24th, 2025 & Sevhena Walker & Update project link.\\
     March 24, 2025 & Mya Hussain & Updated Team POC Plan\\ 
->>>>>>> f5459aad
+    March 24, 2025 & Mya Hussain & Updated Performance Benchmarking Tests\\ 
     \bottomrule
   \end{tabularx}
 \end{table}
