\documentclass{article}

\usepackage{booktabs}
\usepackage{hyperref}
\usepackage{tabularx}
\usepackage{xcolor}
\usepackage{blindtext}

\title{Development Plan\\ \progname}

% Test line
% Test 2

\author{\authname}

\date{}

\input{../Comments}
\input{../Common}

\begin{document}

\maketitle

\begin{table}[hp]
  \caption{Revision History} \label{TblRevisionHistory}
  \begin{tabularx}{\textwidth}{llX}
    \toprule
    \textbf{Date} & \textbf{Developer(s)} & \textbf{Change}\\
    \midrule
    September 18th, 2024 & All & Created first draft of document\\
    September 23rd, 2024 & All & Finalized document\\
    January 2nd, 2025 & Ayushi Amin & Made TA feedback changes\\
    March 24th, 2025 & Tanveer Brar & Update section 2,4,5,6\\ 
    March 24th, 2025 & Sevhena Walker & Update project link.\\
    March 24th, 2025 & Mya Hussain & Updated Team POC Plan\\ 
    March 24th, 2025 & Mya Hussain & Updated Performance Benchmarking Tests\\ 
    March 24th, 2025 & Ayushi Amin & Removed unneccessary sections\\
    March 24th, 2025 & Ayushi Amin & Updated external tools used\\
    March 24th, 2025 & Sevhena Walker & Updated linter tools to reflect correct linting tools and removed development tools\\
    \bottomrule
  \end{tabularx}
\end{table}

\newpage{}

\noindent
This document outlines the development plan for improving the energy efficiency of
engineered software through refactoring. Included are the details on intellectual property,
team roles, workflow structure, and project scheduling. Additionally, the plan covers
expected technologies, coding standards, and proof of concept demonstrations, providing
a clear road map for the project's progression.

\section{Confidential Information}

No confidential information to protect.
\section{IP to Protect}

\hspace{\parindent}The software and associated documentation files for this project are protected by copyright, can be accessed at this \href{https://github.com/ssm-lab/capstone--source-code-optimizer/blob/main/LICENSE}{ link}(referred to as ``License"). The License does not grant any party the rights to modify, merge, publish, distribute, sub license, or sell the software without explicit permission .

Unauthorized use, modification, or distribution of the software is prohibited and may result in legal action.
\\

\hspace{\parindent} Permission is granted on a case-by-case basis(non-transferable and non-exclusive). No rights to exploit the software commercially or otherwise are granted without prior written consent from the copyright holders.

\section{Copyright License}

See LICENSE file in root of repository, can be accessed at this \href{https://github.com/ssm-lab/capstone--source-code-optimizer/blob/main/LICENSE}{link}.

\section{Team Meeting Plan}

\hspace{\parindent} The team will meet multiple times a week, once during Monday tutorial time and throughout the week as issues or concerns arise. The meetings will be conducted either online through a Discord meeting or in-person on campus. The team
will hold an official meeting with the industry advisor once a week yet the time has not been decided. The meeting with the advisor will be online on Zoom for the first three weeks, followed by in-person meetings later on. Meetings itself will be structured as follows:
\begin{enumerate}
  \item Each member will take turns giving a short recap of work they have accomplished throughout the week.
  \item Members will voice any concerns or issues they may be facing.
  \item Team will form a discussion and make decisions for the project.
  \item Any/all questions will be documented for the next meeting with the advisor.
\end{enumerate}
The team will go ahead and use Issues on GitHub to add anything they may want to talk about in the next meeting as the week progresses in order to have some form of agenda for the next meeting.

\section{Team Communication Plan}

\begin{itemize}

    \item \textbf{Issues}: GitHub 
    \item \textbf{Meetings}: Discord
    \item \textbf{Meetings (with advisor)}: Discord Group Chat, Zoom
    \item \textbf{Informal Project Discussion}: WhatsApp, Discord Server
    \item \textbf{Formal Project Discussion}: Discord Server
    
\end{itemize}


\section{Team Member Roles}

As a team, we will work collaboratively to develop and refine our Source Code Energy Optimizer project. To ensure clear division 
of tasks and responsibilities while fostering collaboration, we have defined the following roles for each team member. These roles 
reflect both individual strengths and shared responsibilities in achieving our project’s goals.

\subsection*{Defined Roles for Team Members}
\begin{itemize}
    \item \textbf{Sevhena Walker:} \textit{Developer, Scrum Master and DevOps Lead} \\
    Sevhena will lead the end-to-end development process across the full stack, ensuring seamless integration of all components. As Scrum Master, she will facilitate sprint planning and team coordination. She will also manage the implementation of GitHub Actions for linting, test coverage, and other automated quality checks.
    
    \item \textbf{Mya Hussain:} \textit{Developer and Refactoring Library Lead} \\
    Mya will focus on end-to-end development process across the full stack, including the plugin and the refactoring library. Her specialized focus will be on enhancing the refactoring library, ensuring it provides automated, energy-efficient transformations 
    while preserving functional behavior. She will also collaborate in 
    maintaining cross-platform compatibility.

    \item \textbf{Tanveer Brar:} \textit{Developer and Testing Lead} \\
    Tanveer will contribute to end-to-end development of the plugin and the refactoring library. She will be dedicated to writing and executing tests to validate the refactoring library, the plugin and their integration. She will ensure all refactored code maintains its functional integrity and meets energy optimization goals. 

    \item \textbf{Ayushi Amin:} \textit{Developer and Algorithm Optimization Lead} \\
    Ayushi will contribute to end-to-end development of the plugin and the refactoring library. Her focus will be on implementing the functionality to do multiple refactorings on the same kind in the plugin, as well as refining the algorithms to ensure optimal energy savings and code readability. She will also contribute to enhancing Python-specific refactoring strategies and improving computational efficiency.

    \item \textbf{Nivetha Kuruparan:} \textit{Developer and Plugin UI/UX Lead} \\
    Nivetha will contibute to the end-to-end development of the plugin and the refactoring library. She will specialize in analyzing the UX of the plugin and ensuring that the user has a seamless experience in the start-to-end process for energy optimization to continuously improve the refactoring process.
\end{itemize}

\subsection*{Agile Scrum Structure}
During our scheduled meetings (with the supervisor, within the team, etc.), we will follow an Agile Scrum structure, incorporating roles such as Scrum Master and Scribe. These roles will rotate weekly, with the Scrum Master responsible for organizing  and leading the meetings, and the Scribe tasked with documenting key details. This approach ensures active participation and shared responsibility amongst team members.

\section{Workflow Plan}

\hspace{\parindent}The repository will contain two main persistent branches (branching off main) throughout the project:
\textbf{dev} and \textbf{documentation}. These branches, that we will henceforth call ``epic" branches, will be used for technical
software development and documentation changes respectively. \\

The average workflow for the project will proceed as follows:
\begin{enumerate}
  \item Pull changes from the appropriate \textbf{epic} branch
  \item Create working branch from \textbf{epic} branch with the format [main contributor name]/[descriptive related to topic of changes]
  \item Create sub-working-branch from previous branch if necessary
  \item Commit changes with descriptive name
  \item Create \textbf{unit tests} for said changes
  \item Create pull request to merge changes from sub/working branch into working/epic branch
  \item Wait for all tests run with \textbf{GitHub Actions} to pass
  \item Wait for two approvals from teammates other than the one who created the Pull request
  \item Merge changes into target branch (working or epic)
\end{enumerate}

\noindent
\hspace{\parindent}\textbf{GitHub Issues} will be used to track and manage bugs, feature requests, and development tasks. Team members can report issues, propose enhancements, and assign tasks to specific individuals. Each issue will be labelled (e.g., bug, enhancement, team-meeting) for easy categorisation, linked to relevant \textbf{milestones}, and tracked through \textbf{GitHub Project} boards. Comments and code references will be exploited to allow for collaboration and discussion on potential solutions. Issues will also be integrated with pull requests, so they’ll automatically close once fixes are merged. \\

\noindent
\hspace{\parindent}For situations where a certain type of issue is projected to be created at a steady frequency, templates will be created to facilitate their creation. \\

\noindent
\hspace{\parindent}\textbf{Milestones} will be used to organize commits and pull requests for major deliverables. Once all working branches associated to the milestone have been merged into the appropriate epic branch, the team will go through the relevant prepared checklist to make sure that all requirements have been met. Once this is done, the epic branch will be merged into main as one pull request along with the checklist. \\

\section{Project Decomposition and Scheduling}

\noindent
\hspace{\parindent}The project is hosted on GitHub under the organization of Sustainable Systems and Methods (SSM) Lab and can be accessed at this \href{https://github.com/orgs/ssm-lab/projects/2}{link}.\\

The team currently has one GitHub Project setup to serve as a visual tool not only to track deadlines for all tasks but also for accountability  for assigned tasks. The project can include cards for:
\begin{itemize}
  \item Issues for course related deliverables
  \item Lecture and Meeting logs
  \item Issues for project specific tasks(such as building a certain component).
\end{itemize}

\subsection*{\color{red}{Schedule}}
While the development of our system will be broken down into smaller features, the overall project will follow the following major deadlines.

\begin{center}
  \begin{tabularx}{\textwidth}{Xc}
    \toprule
    \textbf{Milestone} & \textbf{Due Date} \\
    \midrule
    Problem Statement, Proof of Concept, and Development Plan & September 24th, 2024 \\
    Requirements Document (Revision 0) & October 9th, 2024 \\
    Hazard Analysis (Revision 0) & October 23rd, 2024 \\
    Verification \& Validation Plan (Revision 0) & November 1st, 2024 \\
    Proof of Concept & November 11th-22nd, 2024 \\
    Design Document (Revision 0) & January 15th, 2025 \\
    Project Demo (Revision 0) & February 3rd-14th, 2025 \\
    Final Demonstration & March 17th-30th, 2025 \\
    Final Documentation & April 2nd, 2025 \\
    Capstone EXPO & TBD \\
    \bottomrule
  \end{tabularx}
\end{center}


\section{Proof of Concept Demonstration Plan}

For context, our POC will consist of roughly the following steps:
\begin{enumerate}
  \item Determine the code smells we want to address for energy saving.
  \begin{itemize}
<<<<<<< HEAD
    \item List Comprehension in an \texttt{any} or \texttt{all} statement, Member Ignoring Method, Long Paramter List, Unused Imports, Long Message Chain, Unused Class Attributes and Variables
=======
    \item Such as but not limited to Long Lambda Function, Member Ignoring Method, Long Paramter List, Unused Imports, Long Message Chain, Unused Class Attributes and Variables
>>>>>>> d518d073
  \end{itemize} 
  \item Determine the detectability of a specific code smell 
  \begin{itemize}
    \item These code smells are detectable using Pylint or manual AST parsing.
  \end{itemize} 
  \item Determine the appropriate refactorings for a particular detected smell that results in decreased energy consumption.
  \begin{itemize}
<<<<<<< HEAD
    \item We will use codecarbon to measure the emissions of a python code file. This step will involve various phases of trial and error as it is not a 1-1 trivial solution. There could be various refactorings possible for a given situation that all result in different energy consumption levels. We want our tool to choose the most optimal refactoring possible. For our POC this can exist as an algorithm. For our final project we can attempt to implement a neural network to choose between refactorings. There are also prebuilt free to use libraries we can implement to perform simple refactorings.
=======
    \item We will use codecarbon to measure the emissions of a python code file. This step will involve various phases of trial and error as it is not a 1-1 trivial solution. There could be various refactorings possible for a given situation that all result in different energy consumption levels. We want our tool to choose the most optimal refactoring possible.
>>>>>>> d518d073
  \end{itemize} 
  \item Once we determine preset algorithms mapping detected smells to their appropriate refactorings, we want to then make those changes in the code, measure the energy consumption and test it against the original code ensuring it is less.
\end{enumerate}

\noindent
The following is a list of primary risks and how potential results from the POC could mitigate them.
\begin{enumerate}

  \item The refactorings we propose may not reduce the code's energy consumption.
  \begin{itemize}
    \item If this occurs the team will have to re-analyze the results, revisit refactoring strategies and conduct additional testing to ensure that the proper refactorings are occuring. Code exists in two forms, fully optimized, and not fully optimized. If it is the later, using a new strategy should work provided our team has the expertise to find the correct refactoring. If it is the former the correct use case of our tool is simply the result that no new optimal refactorings could be found. This is a valid result for some use cases.
  \end{itemize} 

  \item Energy is decreased but functionality of the code is modified. 
  \begin{itemize}
    \item The onus is placed on the user to identify if a refactoring breaks the functionality of the code as they will either accept or reject each suggestion. This gives the user more control over how their code base develops and allows them to consider other potential tradeoffs for each possible change.
  \end{itemize} 

\end{enumerate}

Other smaller risks for our tool include:
\begin{itemize}
  \item Integration challenges: Challenges adding our tool to people's CI/CD pipelines. What should that look like? How can we make it as accessible as possible? 
  \begin{itemize}
    \item Potential answer: If we make a plugin we should try and make it compatible with a widely used IDE.
  \end{itemize} 
  \item Software developers not wanting to adopt energy saving into their code bases. How can we make it as user friendly as possible?
  \begin{itemize}
    \item Potential answer: Ease of use and the success of the tool will be the primary factors in it's use. For corectness we can ensure we have thorough testing to ensure the tool works as promised. For user experiences we can conduct small trials or focus groups seeing what people prefer.  
  \end{itemize} 
  \item Code performance issues: A lot of code choices are tradeoffs. Are there situations in which we would be decreasing runtime or performance to achieve a better energy output? If so what consequences does this have?
  \begin{itemize}
    \item Potential answer: Allowing the tool to act as a suggestion rather than a hard refactor and giving the developer the choice to undo changes could help the engineer have more control over the specifications that matter to them the most. 
  \end{itemize} 
\end{itemize} 

\section{Expected Technology}

This section contains a compilation of technologies that we expect to use for our project following an initial analysis. The choice of technology might change for one or more of the components if needed along the course of the project.

\subsection{Languages}
A diverse set of languages is being used to build different components of the project. Here is a detailed breakdown:

\begin{enumerate}
    \item \textbf{Refactoring Library: Python}\\
    The library is being built in Python for the following reasons:
    \begin{itemize}
        \item The language has well-established libraries like `Rope` for refactoring and `Code Carbon` for energy analysis, which can be leveraged for the MVP.
        \item The language is widely used in both research and industry, making the library adoptable by a broader community of developers.
    \end{itemize}
    \item \textbf{VS Plugin: TypeScript}\\
    Given the VS Code architecture (based on web technologies), the plugin needs to be built using JavaScript or TypeScript. The team has decided to pursue development in TypeScript given our experience in the language.
\end{enumerate}

\subsection{External Libraries/Customization}
To build an MVP, the team is relying on multiple external libraries to handle the technical detail intensive work. Below is a list of external libraries that we are using along with their purpose. Note that their usage will be replaced with custom implementation once an MVP has been created and tested.

\begin{enumerate}
    \item \textbf{Code Energy Calculation: Code Carbon}\\
    Code Carbon is a well-documented library that calculates the energy consumed on executing a given Python code base. It estimates energy consumption by monitoring CPU, GPU, and RAM usage. Although the measurements are highly unreliable, it was a more ideal choice since this libray is compatible with more operating systems for analyzing energy consumption.

    \item \textbf{Inefficient Code Pattern Detection: PyLint}\\
    After reviewing PyLint documentation, it can be deduced that a majority of code smells can be detected and resolved using this library.

    \item \textbf{Refactoring: Rope}\\
    Rope includes a wide range of refactorings, such as renaming, function extraction, and code restructuring. Some of these will be useful when refactoring for inefficient code patterns. Rope is an ideal choice as it simplifies the process of identifying and replacing these code patterns with more optimized versions.
\end{enumerate}

\subsection{Continuous Integration Plan}
For automated testing and integration within the GitHub DevOps pipeline, the team has decided to utilize GitHub Actions since they have a wide variety of support articles for initial setup.

\subsection{Linter Tools}
To ensure best practices, all team members will be using the following combination of linter tools for Python code:
\begin{enumerate}
  \item \textbf{Ruff:} This tool is used for linting and enforcing code quality. It is fast and supports a wide range of linting rules, making it ideal for maintaining consistent and clean code.
  \item \textbf{Pyright:} This tool is used for static type checking in Python. It ensures type correctness and helps catch potential type-related errors early in the development process.
\end{enumerate}


\subsection{Code Smell Tools}
To identify code smells during development, the team will include PySmells in the project. In addition to the fact that the tool covers a majority of Python code smells, the team was enthusiastic about the fact that the library itself will be used during implementation of the MVP.

\subsection{Unit Testing}
To ensure systematic testing of our growing codebase, the project will include unit tests written in \texttt{pytest}. We have chosen this framework as it helps to write scalable test cases, supports parameterized tests, and has easy integration with \texttt{coverage.py}, which is our code coverage measuring tool.

\subsection{Code Coverage}
\texttt{Coverage.py} has been chosen to measure the code coverage. This will be a useful tool to identify areas of the code base that need additional test coverage.

\subsection{Performance Measurement}
The team will perform extensitve performance benchmarking using the benchmarking built-in python library. Files of size 250, 1000, 3000 will be tested and time performance will be measured for each refactorin, smell detection and energy measurement.

\section{Coding Standard}

The team will include PEP 8 as the coding standard in the project. This standard is widely accepted across the Python community, therefore there is tons of resources available on initially setting it up. The team will have a useful tool to automate style enforcement and ensure consistency across the code base.

\newpage{}

\section*{Appendix --- Reflection}

\subsubsection*{Mya Hussain Reflection}

\begin{enumerate}
  \item \textit{Why is it important to create a development plan prior to starting the project?}

    Development plans act as good starting points by establishing clear objectives, recourse requirements, timelines and by
    assigning accountability within a project. This improves overall communication and understanding between members by solidifying
    the intent and requirements of a project. From my experience in industry, developers who don’t have a good grasp of what they’re
    developing and why they’re developing it typically deliver products that either fail to meet the primary goal or prove useless to
    the user. In real life, you develop products for people with various backgrounds. People of different disciplines speak in different
    technical tongues. Development plans are critical in syncing many people from various disciplines towards a common goal. They can also
    further can divide the roles and responsibilities between the developers and later aid in making development decisions that push
    progress towards the primary goals defined in the document.

  \item \textit{What disagreements did your group have in this deliverable, if any, and how did you resolve them?}

    I would be lying if I were to say that my team had disagreements during the first week of working on the project. The easy answer to
    this question is to make up a disagreement of low significance and say we worked through it using open democratic discussion and
    compromise. The truth is that it is too early in the project for us to be disagreeing with each other. We’re in our “honeymoon stage”
    where all members are excited to work on the project and are optimistic about the possible results we could achieve. Let us be in love
    during week one. We have many more weeks left to disagree.

\end{enumerate}

\subsubsection*{Ayushi Amin Reflection}

\begin{enumerate}
  \item \textit{Why is it important to create a development plan prior to starting the
    project?}

    A development plan is important because it serves as a clear road map for the project and ensures that all 
    team members understand the the project scope, objectives and timeline. A clear plan helps to identify potential risks
    and areas of concern/challenges that can be caught at an early stage so a solution can be crafted early on. This also helps
    in resource allocation by ensuring that the necessary tools and budget are available when needed.

  \item \textit{What disagreements did your group have in this deliverable, if any, and how did you resolve them?}

    To be quite frank, our team did not have any disagreements during the first couple weeks of working together.

\end{enumerate}

\subsubsection*{Sevhena Walker Reflection}

\begin{enumerate}

  \item \textit{Why is it important to create a development plan prior to starting the project?}

    When starting a project with a large scope, it is easy to get lost in all the features you want to implement in the project.
    By establishing an action plan from the start, you allow yourself and your team to develop concrete goals and needs for your system. Taking a step back to analyze how the components of your system are expected to interact with each other and defining the intended end result is necessary.\\

    Without this planning stage, you are essentially going in blind with only a vague understanding and what you need to do. There is
    no way to organize task between team members efficiently either since specific components are sparsely detailed or non-existent. The
    project will be in a constant state of ``debugging" you could say, constantly trying to figure out how this feature will work with the
    next and the next and so on. This would be like trying to build a house while only ever looking at the next couple meters in front of you.

  \item \textit{What disagreements did your group have in this deliverable, if any, and how did you resolve them?}
  
  I honestly cannot say that we had any disagreements as yet. Our team tried our best to discuss what our goals for the project were and
  everything was well communicated so that everyone was on the same page. We are at the beginning stages of a project that will implement
  technology is mostly new to us. We are excited, but also somewhat ignorant to some details which makes it hard to ``disagree".

\end{enumerate}

\subsubsection*{Tanveer Brar Reflection}

\begin{enumerate}
  \item \textit{Why is it important to create a development plan prior to starting the project?}

   After having created one, I believe a development plan is important as it can be useful for the project in multiple ways. For one, it is a written record of the team's expected practices related to roles, communication, etc.(which ensures that everyone is on the same page with these practices).This can also be used by instructors as the source of truth if there are any conflicts in the project team.\\

   Secondly, with the pre-written format/prompts we were compelled to think about some logistics that we would otherwise have ignored(such as communication plan and coding standards). In short, it set a great starting note for the project so we were aware of our assumptions and were also compelled to think about less obvious aspects of project planning.

  \item \textit{What disagreements did your group have in this deliverable, if any, and how did you resolve them?}

  We haven’t had any disagreements in our group for this deliverable. There were multiple instances where each of us had different ideas on how to approach a particular issue. After weighing in the pros and cons of each idea together, we ended up picking one of them unanimously. This was possible since we value each other’s thought process and take a non partial approach when deliberating.

\end{enumerate}

\subsubsection*{Nivetha Kuruparan Reflection}

\begin{enumerate}
  \item \textit{Why is it important to create a development plan prior to starting the project?}

  A development plan is essential as it sets a structured foundation for the project, helping to 
  clarify the team's objectives, roles, and processes before work begins. This ensures that everyone 
  shares a common understanding of the project's scope and expectations, reducing the likelihood 
  of miscommunication or misaligned efforts later on. 

  A development plan is also important because it helps unify team members who have diverse technical 
  skills, ensuring that everyone is working towards the same end goal. By laying out the project scope, 
  objectives, and expectations clearly from the start, the plan serves as a guide that helps team 
  members understand how their contributions fit into the bigger picture. This is important when 
  skills vary across the team, as it prevents disagreements and promotes collaboration.

  \item \textit{What disagreements did your group have in this deliverable, if any, and how did you resolve them?}

  Our group did not encounter any disagreements during this deliverable. We had open communication from 
  the start, which allowed us to share our ideas and expectations early on. If there were minor differences 
  in opinions, we addressed them by discussing the pros and cons of each suggestion and collaboratively 
  deciding what would work best for the project.

\end{enumerate}

\subsubsection*{Group Answers}

\begin{itemize}
    \item \textit{In your opinion, what are the advantages and disadvantages of using CI/CD?}

    CI/CD, or Continuous Integration/Continuous Deployment, is a process where continuous integration involves automatically integrating code changes from multiple contributors into a shared repository for every commit, and continuous deployment ensures the code base is deployable at any time. Key practices include automated testing and frequent commits, leading to better code quality as bugs and conflicts are caught early and fixed near their date of creation. Another advantage is faster time to market, as code is integrated and deployed more quickly, allowing teams to deliver features and fixes to users faster. This also improves collaboration through feedback, as features pushed to shared repositories can be reviewed by the team.

    Disadvantages include the initial setup complexity of the CI/CD pipeline, which can be time-consuming and challenging for those new to the process. This requires ongoing maintenance and overhead to continuously commit, test, and merge code, diverting time from feature development. Additionally, the setup of automated tests and deployment workflows can be complex and requires knowledge of the process. Risks include over-reliance on automation, which could introduce security flaws.
    In other terms:\\
    \textbf{Advantages:}
    \begin{enumerate}
      \item Faster development since changes would be pushed constantly as testing for new/fixed features would be successful
      \item Shorter delivery times
      \item Improved code quality (automated testing)
      \item Easier change monitoring and rollback since there are five members and multiple branches and changes based on the member
      \item Increased efficiency and productivity
    \end{enumerate}
    \textbf{Disadvantages}
    \begin{enumerate}
      \item Requires strong discipline and commitment from the entire team and may be a learning curve for the team
      \item May be challenging to implement for small teams since there is only five members
      \item Initial setup and configuration can be complex and time-consuming since the team will be setting this up from scratch
    \end{enumerate}

\end{itemize}

\newpage{}

\section*{Appendix --- Team Charter}

\subsection*{External Goals}

Our team's primary goal is to learn something new and valuable that can be applied in the workforce,
ensuring that this project enhances our practical skills. Additionally, we aim to create a project
that we can confidently discuss in interviews, demonstrating our ability to work on real-world
problems. While we focus on personal and professional growth, we also aim for an A+ as a
nice-to-have achievement.

\subsection*{Attendance}

\subsubsection*{\color{blue}{Expectations}}

Our team expects full commitment to scheduled meetings, with everyone arriving on time and staying
for the entire duration. If a team member cannot attend, they are expected to notify the group in
advance and provide a valid reason, as well as organize an alternative meeting time, if all team
members need to be present. Missing meetings without prior notice or frequently arriving late
will be addressed by the team to prevent disruptions.

\subsubsection*{\color{blue}Acceptable Excuse}

An acceptable excuse for missing a meeting or a deadline includes unforeseen emergencies, personal
illness, family matters, or other significant personal obligations, as long as the team is
informed in advance. Unacceptable excuses include vague or last-minute reasons such as simply
forgetting or having conflicting non-essential plans, as these could impact the team's progress.

\subsubsection*{\color{blue}In Case of Emergency}

In the event of an emergency that prevents a team member from attending a meeting or completing 
their assigned work for a deliverable, the team member must inform the team as soon as possible 
through the team's designated communication channel (either on WhatsApp or Discord). This will 
allow for adjustments to be made, such as redistributing tasks or rescheduling the meeting if 
necessary. For deliverables, if the emergency impacts a deadline, the team member should notify 
both the team and the professor promptly to ensure that any necessary arrangements are made 
without affecting the team's progress/grades.

\subsection*{Accountability and Teamwork}

\subsubsection*{\color{blue}Quality}

Our team has the following expectations regarding the quality of preparation for meetings and the deliverables brought to the team:

\begin{itemize}
    \item \textbf{Meeting Preparation}:
    \begin{itemize}
        \item Team members are expected to arrive at meetings fully prepared, having reviewed relevant materials and completed their assigned tasks in advance.
        \item Each member should come ready to discuss their progress, share insights, and address any challenges they are facing.
        \item Members should ensure that their updates are clear and concise, allowing meetings to stay focused and productive.
    \end{itemize}

    \item \textbf{Deliverables Quality}:
    \begin{itemize}
        \item All deliverables must meet the team’s agreed-upon standards, demonstrating a high level of accuracy, thoroughness, and attention to detail.
        \item Each deliverable should be carefully reviewed by each member before submission to avoid any errors or incomplete work.
        \item Deliverables must align with the project's requirements and deadlines, ensuring they are both functional and meet the expected quality criteria.
    \end{itemize}

    \item \textbf{Accountability and Feedback}:
    \begin{itemize}
        \item Team members are responsible for completing their work to a high standard, communicating any issues early if they need assistance or more time.
        \item Feedback on deliverables should be welcomed by all members, and revisions should be made within 7 days to improve the overall quality of the team’s output.
    \end{itemize}

\end{itemize}

\noindent
By maintaining these expectations, our team will ensure that meetings are efficient and that all deliverables reflect a professional and high-quality standard.

\subsubsection*{\color{blue}Attitude}

Our team has established the following \textbf{expectations} for team members' contributions, interactions, and cooperation to ensure a productive and respectful working environment:

\begin{itemize}
    \item \textbf{Respectful Communication}: All team members are expected to listen to each other’s ideas and provide constructive feedback. Communication should remain respectful, even in cases of disagreement.
    \item \textbf{Open Collaboration}: Each member is encouraged to share their ideas openly. Everyone should be willing to collaborate and help each other achieve team goals.
    \item \textbf{Accountability}: Team members are responsible for completing their tasks by the agreed-upon deadlines. If a member is struggling, they are expected to ask for help or communicate early.
    \item \textbf{Positive Attitude}: Maintaining a positive attitude, especially in challenging moments, is essential for team morale. Each member should encourage and support their teammates.
    \item \textbf{Commitment to Quality}: Every team member is expected to contribute to the project with their best effort, ensuring that the final product reflects high standards of quality.
\end{itemize}

\noindent
We adopt the following \textbf{code of conduct} to guide behavior and interaction among team members:

\begin{itemize}
    \item \textbf{Inclusivity}: Our team values diversity and is committed to creating an inclusive environment where everyone feels welcome and valued, regardless of background, experience, or opinion.
    \item \textbf{Professionalism}: Members will engage professionally, refraining from any inappropriate or offensive language or behavior. This applies to both in-person and online interactions.
    \item \textbf{Collaboration and Feedback}: We encourage constructive feedback and expect team members to accept and provide feedback in a way that helps everyone grow. Criticism should be focused on the work, not the individual.
    \item \textbf{No Tolerance for Harassment}: Harassment of any kind will not be tolerated. Any issues will be reported immediately and addressed in a structured manner.
\end{itemize}

\noindent
To manage conflicts or disagreements that may arise during the project, we have a \textbf{conflict resolution plan} in place:

\begin{enumerate}
    \item \textbf{Address the Issue Directly}: If a conflict arises, the involved members should first try to resolve the issue directly through a respectful discussion.
    \item \textbf{Mediation by a Neutral Member}: If the conflict cannot be resolved, the team will appoint a neutral team member to act as a mediator to facilitate a discussion and find common ground.
    \item \textbf{Escalation to Instructor/TA}: In the event that the conflict cannot be resolved within the team, the issue will be escalated to the instructor or TA for further guidance and resolution.
    \item \textbf{Follow-Up and Monitoring}: After resolving the conflict, the team will continue to monitor the situation to ensure that the issue does not resurface and that team dynamics remain positive.
\end{enumerate}

By adhering to these expectations, the code of conduct, and our conflict resolution plan, we aim to maintain a positive, collaborative, and respectful team environment.

\subsubsection*{\color{blue}Stay on Track}

To keep our team on track, we will implement the following methods:

\begin{enumerate}
    \item \textbf{Regular Check-ins and Progress Updates}: We will hold \textit{weekly meetings} where each member will
    provide an update on their tasks and progress and any concerns or troubles they faced. These updates will help us identify issues
    early and adjust accordingly to stay on schedule.
    \item \textbf{Performance Metrics}: We will track the following key metrics:
    \begin{itemize}
        \item \textit{Attendance} at meetings and check-ins will be documented through Issues on GitHub.
        \item \textit{Commits to the repository}, ensuring steady contributions.
        \item \textit{Task completion rates}, ensuring deadlines are met.
    \end{itemize}
    \item \textbf{Rewards for High Performers}: To encourage good performance, we will recognize and celebrate team members who meet or exceed expectations (completing more than the agreed upon work for the week). Informal rewards may include public recognition during meetings or assigning leadership roles in future tasks.
    \item \textbf{Managing Under performance}: If a team member's performance is below expectations (not completing the same amount of work as every other team member for more than 3 weeks):
    \begin{itemize}
        \item We will start with a \textit{team conversation} to understand any obstacles and offer support.
        \item If under performance continues, consequences may include \textit{more tasks} for milestone or in severe cases, a meeting with
        the TA or instructor.
    \end{itemize}
    \item \textbf{Consequences for Not Contributing}: If a team member does not contribute their fair share:
    \begin{itemize}
        \item They may be assigned additional \textit{tasks} to balance the workload.
        \item In serious cases, the issue will be brought up to the TA or instructor.
    \end{itemize}
    \item \textbf{Incentives for Meeting Targets Early}: Members who consistently meet or exceed their targets will be rewarded with more
    desirable tasks as per their wants, such as leadership roles in key project components, helping to build their leadership experience. They
    will get first pick on tasks for the next team milestone.

\end{enumerate}

\subsubsection*{\color{blue}Team Building}

For team building events, the team has decided to have bi-weekly hangouts to bond and build relationships. The hangouts can
attending on-campus events together, getting food or bubble tea on/off campus and more.

\subsubsection*{\color{blue}Decision Making}

In our group, our primary way of making decisions will be through consensus. We believe that it is important
to include everyone in the decision-making process so it can lead to better outcomes and strong group work.
In certain situations where consensus cannot be reached, the group will take a vote and each member will have
equal say and the decision will be based on the majority rule. We will make sure all group members had a chance
to voice their opinions before making the final decision through consensus or a vote.

\vspace{10pt}
\textit{To Handle disagreements: The team will address each disagreement directly and respectfully.}

\begin{enumerate}
  \item Allow all team members to express their concerns and opinions without interruption, ensuring everyone 
  feels heard.
  \item Keep the focus of the discussion on the topic at hand rather than personal feelings.
  \item When necessary, we may appoint a neutral party to facilitate the discussion and help guide it to a resolution.
  \item If a resolution is not found or the disagreement persists after the resolution is found, we will aim to 
  revisit our project goals and objectives to ensure that our decisions align with our common purpose.
\end{enumerate}
By following these strategies, we aim to maintain a collaborative and positive team environment while effectively 
managing decisions and conflicts.

\end{document}<|MERGE_RESOLUTION|>--- conflicted
+++ resolved
@@ -190,11 +190,7 @@
 \begin{enumerate}
   \item Determine the code smells we want to address for energy saving.
   \begin{itemize}
-<<<<<<< HEAD
-    \item List Comprehension in an \texttt{any} or \texttt{all} statement, Member Ignoring Method, Long Paramter List, Unused Imports, Long Message Chain, Unused Class Attributes and Variables
-=======
     \item Such as but not limited to Long Lambda Function, Member Ignoring Method, Long Paramter List, Unused Imports, Long Message Chain, Unused Class Attributes and Variables
->>>>>>> d518d073
   \end{itemize} 
   \item Determine the detectability of a specific code smell 
   \begin{itemize}
@@ -202,11 +198,7 @@
   \end{itemize} 
   \item Determine the appropriate refactorings for a particular detected smell that results in decreased energy consumption.
   \begin{itemize}
-<<<<<<< HEAD
-    \item We will use codecarbon to measure the emissions of a python code file. This step will involve various phases of trial and error as it is not a 1-1 trivial solution. There could be various refactorings possible for a given situation that all result in different energy consumption levels. We want our tool to choose the most optimal refactoring possible. For our POC this can exist as an algorithm. For our final project we can attempt to implement a neural network to choose between refactorings. There are also prebuilt free to use libraries we can implement to perform simple refactorings.
-=======
     \item We will use codecarbon to measure the emissions of a python code file. This step will involve various phases of trial and error as it is not a 1-1 trivial solution. There could be various refactorings possible for a given situation that all result in different energy consumption levels. We want our tool to choose the most optimal refactoring possible.
->>>>>>> d518d073
   \end{itemize} 
   \item Once we determine preset algorithms mapping detected smells to their appropriate refactorings, we want to then make those changes in the code, measure the energy consumption and test it against the original code ensuring it is less.
 \end{enumerate}
