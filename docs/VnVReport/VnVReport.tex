\documentclass[12pt, titlepage]{article}
\usepackage[letterpaper, portrait, margin=1in]{geometry}
\usepackage{booktabs}
\usepackage{tabularx}
\usepackage{hyperref}
\hypersetup{
    colorlinks,
    citecolor=black,
    filecolor=black,
    linkcolor=red,
    urlcolor=blue
}
\usepackage{longtable}
\usepackage[round]{natbib}
\usepackage{colortbl}
\usepackage{graphicx} 
\usepackage{placeins}
\usepackage{array}
\usepackage{float}
\usepackage{colortbl}
\usepackage{caption}
\usepackage{graphicx}
\captionsetup[table]{width=0.9\textwidth}

\usepackage{listings}
\lstset{
    basicstyle=\ttfamily, % Use monospaced font
    breaklines=true,      % Enable line breaks
}
\usepackage{csvsimple}

\input{../Comments}
\input{../Common}

\begin{document}

\title{Verification and Validation Report: \progname} 
\author{\authname}
\date{\today}
	
\maketitle

\pagenumbering{roman}

\section{Revision History}

\begin{tabularx}{\textwidth}{p{3cm}p{2cm}X}
\toprule {\bf Date} & {\bf Version} & {\bf Notes}\\
\midrule
March 8th, 2025 & 0.0 & Started VnV Report\\
Date 2 & 1.1 & Notes\\
\bottomrule
\end{tabularx}

~\newpage

\section{Symbols, Abbreviations and Acronyms}

\renewcommand{\arraystretch}{1.2}
\begin{tabular}{l l} 
  \toprule		
  \textbf{symbol} & \textbf{description}\\
  \midrule 
  T & Test\\
  \bottomrule
\end{tabular}\\

\wss{symbols, abbreviations or acronyms -- you can reference the SRS tables if needed}

\newpage

\tableofcontents

\listoftables %if appropriate

\listoffigures %if appropriate

\newpage

\pagenumbering{arabic}

This document ...

\section{Functional Requirements Evaluation}

\section{Nonfunctional Requirements Evaluation}

\subsection{Usability}

\subsection*{Key Findings}
\begin{itemize}
    \item The extension demonstrated strong functionality in detecting code smells and providing refactoring suggestions.
    \item Participants appreciated the \textbf{preview feature} and \textbf{energy savings feedback}.
    \item Major usability issues included \textbf{sidebar visibility}, \textbf{refactoring speed}, and \textbf{UI clarity}.
\end{itemize}

\section*{Methodology}
The usability test involved 5 student developers familiar with VSCode but with no prior experience using the extension. Participants performed tasks such as detecting code smells, refactoring single and multi-file smells, and customizing settings. Metrics included task completion rate, error rate, and user satisfaction scores. Additional qualitative data was collected using surveys that gathered background information of the participants as well as their opinions post testing (\ref{appendix:usability}).

\section*{Results}

The following is an overview of the most significant task that the test participants performed. Information on the tasks themselves can be found in the Appendix (\ref{appendix:usability}).

\subsection*{Quantitative Results}
\begin{itemize}
    \item \textbf{Task Completion Rate:}
        \begin{itemize}
            \item \textbf{Task 1-3 (Smell Detection):} 100\% success rate.
            \item \textbf{Task 4 (Initiate Refactoring):} 100\% success rate.
            \item \textbf{Task 6 (Multi-File Refactoring):} 60\% success rate (participants struggled with identifying clickable file names).
            \item \textbf{Task 7 (Smell Settings):} 100\% success rate.
        \end{itemize}
    \item \textbf{User Satisfaction:}
        \begin{itemize}
            \item Confidence in Using the Tool: \textbf{4.2/5}.
            \item Satisfaction with UI Design: \textbf{4.0/5}.
            \item Trust in Refactoring Suggestions: \textbf{4.5/5}.
        \end{itemize}
\end{itemize}

\begin{figure}[H]
  \centering
  \includegraphics[width=0.7\textwidth]{../Images/usability-satisfaction-graph.png}
  \label{img:usability-satisfaction}
  \caption{User Satisfaction Survey Data}
\end{figure}

\subsection*{Qualitative Results}
Participants found the code smell detection intuitive and accurate, and they appreciated the preview feature and Accept/Reject buttons. However, they struggled with sidebar visibility, refactoring speed, and UI clarity. Hover descriptions were overwhelming, and some elements (e.g., ``(6/3)'') were unclear.

\section*{Discussion}
The usability test revealed that the extension performs well in detecting code smells and providing refactoring suggestions. Participants appreciated the energy savings feedback but requested clearer explanations of how refactoring improves energy efficiency. The sidebar and refactoring process were identified as major pain points, requiring immediate attention.\\

The extension met its core functionality objectives but fell short in UI clarity and performance reliability. Participants expressed interest in using the extension in the future, provided the identified issues are addressed. The test highlighted the need for better onboarding, clearer documentation, and performance optimizations to enhance user satisfaction and adoption.

\section*{Feedback and Implementation Plan}
The following table summarizes participant feedback and whether the suggested changes will be implemented:

\begin{table}[H]
\centering
\begin{tabular}{>{\raggedright\arraybackslash}p{6cm}p{3.2cm}>{\raggedright\arraybackslash}p{5cm}}
\toprule \textbf{Feedback} & \textbf{Implementation Decision} & \textbf{Reason} \\
\midrule
Relocate the sidebar or change its colour for better visibility. & Partial & The relocation of the sidebar is not something that is in scope during the development period. \\
Make Accept/Reject buttons more prominent and visually distinct. & Yes & High user frustration. \\
Allow users to customize colours for different types of smells. & Yes & Enhances user experience. \\
Optimize the refactoring process to reduce wait times. & No & This is a time intensive ask that is not in scope. \\
Add progress bars or loading messages to manage user expectations. & Yes & Additional messages will be added to the UI.\\
Provide step-by-step instructions and a tutorial for new users. & Yes & This was already planned and will be implemented for revision 1. \\
Simplify hover descriptions and provide examples or links to documentation. & Yes & The hover content will be improved for revision 1. \\
Explain how refactoring saves energy, possibly with visualizations. & Partial & No visualizations will be added, but better explanation of smells will be provided. \\
\bottomrule
\end{tabular}
\caption{Participant Feedback and Implementation Decisions}
\end{table}


\subsection{Performance}

This testing benchmarks the performance of ecooptimizer across 
files of varying sizes (250, 1000, and 3000 lines). The data includes detection times, 
refactoring times for specific smells, and energy measurement times. The goal is to 
identify scalability patterns, performance bottlenecks, and opportunities for optimization.\\

\textbf{Related Performance Requirement:} PR-1\\

\noindent The test cases for this module can be found \href{https://github.com/ssm-lab/capstone--source-code-optimizer/blob/new-poc/tests/benchmarking/benchmark.py}{here}\\

This script benchmarks the following components:

\begin{enumerate}
  \item \textbf{Detection/Analyzer Runtime} (via \texttt{AnalyzerController.run\_analysis})
  \item \textbf{Refactoring Runtime} (via \texttt{RefactorerController.run\_refactorer})
  \item \textbf{Energy Measurement Time} (via \texttt{CodeCarbonEnergyMeter.measure\_energy})
\end{enumerate}


For each detected smell (grouped by smell type), refactoring is run 10 times to compute average times.\\

\noindent The following is for your reference: \\

\begin{tabular}{|l|l|l|}
  \hline
  \textbf{Type of Smell} & \textbf{Code} & \textbf{Smell Name} \\
  \hline
  Pylint & R0913 & Long Parameter List \\
  Pylint & R6301 & No Self Use \\
  Pylint & R1729 & Use a Generator \\
  \hline
  Custom & LMC001 & Long Message Chain \\
  Custom & UVA001 & Unused Variable or Attribute \\
  Custom & LEC001 & Long Element Chain \\
  Custom & LLE001 & Long Lambda Expression \\
  Custom & SCL001 & String Concatenation in Loop \\
  Custom & CRC001 & Cache Repeated Calls \\
  \hline
\end{tabular}

\subsection*{1. Detection Time vs File Size}
\begin{figure}[H]
  \centering
  \includegraphics[width=\textwidth]{{../Images/detectionTimeVsFileSize.png}}
  \caption{Detection Time vs File Size}
\end{figure}

\noindent \textbf{What}: Linear plot showing code smell detection time growth with file size\\

\noindent \textbf{Why}: Understand scalability of detection mechanism\\

The detection time grows non-linearly with file size, suggesting a potential \(O(n^2)\) complexity. 
For a 250-line file, detection takes 0.38 seconds, while a 1000-line file takes 0.90 seconds (a 2.4× 
increase). At 3000 lines, the detection time jumps to 2.58 seconds (a 2.9× increase from 1000 lines). 
This indicates that the detection algorithm scales poorly for larger files, which could become 
problematic for very large codebases. However, the absolute times remain reasonable, with detection 
completing in under 3 seconds even for 3000-line files making this not a current critical bottleneck.

\subsection*{2. Refactoring Times by Smell Type (Log Scale)}
\begin{figure}[H]
    \centering
    \includegraphics[width=\textwidth]{../Images/refactoring\_times\_log\_scale.png}
    \caption{Refactoring Times by Smell Type (Log Scale)}
\end{figure}

\noindent \textbf{What}: Logarithmic plot of refactoring times per smell across file sizes\\

\noindent \textbf{Why}: Identify most expensive refactorings and scalability patterns\\

The logarithmic plot reveals a clear hierarchy of refactoring costs. The most expensive smells are \texttt{R6301} and \texttt{R0913}, which take 6.13 seconds and 5.65 seconds, respectively, for a 3000-line file. These smells show exponential growth, with \texttt{R6301} increasing by 14.6× from 250 to 3000 lines. In contrast, low-cost smells like \texttt{LLE001} and \texttt{LMC001} remain consistently fast (0.03 seconds) across all file sizes. This suggests that optimizing \texttt{R6301} and \texttt{R0913} should be a priority, as they dominate the refactoring time for larger files.

\subsection*{3. Refactoring Times Heatmap}
\begin{figure}[H]
    \centering
    \includegraphics[width=\textwidth]{../Images/refactoring\_times\_heatmap.png}
    \caption{Refactoring Times Heatmap}
\end{figure}

\noindent \textbf{What}: Color-coded matrix of refactoring times by smell/file size\\

\noindent \textbf{Why}: Quick visual identification of hot spots\\

The heatmap provides a quick visual summary of refactoring times across smells and file sizes. The darkest cells correspond to \texttt{R6301} and \texttt{R0913} at 3000 lines, confirming their status as the most expensive operations. In contrast, \texttt{LLE001} and \texttt{LMC001} remain light-colored across all sizes, indicating consistently low costs. The heatmap also highlights the dramatic variation in refactoring times: at 3000 lines, the fastest smell (\texttt{LLE001}) is 200× faster than the slowest (\texttt{R6301}).

\subsection*{4. Energy Measurement Times Distribution}
\begin{figure}[H]
    \centering
    \includegraphics[width=\textwidth]{../Images/energy\_measurement\_boxplot.png}
    \caption{Energy Measurement Times Distribution}
\end{figure}

\noindent \textbf{What}: Box plot of energy measurement durations\\

\noindent \textbf{Why}: Verify measurement consistency across operations\\

Energy measurement times are remarkably consistent, ranging from 5.54 to 6.14 seconds across all operations and file sizes. 
The box plot shows no significant variation with file size, suggesting that energy measurement is operation-specific 
rather than dependent on the size of the file. This stability could indicate that the energy measurement process has a fixed 
overhead, which could simplify efforts in the future if we were to create our own energy measurement module. 

\subsection*{5. Comparative Refactoring Times per File Size}
\begin{figure}[H]
    \centering
    \includegraphics[width=\textwidth]{../Images/refactoring\_times\_comparison.png}
    \caption{Comparative Refactoring Times per File Size}
\end{figure}

\noindent \textbf{What}: Side-by-side bar charts per file size\\

\noindent \textbf{Why}: Direct comparison of refactoring costs at different scales\\

The side-by-side bar charts reveal consistent dominance patterns across file sizes. \texttt{R6301} and \texttt{R0913} are always the top two most expensive smells, while \texttt{LLE001} and \texttt{LMC001} remain the cheapest. Notably, the relative cost difference between the most and least expensive smells increases with file size: at 250 lines, the ratio is 100:1, but at 3000 lines, it grows to 200:1. This suggests that the scalability of refactoring operations varies significantly by smell type.

\subsection*{6. Energy vs Refactoring Time Correlation}

\begin{figure}[H]
    \centering
    \includegraphics[width=\textwidth]{../Images/energy\_refactoring\_correlation.png}
    \caption{Energy vs Refactoring Time Correlation}
\end{figure}

\noindent \textbf{What}: Scatter plot comparing refactoring and energy measurement times\\

\noindent \textbf{Why}: Identify potential relationships between effort and energy impact\\

The scatter plot shows no clear correlation between refactoring time and energy measurement time. Fast refactorings like \texttt{LLE001} and slow refactorings like \texttt{R6301} both result in energy measurement times clustered between 5.5 and 6.1 seconds. This makes perfect sense as the refactoring operations and energy measurement are disjoint functionalities in the code. 

\subsection*{Key Insights and Recommendations}
\begin{itemize}
    \item \textbf{Bottleneck Identification:} The smells \texttt{R6301} and \texttt{R0913} are the primary bottlenecks, consuming over 50\% of the total refactoring time for 3000-line files. Optimizing these operations should be a top priority.
    \item \textbf{Scalability Concerns:} Both detection and refactoring times scale poorly with file size, suggesting \(O(n^2)\) complexity. This could become problematic for very large codebases.
    \item \textbf{Low-Hanging Fruit:} Smells like \texttt{LLE001} and \texttt{LMC001} are consistently fast to refactor, making them ideal candidates for early refactoring efforts.
    \item \textbf{Energy Measurement Stability:} Energy measurement times seem consistent across operations and file sizes, indicating a fixed overhead. This simplifies efforts to correlate refactoring with energy savings.
    \item \textbf{Disproportionate Costs:} The cost difference between the most and least expensive smells grows with file size, highlighting the need for targeted optimization.
\end{itemize}

The analysis reveals significant scalability challenges for both detection and refactoring, particularly for smells like \texttt{R6301} and \texttt{R0913}. While energy measurement times are stable, their lack of correlation with refactoring time suggests that additional metrics may be needed to accurately assess energy savings. Future work should focus on optimizing high-cost operations and improving the scalability of the detection algorithm.


\subsection{Maintainability and Support}
\begin{enumerate}

\item \textbf{test-MS-1: Extensibility for New Code Smells and Refactorings} \\[2mm]
To validate the extensibility of our tool, we structured the codebase using a modular design, where new code smell detection and refactoring functions can 
be easily added as separate components. In simpler terms, each refactoring and each custom detection is placed in its own file. A code walkthrough confirmed that 
existing modules remain unaffected when adding new detection logic. We successfully integrated a sample code smell and its corresponding refactoring method with 
minimal changes, ensuring that the new function was accessible through the main interface. This demonstrated that our architecture supports future expansions without 
disrupting core functionality.

\item \textbf{test-MS-2: Maintainable and Adaptable Codebase} \\[2mm]
We conducted a static analysis and documentation walkthrough to assess the maintainability of our codebase. The code was reviewed for modular organization, clear separation 
of concerns, and adherence to coding standards. All modules were correctly seperated and organzied. Documentation will be updated to include detailed descriptions of functions 
and configuration files, ensuring clarity for future developers. Code comments were refined to enhance readability, and function naming conventions were standardized for 
consistency. These efforts ensured that the tool remains adaptable to new Python versions and evolving best practices.

\item \textbf{test-MS-3: Easy rollback of updates in case of errors} \\[2mm]
Once releases are made, each release will be properly tagged and versioned to ensure smooth rollbacks through version control. This will all be handled with Git. done, but 
this approach guarantees that users will be able to revert to a previous stable version if needed, maintaining system integrity and minimizing disruptions.
\end{enumerate}


\subsection{Look and Feel}
\begin{enumerate}
\item \textbf{test-LF-1 Side-by-Side Code Comparison in IDE Plugin} \\[2mm]
The **side-by-side code comparison feature** in the IDE plugin was tested manually to verify that users can clearly view the original and refactored code within the VS Code interface. The test followed the procedure outlined in **Test-LF-1**, which specifies that upon initiating a refactoring operation, the plugin should display the original and modified versions of the code in parallel, allowing users to compare changes effectively.

The tester performed the test dynamically by opening a sample code file within the plugin and applying various refactoring operations across all detected code smells. The **expected result** was that the IDE plugin would correctly display the two versions side by side, with clear options for users to **accept** or **reject** each change. The **actual result** confirmed that the functionality operates as expected: refactored code was displayed adjacent to the original code, ensuring an intuitive comparison process. The tester was also able to interact with the **accept/reject buttons**, verifying their usability and correctness.

A screenshot of the **successful test execution** is provided in Figure \ref{fig:lf1_test}, illustrating the side-by-side code comparison functionality within the IDE plugin.

\FloatBarrier
\begin{figure}[h]
    \centering
    \includegraphics[width=0.8\linewidth]{../Images/test-LF-1-image.png}
    \caption{Side-by-Side Code Comparison in VS Code Plugin}
    \label{fig:lf1_test}
\end{figure}
\FloatBarrier 

\item \textbf{test-LF-2 Theme Adaptation in VS Code} \\[2mm]
The **theme adaptation feature** in the IDE plugin was tested manually to confirm that the plugin correctly adjusts to VS Code’s light and dark themes without requiring manual configuration. The tester performed the test by opening the plugin in **both themes** and switching between them using VS Code’s settings.

The **expected result** was that the plugin’s interface should automatically adjust when the theme is changed. The **actual result** confirmed that the plugin seamlessly transitioned between light and dark themes while maintaining a consistent interface. The images in Figures \ref{fig:lf2_light} and \ref{fig:lf2_dark} illustrate the side-by-side refactoring panel in both **light mode** and **dark mode**.

\FloatBarrier
\begin{figure}[h]
    \centering
    \includegraphics[width=0.8\linewidth]{../Images/test-LF-2-image-light.png}
    \caption{Side-by-Side Refactoring Panel in Light Mode}
    \label{fig:lf2_light}
\end{figure}
\FloatBarrier 

\FloatBarrier 
\begin{figure}[h]
    \centering
    \includegraphics[width=0.8\linewidth]{../Images/test-LF-2-image-dark.png}
    \caption{Side-by-Side Refactoring Panel in Dark Mode}
    \label{fig:lf2_dark}
\end{figure}
\FloatBarrier 

\item \textbf{test-LF-3 Design Acceptance} \\[2mm]
The **design acceptance test** was conducted as part of the **usability testing session**, where developers and testers interacted with the plugin and provided feedback. This test evaluated user experience, ease of navigation, and overall satisfaction with the plugin’s interface.

The **expected result** was that users would be able to interact with the plugin smoothly and provide structured feedback. The **actual result** confirmed that users were able to navigate and use the plugin effectively. The feedback collected during this session was used to assess the overall usability of the plugin. More details regarding this evaluation can be found in the **Usability Testing section**.

\end{enumerate}

<<<<<<< HEAD
\subsection{Operational \& Environmental}

\textbf{test-OPE-1} will be tested once the extension is officially launched.\\[2mm]

\noindent
\textbf{test-OPE-2} tests a feature that is yet to be implemented. \\[2mm]

\noindent
\textbf{test-OPE-3} will be tested once the python package is published.

=======
\subsection{Security}

\textbf{test-SRT-1: Audit Logs for Refactoring Processes} \\[2mm]
We conducted a combination of code walkthroughs and static analysis of logging mechanisms to validate that the tool maintains a secure log of all refactoring processes, including pattern analysis, energy analysis, and report generation. The objective was to do so while covering the logging mechanisms for refactoring events, ensuring that logs are complete and immutable.\\

\noindent The development team reviewed the codebase to confirm that each refactoring event (pattern analysis, energy analysis, report generation) is logged with accurate timestamps and event description. Missing log entries and/or insufficient details were identified and added to the logging process.\\

\noindent Through this process, all major refactoring processes were correctly logged with accurate timestamps. Logs are stored locally on the user's device, ensuring that unauthorized modifications are prevented by restricting external access.\\

\noindent The team was able to confirm that the tool maintains a secure logging system for refactoring processes, with logs being tamper-resistant due to their local storage on user devices. 
>>>>>>> 114b0200

\section{Comparison to Existing Implementation}	

This section will not be appropriate for every project.

\section{Unit Testing}
\newcounter{testcase}
\newcommand{\testcount}{\stepcounter{testcase}\thetestcase}
\renewcommand{\arraystretch}{1.2} % Adjust row height for better readability

\subsection{API Endpoints}

\subsubsection{Smell Detection Endpoint}

\begin{longtable}{c 
  >{\raggedright\arraybackslash}p{1.5cm} 
  >{\raggedright\arraybackslash}p{4.5cm} 
  >{\raggedright\arraybackslash}p{4cm} 
  >{\raggedright\arraybackslash}p{3cm} c}
  \toprule
  \textbf{ID} & \textbf{Ref. Req.} & \textbf{Action} & \textbf{Expected Result} & \textbf{Actual Result} & \textbf{Result} \\ 
  \midrule
  \endfirsthead

  \multicolumn{6}{l}{\textit{(Continued from previous page)}} \\ 
  \toprule
  \textbf{ID} & \textbf{Ref. Req.} & \textbf{Action} & \textbf{Expected Result} & \textbf{Actual Result} & \textbf{Result} \\ 
  \midrule
  \endhead

  \multicolumn{6}{r}{\textit{Continued on next page}} \\
  \endfoot

  \bottomrule
  \caption{Smell Detection Endpoint Test Cases}
  \label{table:detection_endpoint_tests}
  \endlastfoot

  TC\testcount & FR10, OER-IAS1 & User requests to detect smells in a valid file. & Status code is 200. Response contains 2 smells. & All assertions pass. & \cellcolor{green} Pass \\ \midrule
  TC\testcount & FR10, OER-IAS1 & User requests to detect smells in a non-existent file. & Status code is 404. Error message indicates file not found. & All assertions pass. & \cellcolor{green} Pass \\ \midrule
  TC\testcount & FR10, OER-IAS1 & Internal server error occurs during smell detection. & Status code is 500. Error message indicates internal server error. & All assertions pass. & \cellcolor{green} Pass \\ 
\end{longtable}

\subsubsection{Refactor Endpoint}

\begin{longtable}{c 
  >{\raggedright\arraybackslash}p{1.5cm} 
  >{\raggedright\arraybackslash}p{4.5cm} 
  >{\raggedright\arraybackslash}p{4cm} 
  >{\raggedright\arraybackslash}p{3cm} c}
  \toprule
  \textbf{ID} & \textbf{Ref. Req.} & \textbf{Action} & \textbf{Expected Result} & \textbf{Actual Result} & \textbf{Result} \\ 
  \midrule
  \endfirsthead

  \multicolumn{6}{l}{\textit{(Continued from previous page)}} \\ 
  \toprule
  \textbf{ID} & \textbf{Ref. Req.} & \textbf{Action} & \textbf{Expected Result} & \textbf{Actual Result} & \textbf{Result} \\ 
  \midrule
  \endhead

  \multicolumn{6}{r}{\textit{Continued on next page}} \\
  \endfoot

  \bottomrule
  \caption{Refactor Endpoint Test Cases}
  \label{table:refactor_endpoint_tests}
  \endlastfoot

  TC\testcount & FR10, OER-IAS1 & User requests to refactor a valid source directory. & Status code is 200. Response contains refactored data and updated smells. & All assertions pass. & \cellcolor{green} Pass \\ \midrule
  TC\testcount & FR10, OER-IAS1 & User requests to refactor a non-existent source directory. & Status code is 404. Error message indicates directory not found. & All assertions pass. & \cellcolor{green} Pass \\ \midrule 
  TC\testcount & FR10, OER-IAS1 & Energy is not saved after refactoring. & Status code is 400. Error message indicates energy was not saved. & All assertions pass. & \cellcolor{green} Pass \\ \midrule 
  TC\testcount & FR10, OER-IAS1 & Initial energy measurement fails. & Status code is 400. Error message indicates initial emissions could not be retrieved. & All assertions pass. & \cellcolor{green} Pass \\ \midrule 
  TC\testcount & FR10, OER-IAS1 & Final energy measurement fails. & Status code is 400. Error message indicates final emissions could not be retrieved. & All assertions pass. & \cellcolor{green} Pass \\ \midrule 
  TC\testcount & FR10, OER-IAS1 & Unexpected error occurs during refactoring. & Status code is 400. Error message contains the exception details. & All assertions pass. & \cellcolor{green} Pass \\ 
\end{longtable}

\subsection{Analyzer Controller Module}

\begin{longtable}{c 
  >{\raggedright\arraybackslash}p{1.5cm} 
  >{\raggedright\arraybackslash}p{4.5cm} 
  >{\raggedright\arraybackslash}p{4cm} 
  >{\raggedright\arraybackslash}p{3cm} c}
  \toprule
  \textbf{ID} & \textbf{Ref. Req.} & \textbf{Action} & \textbf{Expected Result} & \textbf{Actual Result} & \textbf{Result} \\ 
  \midrule
  \endfirsthead

  \multicolumn{6}{l}{\textit{(Continued from previous page)}} \\ 
  \toprule
  \textbf{ID} & \textbf{Ref. Req.} & \textbf{Action} & \textbf{Expected Result} & \textbf{Actual Result} & \textbf{Result} \\ 
  \midrule
  \endhead

  \multicolumn{6}{r}{\textit{Continued on next page}} \\
  \endfoot

  \bottomrule
  \caption{Analyzer Controller Module Test Cases}
  \label{table:analyzer_controller_tests}
  \endlastfoot

  TC\testcount & FR2, FR5, PR-PAR3 & Test detection of repeated function calls in AST-based analysis. & One repeated function call should be detected. & All assertions pass. & \cellcolor{green} Pass \\ \midrule
  TC\testcount & FR2, FR5, PR-PAR3 & Test detection of repeated method calls on the same object instance. & One repeated method call should be detected. & All assertions pass. & \cellcolor{green} Pass \\ \midrule
  TC\testcount & FR2 & Test that no code smells are detected in a clean file. & The system should return an empty list of smells. & All assertions pass. & \cellcolor{green} Pass \\ \midrule
  TC\testcount & FR2, PR-PAR2 & Test filtering of smells by analysis method. & The function should return only smells matching the specified method (AST, Pylint, Astroid). & All assertions pass. & \cellcolor{green} Pass \\ \midrule
  TC\testcount & FR2, PR-PAR2 & Test generating custom analysis options for AST-based analysis. & The generated options should include callable detection functions. & All assertions pass. & \cellcolor{green} Pass \\ \midrule
  TC\testcount & FR2, FR5, PR-PAR3 & Test correct logging of detected code smells. & Detected smells should be logged with correct details. & All assertions pass. & \cellcolor{green} Pass \\ \midrule
  TC\testcount & FR2, FR5 & Test handling of an empty registry when filtering smells. & The function should return an empty dictionary. & All assertions pass. & \cellcolor{green} Pass \\ \midrule
  TC\testcount & FR2, PR-PAR2 & Test that smells remain unchanged if no modifications occur. & The function should not modify existing smells if no changes are detected. & All assertions pass. & \cellcolor{green} Pass \\ 
\end{longtable}



\subsection{CodeCarbon Measurement}

\begin{longtable}{c 
  >{\raggedright\arraybackslash}p{1.5cm} 
  >{\raggedright\arraybackslash}p{4.5cm} 
  >{\raggedright\arraybackslash}p{4cm} 
  >{\raggedright\arraybackslash}p{3cm} c}
  \toprule
  \textbf{ID} & \textbf{Ref. Req.} & \textbf{Action} & \textbf{Expected Result} & \textbf{Actual Result} & \textbf{Result} \\ 
  \midrule
  \endfirsthead

  \multicolumn{6}{l}{\textit{(Continued from previous page)}} \\ 
  \toprule
  \textbf{ID} & \textbf{Ref. Req.} & \textbf{Action} & \textbf{Expected Result} & \textbf{Actual Result} & \textbf{Result} \\ 
  \midrule
  \endhead

  \multicolumn{6}{r}{\textit{Continued on next page}} \\
  \endfoot

  \bottomrule
  \caption{CodeCarbon Measurement Test Cases}
  \label{table:measurement_tests}
  \endlastfoot

  TC\testcount & PR-RFT1, FR6 & Trigger CodeCarbon measurements with a valid file path. & CodeCarbon subprocess for the file should be invoked at least once. \texttt{EmissionsTracker. start} and \texttt{stop} API endpoints should be called. Success message ``CodeCarbon measurement completed successfully.'' should be logged. & All assertions pass. & \cellcolor{green} Pass \\ 
  \midrule
  TC\testcount & PR-RFT1 & Trigger CodeCarbon function with a valid file path that causes a subprocess failure. & CodeCarbon subprocess run should still be invoked. \texttt{EmissionsTracker. start} and \texttt{stop} API endpoints should be called. An error message ``Error executing file'' should be logged. Returned emissions data should be \texttt{None} since the execution failed.& All assertions pass. & \cellcolor{green} Pass \\ 
  \midrule
  TC\testcount & FR5, PR-SCR1 & Results produced by CodeCarbon run are at a valid CSV file path and can be read. & Emissions data should be read successfully from the CSV file. The function should return the last row of emissions data. & All assertions pass. & \cellcolor{green} Pass \\ 
  \midrule
  TC\testcount & PR-RFT1, FR6 & Results produced by CodeCarbon run are at a valid CSV file path but the file cannot be read. & An error message ``Error reading file'' should be logged. The function should return \texttt{None} because the file reading failed. & All assertions pass. & \cellcolor{green} Pass \\ 
   \midrule
  TC\testcount & PR-RFT1, FR5 & Given CSV Path for results produced by CodeCarbon does not have a file. & An error message ``File \texttt{file path} does not exist.'' should be logged.The function should return \texttt{None} since the file does not exist. & All assertions pass. & \cellcolor{green} Pass \\ 
\end{longtable}

\subsection{Smell Analyzers}

\subsubsection{String Concatenation in Loop}

\begin{longtable}{c 
  >{\raggedright\arraybackslash}p{1.5cm} 
  >{\raggedright\arraybackslash}p{4.5cm} 
  >{\raggedright\arraybackslash}p{4cm} 
  >{\raggedright\arraybackslash}p{3cm} c}
  \toprule
  \textbf{ID} & \textbf{Ref. Req.} & \textbf{Action} & \textbf{Expected Result} & \textbf{Actual Result} & \textbf{Result} \\ 
  \midrule
  \endfirsthead

  \multicolumn{6}{l}{\textit{(Continued from previous page)}} \\ 
  \toprule
  \textbf{ID} & \textbf{Ref. Req.} & \textbf{Action} & \textbf{Expected Result} & \textbf{Actual Result} & \textbf{Result} \\ 
  \midrule
  \endhead

  \multicolumn{6}{r}{\textit{Continued on next page}} \\
  \endfoot

  \bottomrule
  \caption{String Concatenation in Loop Detection Test Cases}
  \label{table:string_concat_detection_tests}
  \endlastfoot

  TC\testcount & FR2 & Detects \texttt{+=} string concatenation inside a \texttt{for} loop. & One smell detected with target \texttt{result} and line 4. & All assertions pass. & \cellcolor{green} Pass \\ 
  \midrule
  TC\testcount & FR2 & Detects \texttt{<var = var + ...>} string concatenation inside a loop. & One smell detected with target \texttt{result} and line 4. & All assertions pass. & \cellcolor{green} Pass \\ 
  \midrule
  TC\testcount & FR2 & Detects \texttt{+=} string concatenation inside a \texttt{while} loop. & One smell detected with target \texttt{result} and line 4. & All assertions pass. & \cellcolor{green} Pass \\ 
  \midrule
  TC\testcount & FR2 & Detects \texttt{+=} modifying a list item inside a loop. & One smell detected with target \lstinline|self.text[0]| and line 6. & All assertions pass. & \cellcolor{green} Pass \\ 
  \midrule
  TC\testcount & FR2 & Detects \texttt{+=} modifying an object attribute inside a loop. & One smell detected with target \lstinline|self.text| and line 6. & All assertions pass. & \cellcolor{green} Pass \\ 
  \midrule
  TC\testcount & FR2 & Detects \texttt{+=} modifying a dictionary value inside a loop. & One smell detected with target \texttt{data['key']} and line 4. & All assertions pass. & \cellcolor{green} Pass \\ 
  \midrule
  TC\testcount & FR2 & Detects multiple separate string concatenations in a loop. & Two smells detected with targets \texttt{result} and \texttt{logs[0]} on line 5. & All assertions pass. & \cellcolor{green} Pass \\ 
  \midrule
  TC\testcount & FR2 & Detects string concatenations with re-assignments inside the loop. & One smell detected with target \texttt{result} and line 4. & All assertions pass. & \cellcolor{green} Pass \\ 
  \midrule
  TC\testcount & FR2 & Detects concatenation inside nested loops. & One smell detected with target \texttt{result} and line 5. & All assertions pass. & \cellcolor{green} Pass \\ 
  \midrule
  TC\testcount & FR2 & Detects multi-level concatenations belonging to the same smell. & One smell detected with target \texttt{result} and two occurrences on lines 4 and 5. & All assertions pass. & \cellcolor{green} Pass \\ 
  \midrule
  TC\testcount & FR2 & Detects \texttt{+=} inside an \texttt{if-else} condition within a loop. & One smell detected with target \texttt{result} and two occurrences on line 4. & All assertions pass. & \cellcolor{green} Pass \\ 
  \midrule
  TC\testcount & FR2 & Detects \texttt{+=} using f-strings inside a loop. & One smell detected with target \texttt{result} and line 4. & All assertions pass. & \cellcolor{green} Pass \\ 
  \midrule
  TC\testcount & FR2 & Detects \texttt{+=} using \texttt{\%} formatting inside a loop. & One smell detected with target \texttt{result} and line 4. & All assertions pass. & \cellcolor{green} Pass \\ 
  \midrule
  TC\testcount & FR2 & Detects \texttt{+=} using \texttt{.format()} inside a loop. & One smell detected with target \texttt{result} and line 4. & All assertions pass. & \cellcolor{green} Pass \\ 
  \midrule
  TC\testcount & FR2 & Ensures accessing the concatenation variable inside the loop is NOT flagged. & No smells detected. & All assertions pass. & \cellcolor{green} Pass \\ 
  \midrule
  TC\testcount & FR2 & Ensures regular string assignments are NOT flagged. & No smells detected. & All assertions pass. & \cellcolor{green} Pass \\ 
  \midrule
  TC\testcount & FR2 & Ensures number operations with \texttt{+=} are NOT flagged. & No smells detected. & All assertions pass. & \cellcolor{green} Pass \\ 
  \midrule
  TC\testcount & FR2 & Ensures string concatenation OUTSIDE a loop is NOT flagged. & No smells detected. & All assertions pass. & \cellcolor{green} Pass \\ 
  \midrule
  TC\testcount & FR2 & Detects a variable concatenated multiple times in the same loop iteration. & One smell detected with target \texttt{result} and two occurrences on line 4. & All assertions pass. & \cellcolor{green} Pass \\ 
  \midrule
  TC\testcount & FR2 & Detects concatenation where both prefix and suffix are added. & One smell detected with target \texttt{result} and line 4. & All assertions pass. & \cellcolor{green} Pass \\ 
  \midrule
  TC\testcount & FR2 & Detects \texttt{+=} where new values are inserted at the beginning instead of the end. & One smell detected with target \texttt{result} and line 4. & All assertions pass. & \cellcolor{green} Pass \\ 
  \midrule
  TC\testcount & FR2 & Ignores potential smells where type cannot be confirmed as a string. & No smells detected. & All assertions pass. & \cellcolor{green} Pass \\ 
  \midrule
  TC\testcount & FR2 & Detects string concatenation where type is inferred from function type hints. & One smell detected with target \texttt{result} and line 4. & All assertions pass. & \cellcolor{green} Pass \\ 
  \midrule
  TC\testcount & FR2 & Detects string concatenation where type is inferred from variable type hints. & One smell detected with target \texttt{result} and line 4. & All assertions pass. & \cellcolor{green} Pass \\ 
  \midrule
  TC\testcount & FR2 & Detects string concatenation where type is inferred from class attributes. & One smell detected with target \texttt{result} and line 9. & All assertions pass. & \cellcolor{green} Pass \\ 
  \midrule
  TC\testcount & FR2 & Detects string concatenation where type is inferred from the initial value assigned. & One smell detected with target \texttt{result} and line 4. & All assertions pass. & \cellcolor{green} Pass \\ 
\end{longtable}

\subsubsection{Long Element Chain Detector Module}

\begin{longtable}{c 
  >{\raggedright\arraybackslash}p{1.5cm} 
  >{\raggedright\arraybackslash}p{4.5cm} 
  >{\raggedright\arraybackslash}p{4cm} 
  >{\raggedright\arraybackslash}p{3cm} c}
  \toprule
  \textbf{ID} & \textbf{Ref. Req.} & \textbf{Action} & \textbf{Expected Result} & \textbf{Actual Result} & \textbf{Result} \\ 
  \midrule
  \endfirsthead

  \multicolumn{6}{l}{\textit{(Continued from previous page)}} \\ 
  \toprule
  \textbf{ID} & \textbf{Ref. Req.} & \textbf{Action} & \textbf{Expected Result} & \textbf{Actual Result} & \textbf{Result} \\ 
  \midrule
  \endhead

  \multicolumn{6}{r}{\textit{Continued on next page}} \\
  \endfoot

  \bottomrule
  \caption{Long Element Chain Detector Module Test Cases}
  \label{table:lec_tests}
  \endlastfoot

  TC\testcount & FR2 & Test with code that has no chains. & No chains should be detected. & All assertions pass. & \cellcolor{green} Pass \\ \midrule
  TC\testcount & FR2 & Test with chains shorter than threshold. & No chains should be detected for threshold of 5. & All assertions pass. & \cellcolor{green} Pass \\ \midrule
  TC\testcount & FR2  & Test with chains exactly at threshold. & One chain should be detected at line 3. & All assertions pass. & \cellcolor{green} Pass \\ \midrule
  TC\testcount & FR2 & Test with chains longer than threshold. & One chain should be detected with message ``Dictionary chain too long (4/3)''. & All assertions pass. & \cellcolor{green} Pass \\ \midrule
  TC\testcount & FR2 & Test with multiple chains in the same file. & Two chains should be detected at different lines. & All assertions pass. & \cellcolor{green} Pass \\ \midrule
  TC\testcount & FR2 & Test chains inside nested functions and classes. & Two chains should be detected, one inside a function, one inside a class. & All assertions pass. & \cellcolor{green} Pass \\ \midrule
  TC\testcount & FR2 & Test that chains on the same line are reported only once. & One chain should be detected at line 4. & All assertions pass. & \cellcolor{green} Pass \\ \midrule
  TC\testcount & FR2 & Test chains with different variable types. & Two chains should be detected, one in a list and one in a tuple. & All assertions pass. & \cellcolor{green} Pass \\ \midrule
  TC\testcount & FR2 & Test with a custom threshold value. & No chains detected with threshold 4. One chain detected with threshold 2. & All assertions pass. & \cellcolor{green} Pass \\ \midrule
  TC\testcount & FR2 & Test the structure of the returned LECSmell object. & Object should have correct type, path, module, symbol, and occurrence details. & All assertions pass. & \cellcolor{green} Pass \\ \midrule
  TC\testcount & FR2 & Test chains within complex expressions. & Three chains should be detected in different contexts. & All assertions pass. & \cellcolor{green} Pass \\ \midrule
  TC\testcount & FR2 & Test with an empty file. & No chains should be detected. & All assertions pass. & \cellcolor{green} Pass \\ \midrule
  TC\testcount & FR2 & Test with threshold of 1 (every subscript reported). & One chain should be detected with message ``Dictionary chain too long (5/5)''. & All assertions pass. & \cellcolor{green} Pass \\
\end{longtable}

\subsubsection{Repeated Calls Detection Module}

\begin{longtable}{c 
  >{\raggedright\arraybackslash}p{1.5cm} 
  >{\raggedright\arraybackslash}p{4.5cm} 
  >{\raggedright\arraybackslash}p{4cm} 
  >{\raggedright\arraybackslash}p{3cm} c}
  \toprule
  \textbf{ID} & \textbf{Ref. Req.} & \textbf{Action} & \textbf{Expected Result} & \textbf{Actual Result} & \textbf{Result} \\ 
  \midrule
  \endfirsthead

  \multicolumn{6}{l}{\textit{(Continued from previous page)}} \\ 
  \toprule
  \textbf{ID} & \textbf{Ref. Req.} & \textbf{Action} & \textbf{Expected Result} & \textbf{Actual Result} & \textbf{Result} \\ 
  \midrule
  \endhead

  \multicolumn{6}{r}{\textit{Continued on next page}} \\
  \endfoot

  \bottomrule
  \caption{Repeated Calls Detection Module Test Cases}
  \label{table:crc_tests}
  \endlastfoot

  TC\testcount & FR2, PR-PAR2 & Test detection of repeated function calls within the same scope. & One repeated call detected with two occurrences. & All assertions pass. & \cellcolor{green} Pass \\ \midrule
  TC\testcount & FR2, PR-PAR2 & Test detection of repeated method calls on the same object instance. & One repeated method call detected with two occurrences. & All assertions pass. & \cellcolor{green} Pass \\ \midrule
  TC\testcount & FR2 & Test that function calls with different arguments are not flagged. & No repeated calls should be detected. & All assertions pass. & \cellcolor{green} Pass \\ \midrule
  TC\testcount & FR2 & Test that function calls on modified objects are not flagged. & No repeated calls should be detected due to object state change. & All assertions pass. & \cellcolor{green} Pass \\ \midrule
  TC\testcount & FR2, PR-PAR3 & Test detection of repeated external function calls. & One repeated function call detected with two occurrences. & All assertions pass. & \cellcolor{green} Pass \\ \midrule
  TC\testcount & FR2, PR-PAR3 & Test detection of repeated calls to expensive built-in functions. & One repeated function call detected with two occurrences. & All assertions pass. & \cellcolor{green} Pass \\ \midrule
  TC\testcount & FR2, PR-PAR3 & Test that built-in functions with primitive arguments are not flagged. & No repeated calls should be detected. & All assertions pass. & \cellcolor{green} Pass \\ \midrule
  TC\testcount & FR2 & Test that method calls on different object instances are not flagged. & No repeated calls should be detected. & All assertions pass. & \cellcolor{green} Pass \\ 
\end{longtable}

\subsubsection{Long Lambda Element Detection Module}

\begin{longtable}{c 
  >{\raggedright\arraybackslash}p{1.5cm} 
  >{\raggedright\arraybackslash}p{4.5cm} 
  >{\raggedright\arraybackslash}p{4cm} 
  >{\raggedright\arraybackslash}p{3cm} c}
  \toprule
  \textbf{ID} & \textbf{Ref. Req.} & \textbf{Action} & \textbf{Expected Result} & \textbf{Actual Result} & \textbf{Result} \\ 
  \midrule
  \endfirsthead

  \multicolumn{6}{l}{\textit{(Continued from previous page)}} \\ 
  \toprule
  \textbf{ID} & \textbf{Ref. Req.} & \textbf{Action} & \textbf{Expected Result} & \textbf{Actual Result} & \textbf{Result} \\ 
  \midrule
  \endhead

  \multicolumn{6}{r}{\textit{Continued on next page}} \\
  \endfoot

  \bottomrule
  \caption{Long Lambda Element Detector Module Test Cases}
  \label{table:lle_tests}
  \endlastfoot

  TC\testcount & FR2 & Test code with no lambdas. & No smells should be detected. & All assertions pass. & \cellcolor{green} Pass \\ \midrule
  TC\testcount & FR2 & Test short single lambda (under thresholds). & No smells should be detected. & All assertions pass. & \cellcolor{green} Pass \\ \midrule
  TC\testcount & FR2 & Test lambda exceeding expression count threshold. & One smell should be detected. & All assertions pass. & \cellcolor{green} Pass \\ \midrule
  TC\testcount & FR2 & Test lambda exceeding character length threshold (100). & One smell should be detected. & All assertions pass. & \cellcolor{green} Pass \\ \midrule
  TC\testcount & FR2 & Test lambda exceeding both expression and length thresholds. & At least one smell should be detected. & All assertions pass. & \cellcolor{green} Pass \\ \midrule
  TC\testcount & FR2 & Test nested lambdas. & Two smells should be detected. & All assertions pass. & \cellcolor{green} Pass \\ \midrule
  TC\testcount & FR2 & Test inline lambdas passed to functions. & Two smells should be detected. & All assertions pass. & \cellcolor{green} Pass \\ \midrule
  TC\testcount & FR2 & Test trivial lambda with no body. & No smells should be detected. & All assertions pass. & \cellcolor{green} Pass \\
\end{longtable}

\subsubsection{Long Message Chain Detector Module}

\begin{longtable}{c 
  >{\raggedright\arraybackslash}p{1.5cm} 
  >{\raggedright\arraybackslash}p{4.5cm} 
  >{\raggedright\arraybackslash}p{4cm} 
  >{\raggedright\arraybackslash}p{3cm} c}
  \toprule
  \textbf{ID} & \textbf{Ref. Req.} & \textbf{Action} & \textbf{Expected Result} & \textbf{Actual Result} & \textbf{Result} \\ 
  \midrule
  \endfirsthead

  \multicolumn{6}{l}{\textit{(Continued from previous page)}} \\ 
  \toprule
  \textbf{ID} & \textbf{Ref. Req.} & \textbf{Action} & \textbf{Expected Result} & \textbf{Actual Result} & \textbf{Result} \\ 
  \midrule
  \endhead

  \multicolumn{6}{r}{\textit{Continued on next page}} \\
  \endfoot

  \bottomrule
  \caption{Long Message Chain Detector Module Test Cases}
  \label{table:lmc_tests}
  \endlastfoot

  TC\testcount & FR2 & Test chain with exactly five method calls. & One smell should be detected. & All assertions pass. & \cellcolor{green} Pass \\ \midrule
  TC\testcount & FR2 & Test chain with six method calls. & One smell should be detected. & All assertions pass. & \cellcolor{green} Pass \\ \midrule
  TC\testcount & FR2 & Test chain with four method calls. & No smells should be detected. & All assertions pass. & \cellcolor{green} Pass \\ \midrule
  TC\testcount & FR2 & Test chain with both attribute and method calls. & One smell should be detected. & All assertions pass. & \cellcolor{green} Pass \\ \midrule
  TC\testcount & FR2 & Test chain inside a loop. & One smell should be detected. & All assertions pass. & \cellcolor{green} Pass \\ \midrule
  TC\testcount & FR2 & Test multiple chains on the same line. & One smell should be detected. & All assertions pass. & \cellcolor{green} Pass \\ \midrule
  TC\testcount & FR2 & Test separate statements with fewer calls. & No smells should be detected. & All assertions pass. & \cellcolor{green} Pass \\ \midrule
  TC\testcount & FR2 & Test short chain in a comprehension. & No smells should be detected. & All assertions pass. & \cellcolor{green} Pass \\ \midrule
  TC\testcount & FR2 & Test long chain in a comprehension. & One smell should be detected. & All assertions pass. & \cellcolor{green} Pass \\ \midrule
  TC\testcount & FR2 & Test five separate long chains in one function. & Five smells should be detected. & All assertions pass. & \cellcolor{green} Pass \\ \midrule
  TC\testcount & FR2 & Test chain with attribute and index lookups (no calls). & No smells should be detected. & All assertions pass. & \cellcolor{green} Pass \\ \midrule
  TC\testcount & FR2 & Test chain with slicing. & One smell should be detected. & All assertions pass. & \cellcolor{green} Pass \\ \midrule
  TC\testcount & FR2 & Test multiline chain. & One smell should be detected. & All assertions pass. & \cellcolor{green} Pass \\ \midrule
  TC\testcount & FR2 & Test chain inside a lambda. & One smell should be detected. & All assertions pass. & \cellcolor{green} Pass \\ \midrule
  TC\testcount & FR2 & Test chain with mixed return types. & One smell should be detected. & All assertions pass. & \cellcolor{green} Pass \\ \midrule
  TC\testcount & FR2 & Test multiple short chains on the same line. & No smells should be detected. & All assertions pass. & \cellcolor{green} Pass \\ \midrule
  TC\testcount & FR2 & Test chain inside a conditional (ternary). & No smells should be detected. & All assertions pass. & \cellcolor{green} Pass \\
\end{longtable}


\subsection{Refactorer Controller Module}

\begin{longtable}{c 
  >{\raggedright\arraybackslash}p{1.5cm} 
  >{\raggedright\arraybackslash}p{4.5cm} 
  >{\raggedright\arraybackslash}p{4cm} 
  >{\raggedright\arraybackslash}p{3cm} c}
  \toprule
  \textbf{ID} & \textbf{Ref. Req.} & \textbf{Action} & \textbf{Expected Result} & \textbf{Actual Result} & \textbf{Result} \\ 
  \midrule
  \endfirsthead

  \multicolumn{6}{l}{\textit{(Continued from previous page)}} \\ 
  \toprule
  \textbf{ID} & \textbf{Ref. Req.} & \textbf{Action} & \textbf{Expected Result} & \textbf{Actual Result} & \textbf{Result} \\ 
  \midrule
  \endhead

  \multicolumn{6}{r}{\textit{Continued on next page}} \\
  \endfoot

  \bottomrule
  \caption{Refactorer Controller Module Test Cases}
  \label{table:refactorer_controller_tests}
  \endlastfoot

  TC\testcount & FR5 & User requests to refactor a smell. & Correct smell is identified. Logger logs ``Running refactoring for long-element-chain using TestRefactorer.'' Correct refactorer is called once with correct arguments. Output path is \texttt{test\_path.LEC001\_1.py}. & All assertions pass. & \cellcolor{green} Pass \\ \midrule
  TC\testcount & UHR-UPLD1 & System handles missing refactorer. & Raises \texttt{NotImplementedError} with message ``No refactorer implemented for smell: long-element-chain.'' Logger logs error. & All assertions pass. & \cellcolor{green} Pass \\ \midrule
  TC\testcount & FR5 & Multiple refactorer calls are handled correctly. & Correct smell counter incremented. Refactorer is called twice. First output: \texttt{test\_path.LEC001\_1.py}. Second output: \texttt{test\_path.LEC001\_2.py}. & All assertions pass. & \cellcolor{green} Pass \\ \midrule
  TC\testcount & FR5 & Refactorer runs with overwrite set to False. & Refactorer is called once. Overwrite argument is set to False. & All assertions pass. & \cellcolor{green} Pass \\ \midrule
  TC\testcount & PR-RFT 1, FR5 & System handles empty modified files correctly. & Modified files list remains empty (\texttt{[]} in output). & All assertions pass. & \cellcolor{green} Pass \\
\end{longtable}

\subsection{Smell Refactorers}

\subsubsection{String Concatenation in Loop}

\begin{longtable}{c 
  >{\raggedright\arraybackslash}p{1.5cm} 
  >{\raggedright\arraybackslash}p{4.5cm} 
  >{\raggedright\arraybackslash}p{4cm} 
  >{\raggedright\arraybackslash}p{3cm} c}
  \toprule
  \textbf{ID} & \textbf{Ref. Req.} & \textbf{Action} & \textbf{Expected Result} & \textbf{Actual Result} & \textbf{Result} \\ 
  \midrule
  \endfirsthead

  \multicolumn{6}{l}{\textit{(Continued from previous page)}} \\ 
  \toprule
  \textbf{ID} & \textbf{Ref. Req.} & \textbf{Action} & \textbf{Expected Result} & \textbf{Actual Result} & \textbf{Result} \\ 
  \midrule
  \endhead

  \multicolumn{6}{r}{\textit{Continued on next page}} \\
  \endfoot

  \bottomrule
  \caption{String Concatenation in Loop Refactoring Test Cases}
  \label{table:string_concat_refactoring_tests}
  \endlastfoot

  TC\testcount & FR3, FR6 & Refactors empty initial concatenation variable (e.g., \lstinline|result = ""|). & Code is refactored to use a list and \texttt{join()}. & All assertions pass. & \cellcolor{green} Pass \\ 
  \midrule
  TC\testcount & FR3, FR6 & Refactors non-empty initial concatenation variable not referenced before the loop. & Code is refactored to use a list and \texttt{join()}. & All assertions pass. & \cellcolor{green} Pass \\ 
  \midrule
  TC\testcount & FR3, FR6 & Refactors non-empty initial concatenation variable referenced before the loop. & Code is refactored to use a list and \texttt{join()}. & All assertions pass. & \cellcolor{green} Pass \\ 
  \midrule
  TC\testcount & FR3, FR6 & Refactors concatenation where the target is not a simple variable (e.g., \texttt{result["key"]}). & Code is refactored to use a temporary list and \texttt{join()}. & All assertions pass. & \cellcolor{green} Pass \\ 
  \midrule
  TC\testcount & FR3, FR6 & Refactors concatenation where the variable is not initialized in the same scope. & Code is refactored to use a list and \texttt{join()}. & All assertions pass. & \cellcolor{green} Pass \\ 
  \midrule
  TC\testcount & FR3, FR6 & Refactors prefix concatenation (e.g., \lstinline|result = str(i) + result|). & Code uses \lstinline|insert(0, ...)| for prefix concatenation. & All assertions pass. & \cellcolor{green} Pass \\ 
  \midrule
  TC\testcount & FR3, FR6 & Refactors concatenation with both prefix and suffix. & Code uses both \lstinline|insert(0, ...)| and \texttt{append(...)}. & All assertions pass. & \cellcolor{green} Pass \\ 
  \midrule
  TC\testcount & FR3, FR6 & Refactors multiple concatenations in the same loop. & Code uses \texttt{append(...)} and \texttt{insert(0, ...)} as needed. & All assertions pass. & \cellcolor{green} Pass \\ 
  \midrule
  TC\testcount & FR3, FR6 & Refactors nested concatenation in loops. & Code uses \texttt{append(...)} and \texttt{insert(0, ...)} for nested loops. & All assertions pass. & \cellcolor{green} Pass \\ 
  \midrule
  TC\testcount & FR3, FR6 & Refactors multiple occurrences of concatenation at different loop levels. & Code uses \texttt{append(...)} for all occurrences. & All assertions pass. & \cellcolor{green} Pass \\ 
  \midrule
  TC\testcount & FR3, FR6 & Handles reassignment of the concatenation variable inside the loop. & Code resets the list to the new value. & All assertions pass. & \cellcolor{green} Pass \\ 
  \midrule
  TC\testcount & FR3, FR6 & Handles reassignment of the concatenation variable to an empty value. & Code clears the list using \texttt{clear()}. & All assertions pass. & \cellcolor{green} Pass \\ 
  \midrule
  TC\testcount & FR3, FR6 & Ensures unrelated code and comments are preserved during refactoring. & Unrelated lines and comments remain unchanged. & All assertions pass. & \cellcolor{green} Pass \\ 
\end{longtable}

\subsubsection{Member Ignoring Method}

\begin{longtable}{c 
  >{\raggedright\arraybackslash}p{1.5cm} 
  >{\raggedright\arraybackslash}p{4.5cm} 
  >{\raggedright\arraybackslash}p{4cm} 
  >{\raggedright\arraybackslash}p{3cm} c}
  \toprule
  \textbf{ID} & \textbf{Ref. Req.} & \textbf{Action} & \textbf{Expected Result} & \textbf{Actual Result} & \textbf{Result} \\ 
  \midrule
  \endfirsthead

  \multicolumn{6}{l}{\textit{(Continued from previous page)}} \\ 
  \toprule
  \textbf{ID} & \textbf{Ref. Req.} & \textbf{Action} & \textbf{Expected Result} & \textbf{Actual Result} & \textbf{Result} \\ 
  \midrule
  \endhead

  \multicolumn{6}{r}{\textit{Continued on next page}} \\
  \endfoot

  \bottomrule
  \caption{Member Ignoring Method Refactoring Test Cases}
  \label{table:member_ignoring_method_tests}
  \endlastfoot

  TC\testcount & FR3, FR6 & Refactors a basic member-ignoring method. & Adds \texttt{@staticmethod}, removes \texttt{self}, and updates calls. & All assertions pass. & \cellcolor{green} Pass \\ 
  \midrule
  TC\testcount & FR3, FR6 & Refactors a member-ignoring method with inheritance. & Updates calls from subclass instances. & All assertions pass. & \cellcolor{green} Pass \\ 
  \midrule
  TC\testcount & FR3, FR6 & Refactors a member-ignoring method with subclass in a separate file. & Updates calls from subclass instances in external files. & All assertions pass. & \cellcolor{green} Pass \\ 
  \midrule
  TC\testcount & FR3, FR6 & Refactors a member-ignoring method with subclass method override. & Does not update calls to overridden methods. & All assertions pass. & \cellcolor{green} Pass \\ 
  \midrule
  TC\testcount & FR3, FR6 & Refactors a member-ignoring method with type hints. & Updates calls using type hints to infer instance type. & All assertions pass. & \cellcolor{green} Pass \\ 
\end{longtable}

\subsubsection{Long Element Chain Refactorer Module}

\begin{longtable}{c 
  >{\raggedright\arraybackslash}p{1.5cm} 
  >{\raggedright\arraybackslash}p{4.5cm} 
  >{\raggedright\arraybackslash}p{4cm} 
  >{\raggedright\arraybackslash}p{3cm} c}
  \toprule
  \textbf{ID} & \textbf{Ref. Req.} & \textbf{Action} & \textbf{Expected Result} & \textbf{Actual Result} & \textbf{Result} \\ 
  \midrule
  \endfirsthead

  \multicolumn{6}{l}{\textit{(Continued from previous page)}} \\ 
  \toprule
  \textbf{ID} & \textbf{Ref. Req.} & \textbf{Action} & \textbf{Expected Result} & \textbf{Actual Result} & \textbf{Result} \\ 
  \midrule
  \endhead

  \multicolumn{6}{r}{\textit{Continued on next page}} \\
  \endfoot

  \bottomrule
  \caption{Long Element Chain Refactorer Test Cases}
  \label{table:lec_refactorer_tests}
  \endlastfoot

  TC\testcount & PR-PAR3, FR6, FR3 & Test the long element chain refactorer on basic nested dictionary access & Dictionary should be flattened, and access updated & Refactoring applied successfully, dictionary access updated & \cellcolor{green} Pass \\ \midrule
  TC\testcount & PR-PAR3, FR6, FR3 & Test the long element chain refactorer across multiple files & Dictionary access across multiple files should be updated & Refactoring applied successfully across multiple files & \cellcolor{yellow} TBD \\ \midrule
  TC\testcount & PR-PAR3, FR6, FR3 & Test the refactorer on dictionary access via class attributes & Class attributes should be flattened and access updated & Refactoring applied successfully on class attribute accesses. All accesses changed correctly. & \cellcolor{green} Pass \\ \midrule
  TC\testcount & PR-PAR3, FR6, FR3 & Ensure the refactorer skips shallow dictionary access & Refactoring should be skipped for shallow access & Refactoring correctly skipped for shallow access & \cellcolor{green} Pass \\ \midrule
  TC\testcount & PR-PAR3, FR6, FR3 & Test the refactorer on dictionary access with mixed depths & Flatten the dictionary up to the minimum access depth & All dictionary access chains flattened to minimum access depth and dictionary flattened successfully. & \cellcolor{green} Pass \\
\end{longtable}

\subsubsection{Repeated Calls Refactoring Module}

\begin{longtable}{c 
  >{\raggedright\arraybackslash}p{1.5cm} 
  >{\raggedright\arraybackslash}p{4.5cm} 
  >{\raggedright\arraybackslash}p{4cm} 
  >{\raggedright\arraybackslash}p{3cm} c}
  \toprule
  \textbf{ID} & \textbf{Ref. Req.} & \textbf{Action} & \textbf{Expected Result} & \textbf{Actual Result} & \textbf{Result} \\ 
  \midrule
  \endfirsthead

  \multicolumn{6}{l}{\textit{(Continued from previous page)}} \\ 
  \toprule
  \textbf{ID} & \textbf{Ref. Req.} & \textbf{Action} & \textbf{Expected Result} & \textbf{Actual Result} & \textbf{Result} \\ 
  \midrule
  \endhead

  \multicolumn{6}{r}{\textit{Continued on next page}} \\
  \endfoot

  \bottomrule
  \caption{Cache Repeated Calls Refactoring Module Test Cases}
  \label{table:crc_refactor_tests}
  \endlastfoot

  TC\testcount & FR3, FR5, PR-PAR3 & Test that repeated function calls are cached properly. & The function calls should be replaced with a cached variable. & All assertions pass. & \cellcolor{green} Pass \\ \midrule
  TC\testcount & FR3, FR5, PR-PAR3 & Test that repeated method calls on the same object are cached. & Method calls should be replaced with a cached result stored in a variable. & All assertions pass. & \cellcolor{green} Pass \\ \midrule
  TC\testcount & FR3, FR5, PR-PAR2 & Test that repeated method calls on different object instances are not cached. & Calls on different object instances should remain unchanged. & All assertions pass. & \cellcolor{green} Pass \\ \midrule
  TC\testcount & FR3, FR5 & Test that caching is applied even with multiple identical function calls. & The repeated function calls should be replaced with a cached variable. & All assertions pass. & \cellcolor{green} Pass \\ \midrule
  TC\testcount & FR3, FR5 & Test caching when refactoring function calls that appear in a docstring. & Function calls inside the docstring should not be modified. & All assertions pass. & \cellcolor{green} Pass \\ \midrule
  TC\testcount & FR3, FR5, PR-PAR3 & Test caching of method calls inside a class with an unchanged instance state. & Repeated method calls should be cached correctly. & All assertions pass. & \cellcolor{green} Pass \\ \midrule
  TC\testcount & FR3, FR5 & Test that functions with varying arguments are not cached. & Calls with different arguments should remain unchanged. & All assertions pass. & \cellcolor{green} Pass \\ \midrule
  TC\testcount & FR3, FR5, PR-PAR2 & Test that caching does not interfere with scope and closures. & The cached value should remain valid within the correct scope. & All assertions pass. & \cellcolor{green} Pass \\ 
\end{longtable}

\subsubsection{Use a Generator Refactoring Module}

\begin{longtable}{c 
  >{\raggedright\arraybackslash}p{1.5cm} 
  >{\raggedright\arraybackslash}p{4.5cm} 
  >{\raggedright\arraybackslash}p{4cm} 
  >{\raggedright\arraybackslash}p{3cm} c}
  \toprule
  \textbf{ID} & \textbf{Ref. Req.} & \textbf{Action} & \textbf{Expected Result} & \textbf{Actual Result} & \textbf{Result} \\ 
  \midrule
  \endfirsthead

  \multicolumn{6}{l}{\textit{(Continued from previous page)}} \\ 
  \toprule
  \textbf{ID} & \textbf{Ref. Req.} & \textbf{Action} & \textbf{Expected Result} & \textbf{Actual Result} & \textbf{Result} \\ 
  \midrule
  \endhead

  \multicolumn{6}{r}{\textit{Continued on next page}} \\
  \endfoot

  \bottomrule
  \caption{Use a Generator Refactoring Module Test Cases}
  \label{table:ugen_refactor_tests}
  \endlastfoot

  TC\testcount & FR3, FR5, PR-PAR3 & Test refactoring of list comprehensions in `all()` calls. & The list comprehension should be converted into a generator expression. & All assertions pass. & \cellcolor{green} Pass \\ \midrule
  TC\testcount & FR3, FR5, PR-PAR3 & Test refactoring of list comprehensions in `any()` calls. & The list comprehension should be converted into a generator expression. & All assertions pass. & \cellcolor{green} Pass \\ \midrule
  TC\testcount & FR3, FR5, PR-PAR3 & Test refactoring of multi-line list comprehensions. & The multi-line comprehension should be refactored correctly while preserving indentation. & All assertions pass. & \cellcolor{green} Pass \\ \midrule
  TC\testcount & FR3, FR5, PR-PAR3 & Test refactoring of complex conditions within `any()` and `all()`. & The refactored generator expression should maintain logical correctness. & All assertions pass. & \cellcolor{green} Pass \\ \midrule
  TC\testcount & FR3, FR5 & Test that improperly formatted list comprehensions are handled correctly. & No unintended modifications should be applied to non-standard formats. & All assertions pass. & \cellcolor{green} Pass \\ \midrule
  TC\testcount & FR3, FR5 & Test that readability is preserved in refactored code. & The refactored code should be clear, well-formatted, and maintain original intent. & All assertions pass. & \cellcolor{green} Pass \\ \midrule
  TC\testcount & FR3, FR5 & Test that list comprehensions outside of `all()` and `any()` remain unchanged. & The refactorer should not modify list comprehensions used in other contexts. & All assertions pass. & \cellcolor{green} Pass \\ \midrule
  TC\testcount & FR3, FR5 & Test refactoring when `all()` or `any()` calls are nested. & The refactored code should handle nested expressions correctly. & All assertions pass. & \cellcolor{green} Pass \\ 
\end{longtable}

\subsubsection{Long Lambda Element Refactorer}

\begin{longtable}{c 
  >{\raggedright\arraybackslash}p{1.5cm} 
  >{\raggedright\arraybackslash}p{4.5cm} 
  >{\raggedright\arraybackslash}p{4cm} 
  >{\raggedright\arraybackslash}p{3cm} c}
  \toprule
  \textbf{ID} & \textbf{Ref. Req.} & \textbf{Action} & \textbf{Expected Result} & \textbf{Actual Result} & \textbf{Result} \\ 
  \midrule
  \endfirsthead

  \multicolumn{6}{l}{\textit{(Continued from previous page)}} \\ 
  \toprule
  \textbf{ID} & \textbf{Ref. Req.} & \textbf{Action} & \textbf{Expected Result} & \textbf{Actual Result} & \textbf{Result} \\ 
  \midrule
  \endhead

  \multicolumn{6}{r}{\textit{Continued on next page}} \\
  \endfoot

  \bottomrule
  \caption{Long Lambda Element Refactorer Test Cases}
  \label{table:long_lambda_refactorer_tests}
  \endlastfoot

  TC\testcount & FR1, FR2, FR3, FR5, FR6 & Refactor a basic single-line lambda. & Lambda is converted to a named function. & All assertions pass. & \cellcolor{green} Pass \\ 
  \midrule
  TC\testcount & FR1, FR2, FR3, FR5, FR6 & Ensure no print statements are added unnecessarily. & Refactored code contains no print statements. & All assertions pass. & \cellcolor{green} Pass \\ 
  \midrule
  TC\testcount & FR1, FR2, FR3, FR5, FR6 & Refactor a lambda passed as an argument to another function. & Lambda is converted to a named function and used correctly. & All assertions pass. & \cellcolor{green} Pass \\ 
  \midrule
  TC\testcount & FR1, FR2, FR3, FR5, FR6 & Refactor a lambda with multiple parameters. & Lambda is converted to a named function with multiple parameters. & All assertions pass. & \cellcolor{green} Pass \\ 
  \midrule
  TC\testcount & FR1, FR2, FR3, FR5, FR6 & Refactor a lambda used with keyword arguments. & Lambda is converted to a named function and used correctly with keyword arguments. & All assertions pass. & \cellcolor{green} Pass \\ 
  \midrule
  TC\testcount & FR1, FR2, FR3, FR5, FR6 & Refactor a very long lambda spanning multiple lines. & Lambda is converted to a named function preserving the logic. & All assertions pass. & \cellcolor{green} Pass \\ 
\end{longtable}

\subsubsection{Long Message Chain Refactorer}

\begin{longtable}{c 
  >{\raggedright\arraybackslash}p{1.5cm} 
  >{\raggedright\arraybackslash}p{4.5cm} 
  >{\raggedright\arraybackslash}p{4cm} 
  >{\raggedright\arraybackslash}p{3cm} c}
  \toprule
  \textbf{ID} & \textbf{Ref. Req.} & \textbf{Action} & \textbf{Expected Result} & \textbf{Actual Result} & \textbf{Result} \\ 
  \midrule
  \endfirsthead

  \multicolumn{6}{l}{\textit{(Continued from previous page)}} \\ 
  \toprule
  \textbf{ID} & \textbf{Ref. Req.} & \textbf{Action} & \textbf{Expected Result} & \textbf{Actual Result} & \textbf{Result} \\ 
  \midrule
  \endhead

  \multicolumn{6}{r}{\textit{Continued on next page}} \\
  \endfoot

  \bottomrule
  \caption{Long Message Chain Refactorer Test Cases}
  \label{table:long_message_chain_refactorer_tests}
  \endlastfoot

  TC\testcount & FR1, FR2, FR3, FR5, FR6 & Refactor a basic method chain. & Method chain is split into intermediate variables. & All assertions pass. & \cellcolor{green} Pass \\ 
  \midrule
  TC\testcount & FR1, FR2, FR3, FR5, FR6 & Refactor a long message chain with an f-string. & F-string chain is split into intermediate variables. & All assertions pass. & \cellcolor{green} Pass \\ 
  \midrule
  TC\testcount & FR1, FR2, FR3, FR5, FR6 & Ensure modifications occur even if the method chain isn't long. & Short method chain is split into intermediate variables. & All assertions pass. & \cellcolor{green} Pass \\ 
  \midrule
  TC\testcount & FR1, FR2, FR3, FR5, FR6 & Ensure indentation is preserved after refactoring. & Refactored code maintains proper indentation. & All assertions pass. & \cellcolor{green} Pass \\ 
  \midrule
  TC\testcount & FR1, FR2, FR3, FR5, FR6 & Refactor method chains containing method arguments. & Method chain with arguments is split into intermediate variables. & All assertions pass. & \cellcolor{green} Pass \\ 
  \midrule
  TC\testcount & FR1, FR2, FR3, FR5, FR6 & Refactor print statements with method chains. & Print statement with method chain is split into intermediate variables. & All assertions pass. & \cellcolor{green} Pass \\ 
  \midrule
  TC\testcount & FR1, FR2, FR3, FR5, FR6 & Refactor nested method chains. & Nested method chain is split into intermediate variables. & All assertions pass. & \cellcolor{green} Pass \\ 
\end{longtable}

\subsubsection{Long Parameter List}

\begin{longtable}{c 
  >{\raggedright\arraybackslash}p{1.5cm} 
  >{\raggedright\arraybackslash}p{4.5cm} 
  >{\raggedright\arraybackslash}p{4cm} 
  >{\raggedright\arraybackslash}p{3cm} c}
  \toprule
  \textbf{ID} & \textbf{Ref. Req.} & \textbf{Action} & \textbf{Expected Result} & \textbf{Actual Result} & \textbf{Result} \\ 
  \midrule
  \endfirsthead

  \multicolumn{6}{l}{\textit{(Continued from previous page)}} \\ 
  \toprule
  \textbf{ID} & \textbf{Ref. Req.} & \textbf{Action} & \textbf{Expected Result} & \textbf{Actual Result} & \textbf{Result} \\ 
  \midrule
  \endhead

  \multicolumn{6}{r}{\textit{Continued on next page}} \\
  \endfoot

  \bottomrule
  \caption{Long Parameter List Refactoring Test Cases}
  \label{table:long_parameter_list_tests}
  \endlastfoot

  TC\testcount & FR3, FR6 & Refactors a constructor definition with 8 parameters, and class initialization with positional arguments. & Declares grouping classes. Updates constructor call with grouped instantiations. Also updates function signature and body to reflect new parameters. & All assertions pass. & \cellcolor{green} Pass \\ 
  \midrule
  TC\testcount & FR3, FR6 & Refactors a constructor definition with 8 parameters with one unused in body, as well as class initialization with positional arguments. & Declares grouping classes. Updates constructor call with grouped instantiations. Also updates function signature and body to reflect new used parameters. & All assertions pass. & \cellcolor{green} Pass \\ 
  \midrule
  TC\testcount & FR3, FR6 & Refactors an instance method with 8 parameters (two default values) and the call made to it (1 positional argument). & Declares grouping classes with default values preserved. Updates method call with grouped instantiations. Also updates method signature and body to reflect new parameters.  & All assertions pass. & \cellcolor{green} Pass \\ 
  \midrule
  TC\testcount & FR3, FR6 & Refactors a static method with 8 parameters (1 with default value, 4 unused in body) and the call made to it (2 positional arguments)& Declares grouping classes with default values preserved. Updates method call with grouped instantiations. Also updates method signature and body to reflect new used parameters. & All assertions pass. & \cellcolor{green} Pass \\ 
  \midrule
  TC\testcount & FR3, FR6 & Refactors a standalone function with 8 parameters (1 with default value that is also unused in body) and the call made to it (1 positional arguments) & Declares grouping classes. Updates method call with grouped instantiations. Also updates method signature and body to reflect new used parameters. & All assertions pass. & \cellcolor{green} Pass \\ 
\end{longtable}


\subsection{VS Code Extension}

\subsubsection{Detect Smells Command}

\begin{longtable}{c 
  >{\raggedright\arraybackslash}p{1.5cm} 
  >{\raggedright\arraybackslash}p{4.5cm} 
  >{\raggedright\arraybackslash}p{4cm} 
  >{\raggedright\arraybackslash}p{3cm} c}
  \toprule
  \textbf{ID} & \textbf{Ref. Req.} & \textbf{Action} & \textbf{Expected Result} & \textbf{Actual Result} & \textbf{Result} \\ 
  \midrule
  \endfirsthead

  \multicolumn{6}{l}{\textit{(Continued from previous page)}} \\ 
  \toprule
  \textbf{ID} & \textbf{Ref. Req.} & \textbf{Action} & \textbf{Expected Result} & \textbf{Actual Result} & \textbf{Result} \\ 
  \midrule
  \endhead

  \multicolumn{6}{r}{\textit{Continued on next page}} \\
  \endfoot

  \bottomrule
  \caption{Detect Smells Command Test Cases}
  \label{table:plugin_detect_command_tests}
  \endlastfoot

  TC\testcount & FR10, OER-IAS1 & No active editor is found. & Shows error message: ``Eco: No active editor found.'' & All assertions pass. & \cellcolor{green} Pass \\ 
  \midrule
  TC\testcount & FR10, OER-IAS1 & Active editor has no valid file path. & Shows error message: ``Eco: Active editor has no valid file path.'' & All assertions pass. & \cellcolor{green} Pass \\ 
  \midrule
  TC\testcount & FR10, OER-IAS1 & No smells are enabled. & Shows warning message: ``Eco: No smells are enabled! Detection skipped.'' & All assertions pass. & \cellcolor{green} Pass \\ 
  \midrule
  TC\testcount & FR10, OER-IAS1 & Uses cached smells when hash is unchanged and same smells are enabled. & Shows info message: ``Eco: Using cached smells for fake.path'' & All assertions pass. & \cellcolor{green} Pass \\ 
  \midrule
  TC\testcount & FR10, OER-IAS1 & Fetches new smells when enabled smells change. & Calls \texttt{wipeWorkCache}, \texttt{updateHash}, and \texttt{fetchSmells}. Updates workspace data. & All assertions pass. & \cellcolor{green} Pass \\ 
  \midrule
  TC\testcount & FR10, OER-IAS1 & Fetches new smells when hash changes but enabled smells remain the same. & Calls \texttt{updateHash} and \texttt{fetchSmells}. Updates workspace data. & All assertions pass. & \cellcolor{green} Pass \\ 
  \midrule
  TC\testcount & FR10, OER-IAS1 & No cached smells and server is down. & Shows warning message: ``Action blocked: Server is down and no cached smells exist for this file version.'' & All assertions pass. & \cellcolor{green} Pass \\ 
  \midrule
  TC\testcount & FR10, OER-IAS1 & Highlights smells when smells are found. & Shows info messages and calls \texttt{highlightSmells}. & All assertions pass. & \cellcolor{green} Pass \\ 
\end{longtable}

\subsubsection{Refactor Smell Command}

\begin{longtable}{c 
  >{\raggedright\arraybackslash}p{1.5cm} 
  >{\raggedright\arraybackslash}p{4.5cm} 
  >{\raggedright\arraybackslash}p{4cm} 
  >{\raggedright\arraybackslash}p{3cm} c}
  \toprule
  \textbf{ID} & \textbf{Ref. Req.} & \textbf{Action} & \textbf{Expected Result} & \textbf{Actual Result} & \textbf{Result} \\ 
  \midrule
  \endfirsthead

  \multicolumn{6}{l}{\textit{(Continued from previous page)}} \\ 
  \toprule
  \textbf{ID} & \textbf{Ref. Req.} & \textbf{Action} & \textbf{Expected Result} & \textbf{Actual Result} & \textbf{Result} \\ 
  \midrule
  \endhead

  \multicolumn{6}{r}{\textit{Continued on next page}} \\
  \endfoot

  \bottomrule
  \caption{Refactor Smell Command Test Cases}
  \label{table:plugin_refactor_command_tests}
  \endlastfoot

  TC\testcount & PR-RFT1 & No active editor is found. & Shows error message ``Eco: Unable to proceed as no active editor or file path found.'' & All assertions pass. & \cellcolor{green} Pass \\ 
  \midrule
  TC\testcount & PR-RFT1, FR6 & Attempting to refactor when no smells are detected in the file & Shows error message ``Eco: No smells detected in the file for refactoring.'' & All assertions pass. & \cellcolor{green} Pass \\ 
  \midrule
  TC\testcount & FR6 & Attempting to refactor when selected line doesn't match any smell & Shows error message ``Eco: No matching smell found for refactoring.'' & All assertions pass. & \cellcolor{green} Pass \\ 
  \midrule
  TC\testcount & FR5, FR6, FR10 & Refactoring a smell when found on the selected line & Saves the current file. Calls \texttt{refactorSmell} method with correct parameters. Shows message ``Refactoring report available in sidebar''. Executes command to focus refactor sidebar. Opens and shows the refactored preview. Highlights updated smells. Updates the UI with new smells & All assertions pass. & \cellcolor{green} Pass \\ 
  \midrule
  TC\testcount & PR-RFT2 & Handling API failure during refactoring & Shows error message ``Eco: Refactoring failed. See console for details.'' & All assertions pass. & \cellcolor{green} Pass \\ 
  \end{longtable}

\subsubsection{File Highlighter}

\begin{longtable}{c 
  >{\raggedright\arraybackslash}p{1.5cm} 
  >{\raggedright\arraybackslash}p{4.5cm} 
  >{\raggedright\arraybackslash}p{4cm} 
  >{\raggedright\arraybackslash}p{3cm} c}
  \toprule
  \textbf{ID} & \textbf{Ref. Req.} & \textbf{Action} & \textbf{Expected Result} & \textbf{Actual Result} & \textbf{Result} \\ 
  \midrule
  \endfirsthead

  \multicolumn{6}{l}{\textit{(Continued from previous page)}} \\ 
  \toprule
  \textbf{ID} & \textbf{Ref. Req.} & \textbf{Action} & \textbf{Expected Result} & \textbf{Actual Result} & \textbf{Result} \\ 
  \midrule
  \endhead

  \multicolumn{6}{r}{\textit{Continued on next page}} \\
  \endfoot

  \bottomrule
  \caption{File Highlighter Test Cases}
  \label{table:plugin_file_highlighter_tests}
  \endlastfoot

  TC\testcount & FR10, OER-IAS1, LFR-AP2 & Creates decorations for a given color. & Decoration is created using \lstinline|vscode.window.createTextEditor DecorationType|. & All assertions pass. & \cellcolor{green} Pass \\ 
  \midrule
  TC\testcount & FR10, OER-IAS1, LFR-AP2 & Highlights smells in the active text editor. & Decorations are set using \texttt{setDecorations}. & All assertions pass. & \cellcolor{green} Pass \\ 
  \midrule
  TC\testcount & FR10, OER-IAS1, LFR-AP2 & Does not reset highlight decorations on first initialization. & Decorations are not disposed of on the first call. & All assertions pass. & \cellcolor{green} Pass \\ 
  \midrule
  TC\testcount & FR10, OER-IAS1, LFR-AP2 & Resets highlight decorations on subsequent calls. & Decorations are disposed of on subsequent calls. & All assertions pass. & \cellcolor{green} Pass \\ 
\end{longtable}

\subsubsection{File Hashing}

\begin{longtable}{c 
  >{\raggedright\arraybackslash}p{1.5cm} 
  >{\raggedright\arraybackslash}p{4.5cm} 
  >{\raggedright\arraybackslash}p{4cm} 
  >{\raggedright\arraybackslash}p{3cm} c}
  \toprule
  \textbf{ID} & \textbf{Ref. Req.} & \textbf{Action} & \textbf{Expected Result} & \textbf{Actual Result} & \textbf{Result} \\ 
  \midrule
  \endfirsthead

  \multicolumn{6}{l}{\textit{(Continued from previous page)}} \\ 
  \toprule
  \textbf{ID} & \textbf{Ref. Req.} & \textbf{Action} & \textbf{Expected Result} & \textbf{Actual Result} & \textbf{Result} \\ 
  \midrule
  \endhead

  \multicolumn{6}{r}{\textit{Continued on next page}} \\
  \endfoot

  \bottomrule
  \caption{Hashing Tools Test Cases}
  \label{table:plugin_hashing_tests}
  \endlastfoot

  TC\testcount & FR10, OER-IAS1 & Document hash has not changed. & Does not update workspace storage. & All assertions pass. & \cellcolor{green} Pass \\ 
  \midrule
  TC\testcount & FR10, OER-IAS1 & Document hash has changed. & Updates workspace storage. & All assertions pass. & \cellcolor{green} Pass \\ 
  \midrule
  TC\testcount & FR10, OER-IAS1 & No hash exists for the document. & Updates workspace storage. & All assertions pass. & \cellcolor{green} Pass \\ 
\end{longtable}

\subsubsection{Line Selection Manager Module}
\begin{longtable}{c 
  >{\raggedright\arraybackslash}p{1.5cm} 
  >{\raggedright\arraybackslash}p{4.5cm} 
  >{\raggedright\arraybackslash}p{4cm} 
  >{\raggedright\arraybackslash}p{3cm} c}
  \toprule
  \textbf{ID} & \textbf{Ref. Req.} & \textbf{Action} & \textbf{Expected Result} & \textbf{Actual Result} & \textbf{Result} \\ 
  \midrule
  \endfirsthead

  \multicolumn{6}{l}{\textit{(Continued from previous page)}} \\ 
  \toprule
  \textbf{ID} & \textbf{Ref. Req.} & \textbf{Action} & \textbf{Expected Result} & \textbf{Actual Result} & \textbf{Result} \\ 
  \midrule
  \endhead

  \multicolumn{6}{r}{\textit{Continued on next page}} \\
  \endfoot

  \bottomrule
  \caption{Line Selection Module Test Cases}
  \label{table:line_selection_tests}
  \endlastfoot

  TC\testcount & UHR-EOU1 & Call the `removeLastComment` method after adding a comment. & The decoration is removed and no comment remains on the line. & The decoration is removed, and no comment appears on the selected line. & \cellcolor{green} Pass \\ \midrule
  TC\testcount & UHR-EOU1 & Call `commentLine` method with null editor. & The method does not throw an error. & The method does not throw an error. & \cellcolor{green} Pass \\ \midrule
  TC\testcount & UHR-EOU1 & Call `commentLine` on a file with no detected smells. & No comment is added to the line. & No decoration is added, and the line remains unchanged. & \cellcolor{green} Pass \\ \midrule
  TC\testcount & UHR-EOU1 & Call `commentLine` on a file where the document hash does not match. & The method does not add a comment because the document has changed. & No decoration is added due to the document hash mismatch. & \cellcolor{green} Pass \\ \midrule
  TC\testcount & UHR-EOU1 & Call `commentLine` with a multi-line selection. & The method returns early without adding a comment. & No comment is added to any lines in the selection. & \cellcolor{green} Pass \\ \midrule
  TC\testcount & UHR-EOU1 & Call `commentLine` on a line with no detected smells. & No comment is added for the line. & No decoration is added, and the line remains unchanged. & \cellcolor{green} Pass \\ \midrule
  TC\testcount & UHR-EOU1 & Call `commentLine` on a line with a single detected smell. & The comment shows the first smell symbol without a count. & Comment shows the first smell symbol: `Smell: PERF-001`. & \cellcolor{green} Pass \\ \midrule
  TC\testcount & UHR-EOU1 & Call `commentLine` on a line with a detected smell. & A comment is added on the selected line in the editor showing the detected smell. & Comment added with the correct smell symbol and count. & \cellcolor{green} Pass \\ \midrule
  TC\testcount & UHR-EOU1 & Call `commentLine` on a line with multiple detected smells. & The comment shows the first smell followed by the count of additional smells. & Comment shows `Smell: PERF-001 | (+1)`. & \cellcolor{green} Pass \\
\end{longtable}

\subsubsection{Hover Manager Module}
\begin{longtable}{c 
  >{\raggedright\arraybackslash}p{1.5cm} 
  >{\raggedright\arraybackslash}p{4.5cm} 
  >{\raggedright\arraybackslash}p{4cm} 
  >{\raggedright\arraybackslash}p{3cm} c}
  \toprule
  \textbf{ID} & \textbf{Ref. Req.} & \textbf{Action} & \textbf{Expected Result} & \textbf{Actual Result} & \textbf{Result} \\ 
  \midrule
  \endfirsthead


  \multicolumn{6}{l}{\textit{(Continued from previous page)}} \\ 
  \toprule
  \textbf{ID} & \textbf{Ref. Req.} & \textbf{Action} & \textbf{Expected Result} & \textbf{Actual Result} & \textbf{Result} \\ 
  \midrule
  \endhead

  \multicolumn{6}{r}{\textit{Continued on next page}} \\
  \endfoot

  \bottomrule
  \caption{Hover Manager Module Test Cases}
  \label{table:hover_manager_tests}
  \endlastfoot

  TC\testcount & LFR-AP2 & Register hover provider for Python files. & Hover provider registered for Python files. & Hover provider is registered for Python files. & \cellcolor{green} Pass \\ \midrule
  TC\testcount & LFR-AP2 & Subscribe hover provider. & Hover provider subscription registered. & Hover provider subscription registered. & \cellcolor{green} Pass \\ \midrule
  TC\testcount & LFR-AP2 & Return hover content with no smells. & Returns null for hover content. & Hover content = null. & \cellcolor{green} Pass \\ \midrule
  TC\testcount & LFR-AP2, FR2 & Update smells with new data. & Smells updated correctly with new data. & Smells are updated correctly with new smells data. & \cellcolor{green} Pass \\ \midrule
  TC\testcount & LFR-AP2, FR2 & Update smells correctly. & Smells updated with new content. & Current smells content updated to new smells content provided.  & \cellcolor{green} Pass \\ \midrule
  TC\testcount & LFR-AP2 & Generate valid hover content. & Generates hover content with correct smell information. & Correct and valid hover content generated for given smell. & \cellcolor{green} Pass \\ \midrule
  TC\testcount & LFR-AP2 & Register refactor commands. & Both commands registered correctly on initialization & Refactor commands registered correctly. & \cellcolor{green} Pass \\
\end{longtable}

\subsubsection{Handle Smell Settings Module}

\begin{longtable}{c 
  >{\raggedright\arraybackslash}p{1.5cm} 
  >{\raggedright\arraybackslash}p{4.5cm} 
  >{\raggedright\arraybackslash}p{4cm} 
  >{\raggedright\arraybackslash}p{3cm} c}
  \toprule
  \textbf{ID} & \textbf{Ref. Req.} & \textbf{Action} & \textbf{Expected Result} & \textbf{Actual Result} & \textbf{Result} \\ 
  \midrule
  \endfirsthead


  \multicolumn{6}{l}{\textit{(Continued from previous page)}} \\ 
  \toprule
  \textbf{ID} & \textbf{Ref. Req.} & \textbf{Action} & \textbf{Expected Result} & \textbf{Actual Result} & \textbf{Result} \\ 
  \midrule
  \endhead

  \multicolumn{6}{r}{\textit{Continued on next page}} \\
  \endfoot

  \bottomrule

  \caption{VS Code Settings Management Module Test Cases}
  \label{table:vs_code_settings_tests}
  \endlastfoot

  TC\testcount & FR10, UHR-PSI1 & Test retrieval of enabled smells from settings. & Function should return the current enabled smells. & All assertions pass. & \cellcolor{green} Pass \\ \midrule
  TC\testcount & FR10, UHR-PSI1 & Test retrieval of enabled smells when no settings exist. & Function should return an empty object. & All assertions pass. & \cellcolor{green} Pass \\ \midrule
  TC\testcount & FR10, UHR-PSI1, UHR-EOU2 & Test enabling a smell and verifying notification. & Notification should be displayed and cache wiped. & All assertions pass. & \cellcolor{green} Pass \\ \midrule
  TC\testcount & FR10, UHR-PSI1, UHR-EOU2 & Test disabling a smell and verifying notification. & Notification should be displayed and cache wiped. & All assertions pass. & \cellcolor{green} Pass \\ \midrule
  TC\testcount & FR10, UHR-PSI1, UHR-EOU2 & Test that cache is not wiped if no changes occur. & No notification or cache wipe should happen. & All assertions pass. & \cellcolor{green} Pass \\ \midrule
  TC\testcount & FR10, UHR-PSI1 & Test formatting of kebab-case smell names. & Smell names should be correctly converted to readable format. & All assertions pass. & \cellcolor{green} Pass \\ \midrule
  TC\testcount & FR10, UHR-PSI1 & Test formatting with an empty string input. & Function should return an empty string without errors. & All assertions pass. & \cellcolor{green} Pass \\ 

\end{longtable}

\subsubsection{Handle Smell Settings Module}


\subsubsection{Wipe Workspace Cache Command}

\begin{longtable}{c 
  >{\raggedright\arraybackslash}p{1.5cm} 
  >{\raggedright\arraybackslash}p{4.5cm} 
  >{\raggedright\arraybackslash}p{4cm} 
  >{\raggedright\arraybackslash}p{3cm} c}
  \toprule
  \textbf{ID} & \textbf{Ref. Req.} & \textbf{Action} & \textbf{Expected Result} & \textbf{Actual Result} & \textbf{Result} \\ 
  \midrule
  \endfirsthead

  \multicolumn{6}{l}{\textit{(Continued from previous page)}} \\ 
  \toprule
  \textbf{ID} & \textbf{Ref. Req.} & \textbf{Action} & \textbf{Expected Result} & \textbf{Actual Result} & \textbf{Result} \\ 
  \midrule
  \endhead

  \multicolumn{6}{r}{\textit{Continued on next page}} \\
  \endfoot

  \bottomrule
  \caption{Wipe Workspace Cache Command Test Cases}
  \label{table:plugin_wipe_cache_tests}
  \endlastfoot

  TC\testcount & FR5, FR8 & Trigger the cache wipe with no reason provided. & The smells cache should be cleared and reset to an empty state. A success message indicating that the workspace cache was successfully wiped should be displayed. & All assertions pass. & \cellcolor{green} Pass \\ 
  \midrule
  TC\testcount & FR5, FR8 & Trigger the cache wipe with the reason ``manual''. & Both the smells cache and file changes cache should be cleared and reset to empty states. A success message indicating that the workspace cache was manually wiped by the user should be displayed. & All assertions pass. & \cellcolor{green} Pass \\ 
  \midrule
  TC\testcount & FR5, FR8 & Trigger the cache wipe when there are no open files. & A log message indicating that there are no open files to update should be generated. & All assertions pass. & \cellcolor{green} Pass \\ 
  \midrule
  TC\testcount & FR5, FR8 & Trigger the cache wipe when there are open files. & A message indicating the number of visible files should be logged, and the hashes for each open file should be updated. & All assertions pass. & \cellcolor{green} Pass \\ 
  \midrule
  TC\testcount & FR5, FR8 & Trigger the cache wipe with the reason ``settings''. & Only the smells cache should be cleared. A success message indicating that the cache was wiped due to smell detection settings changes should be displayed. & All assertions pass. & \cellcolor{green} Pass \\ 
  \midrule
  TC\testcount & FR3, FR5, FR8 & Trigger the cache wipe when an error occurs. & An error message should be logged, and an error message indicating failure to wipe the workspace cache should be displayed to the user. & All assertions pass. & \cellcolor{green} Pass \\ 

\end{longtable}

\subsubsection{Backend}

\begin{longtable}{c 
  >{\raggedright\arraybackslash}p{1.5cm} 
  >{\raggedright\arraybackslash}p{4.5cm} 
  >{\raggedright\arraybackslash}p{4cm} 
  >{\raggedright\arraybackslash}p{3cm} c}
  \toprule
  \textbf{ID} & \textbf{Ref. Req.} & \textbf{Action} & \textbf{Expected Result} & \textbf{Actual Result} & \textbf{Result} \\ 
  \midrule
  \endfirsthead

  \multicolumn{6}{l}{\textit{(Continued from previous page)}} \\ 
  \toprule
  \textbf{ID} & \textbf{Ref. Req.} & \textbf{Action} & \textbf{Expected Result} & \textbf{Actual Result} & \textbf{Result} \\ 
  \midrule
  \endhead

  \multicolumn{6}{r}{\textit{Continued on next page}} \\
  \endfoot

  \bottomrule
  \caption{Backend Test Cases}
  \label{table:plugin_backend_tests}
  \endlastfoot

  TC\testcount & PR-SCR1, PR-RFT1 & Trigger request to check server status when server responds with a successful status. & The set status method should be called with the \texttt{ServerStatusType.UP} status & All assertions pass. & \cellcolor{green} Pass \\ 
  \midrule
  TC\testcount & PR-SCR1, PR-RFT2 & Trigger request to check server status when server responds with an error status or fails to respond. & The set status method should be called with the \texttt{ServerStatusType.DOWN} status & All assertions pass. & \cellcolor{green} Pass \\ 
  \midrule
  TC\testcount & FR-6, PR-RFT1 & Trigger intialize logs call with a valid directory path, and backend responds with success. & The function should return \texttt{true} indicating successful log initialization. & All assertions pass. & \cellcolor{green} Pass \\ 
  \midrule
  TC\testcount & PR-SCR1, PR-RFT2 & Trigger intialize logs call with a valid directory path, and backend responds with a failure. & TThe function should return \texttt{false} indicating failure to initialize logs. & All assertions pass. & \cellcolor{green} Pass \\ 
\end{longtable}

\section{Changes Due to Testing}

\wss{This section should highlight how feedback from the users and from 
the supervisor (when one exists) shaped the final product.  In particular 
the feedback from the Rev 0 demo to the supervisor (or to potential users) 
should be highlighted.}

\section{Automated Testing}

All test for the Python backend as well as the individual modules on the TypeScript side (for the VSCode extension) are automated. The Python tests are run using Pytest by simply typing \texttt{pytest} in the command line in the root project directory. All the Typescript tests can be run similarly, though they run with Jest and through the command \texttt{npm run test}. The results for both are printed to the console.
		
\section{Trace to Requirements}
		
\section{Trace to Modules}		

\section{Code Coverage Metrics}

The following analyzes the code coverage metrics for the Python backend and frontend (TypeScript) of the VSCode extension. The analysis is based on the coverage data provided in Figure \ref{img:python-cov} (Python backend) and Figure \ref{img:vscode-cov} (frontend). Code coverage is a measure of how well the codebase is tested, and it helps identify areas that may require additional testing.

\begin{figure}[H]
  \centering
  \includegraphics[width=0.7\textwidth]{../Images/python-coverage.png}
  \caption{Coverage Report of the Python Backend Library}
  \label{img:python-cov}
\end{figure}

\begin{figure}[H]
  \centering
  \includegraphics[width=0.7\textwidth]{../Images/vscode-coverage.png}
  \caption{Coverage Report of the VSCode Extension}
  \label{img:vscode-cov}
\end{figure}

\subsection{VSCode Extension}
The frontend codebase has an overall coverage of 45.43\% for statements, 36.48\% for branches, 42.62\% for functions, and 45.53\% for lines (Figure \ref{img:vscode-cov}). These metrics fall below the global coverage thresholds of 80\% for the following reasons. The file \texttt{extension.ts}, which contains the core logic for the VSCode extension, has 0\% coverage as it is mainly made up of initialization commands with no real logic that can be tested. The file \texttt{refactorView.ts}, responsible for the refactoring view, also has 0\% coverage. This module is a UI component and will be tested for revision 1. Since \texttt{handleEditorChange.ts} is closely related to the UI component, its testing has also been put off.\\

The file \texttt{refactorSmell.ts} has moderate coverage (55.37\% statements, 45.23\% branches), with significant gaps in testing around lines 143–269 and 328–337 (Figure \ref{img:vscode-cov}). This is due to a feature that is not fully implemented and therefore not tested. Finally, \texttt{configManager.ts} has not been tested as yet due to evolving configuration options, but will be tested for revision 1.

\subsection{Python Backend}
The backend codebase has an overall coverage of 91\% (Figure \ref{img:python-cov}) and has been thoroughly tested as it contains the key features of project and the bulk of the logic. The exception is \texttt{show\_logs.py}, which handles the websocket endpoint for logging, due to the complex nature of this module testing has been omitted. Since its function is mainly to broadcast logs it is also relatively simple to verify its functionality manually\\


\bibliographystyle{plainnat}
\bibliography{../../refs/References}

\newpage
\section*{Appendix A -- Usability Testing Data} \label{appendix:usability}

\subsection*{Protocol}

\section*{Purpose}
The purpose of this usability test is to evaluate the ease of use, efficiency, and overall user experience of the VSCode extension for refactoring Python code to improve energy efficiency. The test will identify usability issues that may hinder adoption by software developers.

\section*{Objective}
Evaluate the usability of the extension’s \textbf{smell detection}, \textbf{refactoring process}, \textbf{customization settings}, and \textbf{refactoring view}.

\begin{itemize}
    \item Assess how easily developers can navigate the extension interface.
    \item Measure the efficiency of the workflow when applying or rejecting refactorings.
    \item Identify areas of confusion or frustration.
\end{itemize}

\section*{Methodology}
\subsection*{Test Type}
Moderated usability testing.

\subsection*{Participants}
\begin{itemize}
    \item \textbf{Target Users:} Python developers who use VSCode.
    \item \textbf{Number of Participants:} 5–7.
    \item \textbf{Recruitment Criteria:}
        \begin{itemize}
            \item Experience with Python development.
            \item Familiarity with VSCode.
            \item No prior experience with this extension.
        \end{itemize}
\end{itemize}

\subsection*{Testing Environment}
\begin{itemize}
    \item \textbf{Hardware:} Provided computer.
    \item \textbf{Software:}
        \begin{itemize}
            \item VSCode (latest stable release).
            \item The VSCode extension installed.
            \item Screen recording software (optional, for post-test analysis).
            \item A sample project with \textbf{predefined code snippets} containing various \textbf{code smells}.
        \end{itemize}
    \item \textbf{Network Requirements:} Stable internet connection for remote testing.
\end{itemize}

\subsection*{Test Moderator Role}
\begin{itemize}
    \item Introduce the test and explain objectives.
    \item Observe user interactions without providing assistance unless necessary.
    \item Take notes on usability issues, pain points, and confusion.
    \item Ask follow-up questions after each task.
    \item Encourage participants to \textbf{think aloud}.
\end{itemize}

\section*{Data Collection}
\subsection*{Metrics}
\begin{itemize}
    \item \textbf{Task Success Rate:} Percentage of users who complete tasks without assistance.
    \item \textbf{Error Rate:} Number of errors or missteps per task.
    \item \textbf{User Satisfaction:} Post-test rating on a scale of 1–5.
\end{itemize}

\subsection*{Qualitative Data}
\begin{itemize}
    \item Observations of confusion, hesitation, or frustration.
    \item Participant comments and feedback.
    \item Follow-up questions about expectations vs. actual experience.
    \item Pre-test survey.
    \item Post-test survey.
\end{itemize}

\section*{Analysis and Reporting}
\begin{itemize}
    \item Identify common pain points and recurring issues.
    \item Categorize usability issues by severity:
        \begin{itemize}
            \item \textbf{Critical:} Blocks users from completing tasks.
            \item \textbf{Major:} Causes significant frustration but has workarounds.
            \item \textbf{Minor:} Slight inconvenience, but doesn’t impact core functionality.
        \end{itemize}
    \item Provide recommendations for UI/UX improvements.
    \item Summarize key findings and next steps.
\end{itemize}

\section*{Next Steps}
\begin{itemize}
    \item Fix major usability issues before release.
    \item Conduct follow-up usability tests if significant changes are made.
    \item Gather further feedback from real users post-release.
\end{itemize}

\subsection*{Task List}

\section*{Mock Installation Documentation}
The extension can be installed to detect energy inefficiencies (smells) in your code and refactor them.

\subsection*{Commands}
Open the VSCode command palette (\texttt{CTRL+SHIFT+P}):

\begin{itemize}
    \item \textbf{Detect Smells:} \texttt{Eco: Detect Smells}
    \item \textbf{Refactor Smells:} \texttt{Eco: Refactor Smell} or \texttt{CTRL+SHIFT+R} (or to be discovered).
\end{itemize}

\section*{Tasks}
Report your observations \textbf{aloud}!

\subsection*{Task 1: Smell Detection}
\begin{enumerate}
    \item Open the \texttt{sample.py} file.
    \item Detect the smells in the file.
    \item What do you see?
\end{enumerate}

\subsection*{Task 2: Line Selection}
\begin{enumerate}
    \item In the same \texttt{sample.py} file, select one of the highlighted lines.
    \item What do you see?
    \item Select another line.
\end{enumerate}

\subsection*{Task 3: Hover}
\begin{enumerate}
    \item In the same file, hover over a highlighted line.
    \item What do you see?
\end{enumerate}

\subsection*{Task 4: Initiate Refactoring (Single)}
\begin{enumerate}
    \item In the same file, refactor any smell of your choice.
    \item What do you observe immediately after?
    \item Does a sidebar pop up after some time?
\end{enumerate}

\subsection*{Task 5: Refactor Smell (Sidebar)}
\begin{enumerate}
    \item What information do you see in the sidebar?
    \item Do you understand the information communicated?
    \item Do you see what was changed in the file?
    \item Try rejecting a smell. Did the file change?
    \item Repeat Tasks 1, 4, and 5, but reject a smell. Did the file stay the same?
\end{enumerate}

\subsection*{Task 6: Refactor Multi-File Smell}
\begin{enumerate}
    \item Open the \texttt{main.py} file.
    \item Detect the smells in the file.
    \item Refactor any smell of your choice.
    \item Do you see anything different in the sidebar?
    \item Try clicking on the new addition to the sidebar. Notice anything?
    \item Try accepting the refactoring. Did both files change?
\end{enumerate}

\subsection*{Task 7: Change Smell Settings}
\begin{enumerate}
    \item Open the \texttt{sample.py} file.
    \item Detect the smells in the file.
    \item Take note of the smells detected.
    \item Open the settings page (\texttt{CTRL+,}).
    \item Navigate to the \textbf{Extensions} drop-down and select \textbf{Eco Optimizer}.
    \item Unselect one of the smells you noticed earlier.
    \item Navigate back to the \texttt{sample.py} file.
    \item Detect the smells again. Is the smell you unselected still there?
\end{enumerate}

\subsection*{Participant Data}
The following links point to the data collected from each participant:\\

{\noindent
\href{run:./../Extras/UsabilityTesting/test_data/participant1-data.csv}{Participant 1} \\[2mm]
\href{run:./../Extras/UsabilityTesting/test_data/participant2-data.csv}{Participant 2} \\[2mm]
\href{run:./../Extras/UsabilityTesting/test_data/participant3-data.csv}{Participant 3} \\[2mm]
\href{run:./../Extras/UsabilityTesting/test_data/participant4-data.csv}{Participant 4} \\[2mm]
\href{run:./../Extras/UsabilityTesting/test_data/participant5-data.csv}{Participant 5}
}

\subsection*{Pre-Test Survey Data}
The following link points to a CSV file containing the pre-survey data:\\

\noindent
\href{run:./../Extras/UsabilityTesting/surveys/pre-test-survey-data.csv}{Click here to access the survey results CSV file}.

\subsection*{Post-Test Survey Data}
The following link points to a CSV file containing the post-survey data:\\

\noindent
\href{run:./../Extras/UsabilityTesting/surveys/post-test-survey-data.csv}{Click here to access the survey results CSV file}.

\newpage{}
\section*{Appendix --- Reflection}

The information in this section will be used to evaluate the team members on the
graduate attribute of Reflection.

\input{../Reflection.tex}

\begin{enumerate}
  \item What went well while writing this deliverable? 
  \item What pain points did you experience during this deliverable, and how
    did you resolve them?
  \item Which parts of this document stemmed from speaking to your client(s) or
  a proxy (e.g. your peers)? Which ones were not, and why?
  \item In what ways was the Verification and Validation (VnV) Plan different
  from the activities that were actually conducted for VnV?  If there were
  differences, what changes required the modification in the plan?  Why did
  these changes occur?  Would you be able to anticipate these changes in future
  projects?  If there weren't any differences, how was your team able to clearly
  predict a feasible amount of effort and the right tasks needed to build the
  evidence that demonstrates the required quality?  (It is expected that most
  teams will have had to deviate from their original VnV Plan.)
\end{enumerate}



\subsubsection*{Mya Hussain}
\begin{itemize}
  \item \textit{What went well while writing this deliverable?} \\ 
  
  ans

  \item \textit{What pain points did you experience during this deliverable, and how did you resolve them?}\\ 
  
  ans
\end{itemize}

\subsubsection*{Sevhena Walker}
\begin{itemize}
  \item \textit{What went well while writing this deliverable?} \\ 
  
  ans

  \item \textit{What pain points did you experience during this deliverable, and how did you resolve them?}\\ 
  
  ans
\end{itemize}

\subsubsection*{Ayushi Amin}
\begin{itemize}
  \item \textit{What went well while writing this deliverable?} \\ 
  
  ans

  \item \textit{What pain points did you experience during this deliverable, and how did you resolve them?}\\ 
  
  ans
\end{itemize}

\subsubsection*{Nivetha}
\begin{itemize}
  \item \textit{What went well while writing this deliverable?} \\ 
  
  ans

  \item \textit{What pain points did you experience during this deliverable, and how did you resolve them?}\\ 
  
  ans
\end{itemize}

\subsubsection*{Tanveer}
\begin{itemize}
  \item \textit{What went well while writing this deliverable?} \\ 
  
  ans

  \item \textit{What pain points did you experience during this deliverable, and how did you resolve them?}\\ 
  
  ans
\end{itemize}

\subsubsection*{Group}
\begin{itemize}
  \item \textit{Which parts of this document stemmed from speaking to your client(s) or
  a proxy (e.g. your peers)? Which ones were not, and why?} \\ 
  
  ans

  \item \textit{In what ways was the Verification and Validation (VnV) Plan different
  from the activities that were actually conducted for VnV?  If there were
  differences, what changes required the modification in the plan?  Why did
  these changes occur?  Would you be able to anticipate these changes in future
  projects?  If there weren't any differences, how was your team able to clearly
  predict a feasible amount of effort and the right tasks needed to build the
  evidence that demonstrates the required quality?  (It is expected that most
  teams will have had to deviate from their original VnV Plan.)}\\ 
  
  ans
\end{itemize}

\end{document}<|MERGE_RESOLUTION|>--- conflicted
+++ resolved
@@ -365,7 +365,6 @@
 
 \end{enumerate}
 
-<<<<<<< HEAD
 \subsection{Operational \& Environmental}
 
 \textbf{test-OPE-1} will be tested once the extension is officially launched.\\[2mm]
@@ -376,7 +375,6 @@
 \noindent
 \textbf{test-OPE-3} will be tested once the python package is published.
 
-=======
 \subsection{Security}
 
 \textbf{test-SRT-1: Audit Logs for Refactoring Processes} \\[2mm]
@@ -387,7 +385,6 @@
 \noindent Through this process, all major refactoring processes were correctly logged with accurate timestamps. Logs are stored locally on the user's device, ensuring that unauthorized modifications are prevented by restricting external access.\\
 
 \noindent The team was able to confirm that the tool maintains a secure logging system for refactoring processes, with logs being tamper-resistant due to their local storage on user devices. 
->>>>>>> 114b0200
 
 \section{Comparison to Existing Implementation}	
 
