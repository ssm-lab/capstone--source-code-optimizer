\documentclass[12pt, titlepage]{article}
\usepackage[letterpaper, portrait, margin=1in]{geometry}
\usepackage{booktabs}
\usepackage{tabularx}
\usepackage{hyperref}
\hypersetup{
    colorlinks,
    citecolor=black,
    filecolor=black,
    linkcolor=red,
    urlcolor=blue
}
\usepackage{longtable}
\usepackage[round]{natbib}
\usepackage{colortbl}
\usepackage{graphicx} 
\usepackage{placeins}
\usepackage{array}
\usepackage{float}
\usepackage{colortbl}
\usepackage{caption}
\usepackage{graphicx}
\captionsetup[table]{width=0.9\textwidth}

\usepackage{listings}
\lstset{
    basicstyle=\ttfamily, % Use monospaced font
    breaklines=true,      % Enable line breaks
}
\usepackage{csvsimple}

\input{../Comments}
\input{../Common}

\begin{document}

\title{Verification and Validation Report: \progname} 
\author{\authname}
\date{\today}
	
\maketitle

\pagenumbering{roman}

\section{Revision History}

\begin{tabularx}{\textwidth}{p{3cm}p{2cm}X}
\toprule {\bf Date} & {\bf Version} & {\bf Notes}\\
\midrule
March 8th, 2025 & 0.0 & Started VnV Report\\
Date 2 & 1.1 & Notes\\
\bottomrule
\end{tabularx}

~\newpage

\section{Symbols, Abbreviations and Acronyms}

\renewcommand{\arraystretch}{1.2}
\begin{tabular}{l l} 
  \toprule		
  \textbf{symbol} & \textbf{description}\\
  \midrule 
  T & Test\\
  \bottomrule
\end{tabular}\\

\wss{symbols, abbreviations or acronyms -- you can reference the SRS tables if needed}

\newpage

\tableofcontents

\listoftables %if appropriate

\listoffigures %if appropriate

\newpage

\pagenumbering{arabic}

This document ...

\section{Functional Requirements Evaluation}
\subsection{Code Input Acceptance Tests}
\begin{enumerate}

\item \textbf{test-FR-1A Valid Python File Acceptance} \\[2mm]
The \textbf{valid Python file acceptance test} ensures that the system correctly processes a syntactically valid Python file without errors. A correctly formatted Python file was provided as input, and the expected result was that the system should accept the file without issue. The \textbf{actual result} confirmed that the system successfully processed the valid file without generating any errors.

\item \textbf{test-FR-1A-2 Feedback for Python File with Bad Syntax} \\[2mm]
This test verifies that the system correctly handles Python files containing deliberate syntax errors. A Python file with syntax errors was fed into the system, and the expected result was that the system should reject the file and provide an appropriate error message indicating the syntax issue. The \textbf{actual result} confirmed that the system correctly identified the syntax errors and displayed the expected error message.

\item \textbf{test-FR-1A-3 Feedback for Non-Python File} \\[2mm]
The \textbf{non-Python file test} ensures that the system correctly rejects unsupported file types and provides clear feedback. A document file (\texttt{document.txt}) and a script with an incorrect file extension (\texttt{script.js}) were tested. The expected result was that the system should reject the files and return an error message indicating that the file format is not supported. The \textbf{actual result} confirmed that the system correctly flagged the non-Python files and provided the appropriate error message.

\end{enumerate}

\subsection{Code Smell Detection and Refactoring Suggestion (RS) Tests}
\begin{enumerate}
    \item \textbf{test-FR-2 Code Smell Detection and Refactoring Suggestion} \\[2mm]
    The \textbf{code smell detection and refactoring tests} validate the system’s ability to identify and refactor specific code smells that impact energy efficiency. These tests ensure compliance with \textbf{functional requirement FR2} and were conducted through unit testing.

    The tester provided Python files containing common code smells such as \textbf{long parameter lists, repeated function calls, and inefficient string concatenation}. The \textbf{expected result} was that the system would correctly detect these smells and suggest appropriate refactoring strategies. The \textbf{actual result} confirmed that the system successfully identified all tested code smells, displayed warnings, and provided optimization suggestions. More details can be found in the unit tests.
\end{enumerate}

\subsection{Output Validation Tests}
\begin{enumerate}
\item \textbf{test-FR-OV-1 Verification of Valid Python Output} \\[2mm]
The \textbf{output validation test} ensures that refactored Python code remains syntactically correct and compliant with Python standards. This validation is crucial for maintaining \textbf{functional requirement FR3}, as it confirms that the refactored code behaves identically to the original but with improved efficiency.

A Python file with detected code smells was refactored, and the expected result was that the optimized code should pass a syntax check and retain its original functionality. The \textbf{actual result} confirmed that the refactored code was valid, passed linting checks, and maintained correctness.
\end{enumerate}

\subsection{Tests for Reporting Functionality}
The reporting functionality of the tool is a critical feature that provides comprehensive insights into the refactoring process, including detected code smells, applied refactorings, energy consumption measurements, and test results. These tests ensure that the reporting feature operates correctly and delivers accurate, well-structured information as specified in \textbf{functional requirement FR9}.\\

\noindent At this stage, the reporting functionality is still under development, and testing has not yet been conducted. The tests outlined below will be performed in \textbf{Revision 1} once the reporting feature is fully implemented.

\begin{enumerate}
    \item \textbf{test-FR-RP-1 A Report With All Components Is Generated} \\[2mm]
    This test ensures that the tool generates a comprehensive report that includes all necessary information required by \textbf{FR9}. The system should produce a structured summary of the refactoring process, displaying detected code smells, applied refactorings, and energy consumption metrics.

    \textbf{Planned Test Execution:} After refactoring, the tool will invoke the report generation feature, and a user will validate that the output meets the structure and content specifications.

    \item \textbf{test-FR-RP-2 Validation of Code Smell and Refactoring Data in Report} \\[2mm]
    This test will verify that the report correctly includes details on detected code smells and refactorings, ensuring compliance with \textbf{FR9}.

    \textbf{Planned Test Execution:} The tool will generate a report, and its contents will be compared with the detected code smells and refactorings to confirm accuracy.

    \item \textbf{test-FR-RP-3 Energy Consumption Metrics Included in Report} \\[2mm]
    This test will validate that the reporting feature correctly includes energy consumption measurements before and after refactoring, aligning with \textbf{FR9}.

    \textbf{Planned Test Execution:} A user will analyze the energy consumption metrics in the generated report to ensure they accurately reflect the measurements taken during the refactoring process.

    \item \textbf{test-FR-RP-4 Functionality Test Results Included in Report} \\[2mm]
    This test will ensure that the reporting functionality accurately reflects the results of the test suite, summarizing test pass/fail outcomes after refactoring.

    \textbf{Planned Test Execution:} The tool will generate a report, and validation will be conducted to confirm that it includes a summary of test results matching the actual execution outcomes.
\end{enumerate}

\subsection{Documentation Availability Tests}
The following tests will ensure that the necessary documentation is available as per \textbf{FR10}. Since documentation is still under development, these tests have not yet been conducted and will be included in \textbf{Revision 1}.

\begin{enumerate}
    \item \textbf{test-FR-DA-1 Test for Documentation Availability} \\[2mm]
    This test verifies that the system provides proper documentation covering installation, usage, and troubleshooting.

    \textbf{Planned Test Execution:} Review the documentation for completeness, clarity, and accuracy, ensuring it meets \textbf{FR10}.
\end{enumerate}

\subsection{IDE Extension Tests}
The following tests ensure that users can integrate the tool as a VS Code extension in compliance with \textbf{FR11}. Local testing has been conducted successfully, confirming the extension’s ability to function within the development environment. Once all features are implemented, the extension will be packaged and tested in a deployed environment.

\begin{enumerate}
    \item \textbf{test-FR-IE-1 Installation of Extension in Visual Studio Code} \\[2mm]
    This test ensures that the refactoring tool extension can be installed from the Visual Studio Marketplace.

    \textbf{Test Execution:} The extension was installed locally, and its presence in the Extensions View was confirmed.

    \textbf{Future Testing:} Once all features are implemented, the extension will be zipped, packaged, and tested as a published extension.

    \item \textbf{test-FR-IE-2 Running the Extension in Visual Studio Code} \\[2mm]
    This test validates that the extension functions correctly within the development environment, detecting code smells and suggesting refactorings.

    \textbf{Test Execution:} Local tests confirmed that activating the extension successfully detects code smells and applies refactorings.

    \textbf{Future Testing:} Once the extension is packaged, additional tests will be conducted to confirm functionality in a deployed environment.
\end{enumerate}


\section{Nonfunctional Requirements Evaluation}

\subsection{Usability}

\subsection*{Key Findings}
\begin{itemize}
    \item The extension demonstrated strong functionality in detecting code smells and providing refactoring suggestions.
    \item Participants appreciated the \textbf{preview feature} and \textbf{energy savings feedback}.
    \item Major usability issues included \textbf{sidebar visibility}, \textbf{refactoring speed}, and \textbf{UI clarity}.
\end{itemize}

\section*{Methodology}
The usability test involved 5 student developers familiar with VSCode but with no prior experience using the extension. Participants performed tasks such as detecting code smells, refactoring single and multi-file smells, and customizing settings. Metrics included task completion rate, error rate, and user satisfaction scores. Additional qualitative data was collected using surveys that gathered background information of the participants as well as their opinions post testing (\ref{appendix:usability}).

\section*{Results}

The following is an overview of the most significant task that the test participants performed. Information on the tasks themselves can be found in the Appendix (\ref{appendix:usability}).

\subsection*{Quantitative Results}
\begin{itemize}
    \item \textbf{Task Completion Rate:}
        \begin{itemize}
            \item \textbf{Task 1-3 (Smell Detection):} 100\% success rate.
            \item \textbf{Task 4 (Initiate Refactoring):} 100\% success rate.
            \item \textbf{Task 6 (Multi-File Refactoring):} 60\% success rate (participants struggled with identifying clickable file names).
            \item \textbf{Task 7 (Smell Settings):} 100\% success rate.
        \end{itemize}
    \item \textbf{User Satisfaction:}
        \begin{itemize}
            \item Confidence in Using the Tool: \textbf{4.2/5}.
            \item Satisfaction with UI Design: \textbf{4.0/5}.
            \item Trust in Refactoring Suggestions: \textbf{4.5/5}.
        \end{itemize}
\end{itemize}

\begin{figure}[H]
  \centering
  \includegraphics[width=0.7\textwidth]{../Images/usability-satisfaction-graph.png}
  \label{img:usability-satisfaction}
  \caption{User Satisfaction Survey Data}
\end{figure}

\subsection*{Qualitative Results}
Participants found the code smell detection intuitive and accurate, and they appreciated the preview feature and Accept/Reject buttons. However, they struggled with sidebar visibility, refactoring speed, and UI clarity. Hover descriptions were overwhelming, and some elements (e.g., ``(6/3)'') were unclear.

\section*{Discussion}
The usability test revealed that the extension performs well in detecting code smells and providing refactoring suggestions. Participants appreciated the energy savings feedback but requested clearer explanations of how refactoring improves energy efficiency. The sidebar and refactoring process were identified as major pain points, requiring immediate attention.\\

The extension met its core functionality objectives but fell short in UI clarity and performance reliability. Participants expressed interest in using the extension in the future, provided the identified issues are addressed. The test highlighted the need for better onboarding, clearer documentation, and performance optimizations to enhance user satisfaction and adoption.

\section*{Feedback and Implementation Plan}
The following table summarizes participant feedback and whether the suggested changes will be implemented:

\begin{table}[H]
\centering
\begin{tabular}{>{\raggedright\arraybackslash}p{6cm}p{3.2cm}>{\raggedright\arraybackslash}p{5cm}}
\toprule \textbf{Feedback} & \textbf{Implementation Decision} & \textbf{Reason} \\
\midrule
Relocate the sidebar or change its colour for better visibility. & Partial & The relocation of the sidebar is not something that is in scope during the development period. \\
Make Accept/Reject buttons more prominent and visually distinct. & Yes & High user frustration. \\
Allow users to customize colours for different types of smells. & Yes & Enhances user experience. \\
Optimize the refactoring process to reduce wait times. & No & This is a time intensive ask that is not in scope. \\
Add progress bars or loading messages to manage user expectations. & Yes & Additional messages will be added to the UI.\\
Provide step-by-step instructions and a tutorial for new users. & Yes & This was already planned and will be implemented for revision 1. \\
Simplify hover descriptions and provide examples or links to documentation. & Yes & The hover content will be improved for revision 1. \\
Explain how refactoring saves energy, possibly with visualizations. & Partial & No visualizations will be added, but better explanation of smells will be provided. \\
\bottomrule
\end{tabular}
\caption{Participant Feedback and Implementation Decisions}
\end{table}


\subsection{Performance}

This testing benchmarks the performance of ecooptimizer across 
files of varying sizes (250, 1000, and 3000 lines). The data includes detection times, 
refactoring times for specific smells, and energy measurement times. The goal is to 
identify scalability patterns, performance bottlenecks, and opportunities for optimization.\\

\textbf{Related Performance Requirement:} PR-1\\

\noindent The test cases for this module can be found \href{https://github.com/ssm-lab/capstone--source-code-optimizer/blob/new-poc/tests/benchmarking/benchmark.py}{here}\\

This script benchmarks the following components:

\begin{enumerate}
  \item \textbf{Detection/Analyzer Runtime} (via \texttt{AnalyzerController.run\_analysis})
  \item \textbf{Refactoring Runtime} (via \texttt{RefactorerController.run\_refactorer})
  \item \textbf{Energy Measurement Time} (via \texttt{CodeCarbonEnergyMeter.measure\_energy})
\end{enumerate}


For each detected smell (grouped by smell type), refactoring is run 10 times to compute average times.\\

\noindent The following is for your reference: \\

\begin{tabular}{|l|l|l|}
  \hline
  \textbf{Type of Smell} & \textbf{Code} & \textbf{Smell Name} \\
  \hline
  Pylint & R0913 & Long Parameter List \\
  Pylint & R6301 & No Self Use \\
  Pylint & R1729 & Use a Generator \\
  \hline
  Custom & LMC001 & Long Message Chain \\
  Custom & UVA001 & Unused Variable or Attribute \\
  Custom & LEC001 & Long Element Chain \\
  Custom & LLE001 & Long Lambda Expression \\
  Custom & SCL001 & String Concatenation in Loop \\
  Custom & CRC001 & Cache Repeated Calls \\
  \hline
\end{tabular}

\subsection*{1. Detection Time vs File Size}
\begin{figure}[H]
  \centering
  \includegraphics[width=\textwidth]{{../Images/detectionTimeVsFileSize.png}}
  \caption{Detection Time vs File Size}
\end{figure}

\noindent \textbf{What}: Linear plot showing code smell detection time growth with file size\\

\noindent \textbf{Why}: Understand scalability of detection mechanism\\

The detection time grows non-linearly with file size, suggesting a potential \(O(n^2)\) complexity. 
For a 250-line file, detection takes 0.38 seconds, while a 1000-line file takes 0.90 seconds (a 2.4× 
increase). At 3000 lines, the detection time jumps to 2.58 seconds (a 2.9× increase from 1000 lines). 
This indicates that the detection algorithm scales poorly for larger files, which could become 
problematic for very large codebases. However, the absolute times remain reasonable, with detection 
completing in under 3 seconds even for 3000-line files making this not a current critical bottleneck.

\subsection*{2. Refactoring Times by Smell Type (Log Scale)}
\begin{figure}[H]
    \centering
    \includegraphics[width=\textwidth]{../Images/refactoring\_times\_log\_scale.png}
    \caption{Refactoring Times by Smell Type (Log Scale)}
\end{figure}

\noindent \textbf{What}: Logarithmic plot of refactoring times per smell across file sizes\\

\noindent \textbf{Why}: Identify most expensive refactorings and scalability patterns\\

The logarithmic plot reveals a clear hierarchy of refactoring costs. The most expensive smells are \texttt{R6301} and \texttt{R0913}, which take 6.13 seconds and 5.65 seconds, respectively, for a 3000-line file. These smells show exponential growth, with \texttt{R6301} increasing by 14.6× from 250 to 3000 lines. In contrast, low-cost smells like \texttt{LLE001} and \texttt{LMC001} remain consistently fast (0.03 seconds) across all file sizes. This suggests that optimizing \texttt{R6301} and \texttt{R0913} should be a priority, as they dominate the refactoring time for larger files.

\subsection*{3. Refactoring Times Heatmap}
\begin{figure}[H]
    \centering
    \includegraphics[width=\textwidth]{../Images/refactoring\_times\_heatmap.png}
    \caption{Refactoring Times Heatmap}
\end{figure}

\noindent \textbf{What}: Color-coded matrix of refactoring times by smell/file size\\

\noindent \textbf{Why}: Quick visual identification of hot spots\\

The heatmap provides a quick visual summary of refactoring times across smells and file sizes. The darkest cells correspond to \texttt{R6301} and \texttt{R0913} at 3000 lines, confirming their status as the most expensive operations. In contrast, \texttt{LLE001} and \texttt{LMC001} remain light-colored across all sizes, indicating consistently low costs. The heatmap also highlights the dramatic variation in refactoring times: at 3000 lines, the fastest smell (\texttt{LLE001}) is 200× faster than the slowest (\texttt{R6301}).

\subsection*{4. Energy Measurement Times Distribution}
\begin{figure}[H]
    \centering
    \includegraphics[width=\textwidth]{../Images/energy\_measurement\_boxplot.png}
    \caption{Energy Measurement Times Distribution}
\end{figure}

\noindent \textbf{What}: Box plot of energy measurement durations\\

\noindent \textbf{Why}: Verify measurement consistency across operations\\

Energy measurement times are remarkably consistent, ranging from 5.54 to 6.14 seconds across all operations and file sizes. 
The box plot shows no significant variation with file size, suggesting that energy measurement is operation-specific 
rather than dependent on the size of the file. This stability could indicate that the energy measurement process has a fixed 
overhead, which could simplify efforts in the future if we were to create our own energy measurement module. 

\subsection*{5. Comparative Refactoring Times per File Size}
\begin{figure}[H]
    \centering
    \includegraphics[width=\textwidth]{../Images/refactoring\_times\_comparison.png}
    \caption{Comparative Refactoring Times per File Size}
\end{figure}

\noindent \textbf{What}: Side-by-side bar charts per file size\\

\noindent \textbf{Why}: Direct comparison of refactoring costs at different scales\\

The side-by-side bar charts reveal consistent dominance patterns across file sizes. \texttt{R6301} and \texttt{R0913} are always the top two most expensive smells, while \texttt{LLE001} and \texttt{LMC001} remain the cheapest. Notably, the relative cost difference between the most and least expensive smells increases with file size: at 250 lines, the ratio is 100:1, but at 3000 lines, it grows to 200:1. This suggests that the scalability of refactoring operations varies significantly by smell type.

\subsection*{6. Energy vs Refactoring Time Correlation}

\begin{figure}[H]
    \centering
    \includegraphics[width=\textwidth]{../Images/energy\_refactoring\_correlation.png}
    \caption{Energy vs Refactoring Time Correlation}
\end{figure}

\noindent \textbf{What}: Scatter plot comparing refactoring and energy measurement times\\

\noindent \textbf{Why}: Identify potential relationships between effort and energy impact\\

The scatter plot shows no clear correlation between refactoring time and energy measurement time. Fast refactorings like \texttt{LLE001} and slow refactorings like \texttt{R6301} both result in energy measurement times clustered between 5.5 and 6.1 seconds. This makes perfect sense as the refactoring operations and energy measurement are disjoint functionalities in the code. 

\subsection*{Key Insights and Recommendations}
\begin{itemize}
    \item \textbf{Bottleneck Identification:} The smells \texttt{R6301} and \texttt{R0913} are the primary bottlenecks, consuming over 50\% of the total refactoring time for 3000-line files. Optimizing these operations should be a top priority.
    \item \textbf{Scalability Concerns:} Both detection and refactoring times scale poorly with file size, suggesting \(O(n^2)\) complexity. This could become problematic for very large codebases.
    \item \textbf{Low-Hanging Fruit:} Smells like \texttt{LLE001} and \texttt{LMC001} are consistently fast to refactor, making them ideal candidates for early refactoring efforts.
    \item \textbf{Energy Measurement Stability:} Energy measurement times seem consistent across operations and file sizes, indicating a fixed overhead. This simplifies efforts to correlate refactoring with energy savings.
    \item \textbf{Disproportionate Costs:} The cost difference between the most and least expensive smells grows with file size, highlighting the need for targeted optimization.
\end{itemize}

The analysis reveals significant scalability challenges for both detection and refactoring, particularly for smells like \texttt{R6301} and \texttt{R0913}. While energy measurement times are stable, their lack of correlation with refactoring time suggests that additional metrics may be needed to accurately assess energy savings. Future work should focus on optimizing high-cost operations and improving the scalability of the detection algorithm.


\subsection{Maintainability and Support}
\begin{enumerate}

\item \textbf{test-MS-1: Extensibility for New Code Smells and Refactorings} \\[2mm]
To validate the extensibility of our tool, we structured the codebase using a modular design, where new code smell detection and refactoring functions can 
be easily added as separate components. In simpler terms, each refactoring and each custom detection is placed in its own file. A code walkthrough confirmed that 
existing modules remain unaffected when adding new detection logic. We successfully integrated a sample code smell and its corresponding refactoring method with 
minimal changes, ensuring that the new function was accessible through the main interface. This demonstrated that our architecture supports future expansions without 
disrupting core functionality.

\item \textbf{test-MS-2: Maintainable and Adaptable Codebase} \\[2mm]
We conducted a static analysis and documentation walkthrough to assess the maintainability of our codebase. The code was reviewed for modular organization, clear separation 
of concerns, and adherence to coding standards. All modules were correctly seperated and organzied. Documentation will be updated to include detailed descriptions of functions 
and configuration files, ensuring clarity for future developers. Code comments were refined to enhance readability, and function naming conventions were standardized for 
consistency. These efforts ensured that the tool remains adaptable to new Python versions and evolving best practices.

\item \textbf{test-MS-3: Easy rollback of updates in case of errors} \\[2mm]
Once releases are made, each release will be properly tagged and versioned to ensure smooth rollbacks through version control. This will all be handled with Git. done, but 
this approach guarantees that users will be able to revert to a previous stable version if needed, maintaining system integrity and minimizing disruptions.
\end{enumerate}


\subsection{Look and Feel}
\begin{enumerate}
\item \textbf{test-LF-1 Side-by-Side Code Comparison in IDE Plugin} \\[2mm]
The side-by-side code comparison feature in the IDE plugin was tested manually to verify that users can clearly view the original and refactored code within the VS Code interface. The test followed the procedure outlined in Test-LF-1, which specifies that upon initiating a refactoring operation, the plugin should display the original and modified versions of the code in parallel, allowing users to compare changes effectively.

The tester performed the test dynamically by opening a sample code file within the plugin and applying various refactoring operations across all detected code smells. The expected result was that the IDE plugin would correctly display the two versions side by side, with clear options for users to accept or reject each change. The actual result confirmed that the functionality operates as expected: refactored code was displayed adjacent to the original code, ensuring an intuitive comparison process. The tester was also able to interact with the accept/reject buttons, verifying their usability and correctness.

A screenshot of the successful test execution is provided in Figure \ref{fig:lf1_test}, illustrating the side-by-side code comparison functionality within the IDE plugin.

\FloatBarrier
\begin{figure}[h]
    \centering
    \includegraphics[width=0.8\linewidth]{../Images/test-LF-1-image.png}
    \caption{Side-by-Side Code Comparison in VS Code Plugin}
    \label{fig:lf1_test}
\end{figure}
\FloatBarrier 

\item \textbf{test-LF-2 Theme Adaptation in VS Code} \\[2mm]
The theme adaptation feature in the IDE plugin was tested manually to confirm that the plugin correctly adjusts to VS Code’s light and dark themes without requiring manual configuration. The tester performed the test by opening the plugin in both themes and switching between them using VS Code’s settings.

The expected result was that the plugin’s interface should automatically adjust when the theme is changed. The actual result confirmed that the plugin seamlessly transitioned between light and dark themes while maintaining a consistent interface. The images in Figures \ref{fig:lf2_light} and \ref{fig:lf2_dark} illustrate the side-by-side refactoring panel in both light mode and dark mode.

\FloatBarrier
\begin{figure}[h]
    \centering
    \includegraphics[width=0.8\linewidth]{../Images/test-LF-2-image-light.png}
    \caption{Side-by-Side Refactoring Panel in Light Mode}
    \label{fig:lf2_light}
\end{figure}
\FloatBarrier 

\FloatBarrier 
\begin{figure}[h]
    \centering
    \includegraphics[width=0.8\linewidth]{../Images/test-LF-2-image-dark.png}
    \caption{Side-by-Side Refactoring Panel in Dark Mode}
    \label{fig:lf2_dark}
\end{figure}
\FloatBarrier 

\item \textbf{test-LF-3 Design Acceptance} \\[2mm]
The design acceptance test was conducted as part of the usability testing session, where developers and testers interacted with the plugin and provided feedback. This test evaluated user experience, ease of navigation, and overall satisfaction with the plugin’s interface.

The expected result was that users would be able to interact with the plugin smoothly and provide structured feedback. The actual result confirmed that users were able to navigate and use the plugin effectively. The feedback collected during this session was used to assess the overall usability of the plugin. More details regarding this evaluation can be found in the Usability Testing section.

\end{enumerate}

<<<<<<< HEAD
\subsection{Operational \& Environmental}

\textbf{test-OPE-1} will be tested once the extension is officially launched.\\[2mm]

\noindent
\textbf{test-OPE-2} tests a feature that is yet to be implemented. \\[2mm]

\noindent
\textbf{test-OPE-3} will be tested once the python package is published.

\subsection{Security}

\textbf{test-SRT-1: Audit Logs for Refactoring Processes} \\[2mm]
We conducted a combination of code walkthroughs and static analysis of logging mechanisms to validate that the tool maintains a secure log of all refactoring processes, including pattern analysis, energy analysis, and report generation. The objective was to do so while covering the logging mechanisms for refactoring events, ensuring that logs are complete and immutable.\\

\noindent The development team reviewed the codebase to confirm that each refactoring event (pattern analysis, energy analysis, report generation) is logged with accurate timestamps and event description. Missing log entries and/or insufficient details were identified and added to the logging process.\\

\noindent Through this process, all major refactoring processes were correctly logged with accurate timestamps. Logs are stored locally on the user's device, ensuring that unauthorized modifications are prevented by restricting external access.\\

\noindent The team was able to confirm that the tool maintains a secure logging system for refactoring processes, with logs being tamper-resistant due to their local storage on user devices. 
=======
>>>>>>> acc46d93

\section{Comparison to Existing Implementation}	

This section will not be appropriate for every project.

\section{Unit Testing}
\newcounter{testcase}
\newcommand{\testcount}{\stepcounter{testcase}\thetestcase}
\renewcommand{\arraystretch}{1.2} % Adjust row height for better readability

\subsection{API Endpoints}

\subsubsection{Smell Detection Endpoint}

\begin{longtable}{c 
  >{\raggedright\arraybackslash}p{1.5cm} 
  >{\raggedright\arraybackslash}p{4.5cm} 
  >{\raggedright\arraybackslash}p{4cm} 
  >{\raggedright\arraybackslash}p{3cm} c}
  \toprule
  \textbf{ID} & \textbf{Ref. Req.} & \textbf{Action} & \textbf{Expected Result} & \textbf{Actual Result} & \textbf{Result} \\ 
  \midrule
  \endfirsthead

  \multicolumn{6}{l}{\textit{(Continued from previous page)}} \\ 
  \toprule
  \textbf{ID} & \textbf{Ref. Req.} & \textbf{Action} & \textbf{Expected Result} & \textbf{Actual Result} & \textbf{Result} \\ 
  \midrule
  \endhead

  \multicolumn{6}{r}{\textit{Continued on next page}} \\
  \endfoot

  \bottomrule
  \caption{Smell Detection Endpoint Test Cases}
  \label{table:detection_endpoint_tests}
  \endlastfoot

  TC\testcount & FR10, OER-IAS1 & User requests to detect smells in a valid file. & Status code is 200. Response contains 2 smells. & All assertions pass. & \cellcolor{green} Pass \\ \midrule
  TC\testcount & FR10, OER-IAS1 & User requests to detect smells in a non-existent file. & Status code is 404. Error message indicates file not found. & All assertions pass. & \cellcolor{green} Pass \\ \midrule
  TC\testcount & FR10, OER-IAS1 & Internal server error occurs during smell detection. & Status code is 500. Error message indicates internal server error. & All assertions pass. & \cellcolor{green} Pass \\ 
\end{longtable}

\subsubsection{Refactor Endpoint}

\begin{longtable}{c 
  >{\raggedright\arraybackslash}p{1.5cm} 
  >{\raggedright\arraybackslash}p{4.5cm} 
  >{\raggedright\arraybackslash}p{4cm} 
  >{\raggedright\arraybackslash}p{3cm} c}
  \toprule
  \textbf{ID} & \textbf{Ref. Req.} & \textbf{Action} & \textbf{Expected Result} & \textbf{Actual Result} & \textbf{Result} \\ 
  \midrule
  \endfirsthead

  \multicolumn{6}{l}{\textit{(Continued from previous page)}} \\ 
  \toprule
  \textbf{ID} & \textbf{Ref. Req.} & \textbf{Action} & \textbf{Expected Result} & \textbf{Actual Result} & \textbf{Result} \\ 
  \midrule
  \endhead

  \multicolumn{6}{r}{\textit{Continued on next page}} \\
  \endfoot

  \bottomrule
  \caption{Refactor Endpoint Test Cases}
  \label{table:refactor_endpoint_tests}
  \endlastfoot

  TC\testcount & FR10, OER-IAS1 & User requests to refactor a valid source directory. & Status code is 200. Response contains refactored data and updated smells. & All assertions pass. & \cellcolor{green} Pass \\ \midrule
  TC\testcount & FR10, OER-IAS1 & User requests to refactor a non-existent source directory. & Status code is 404. Error message indicates directory not found. & All assertions pass. & \cellcolor{green} Pass \\ \midrule 
  TC\testcount & FR10, OER-IAS1 & Energy is not saved after refactoring. & Status code is 400. Error message indicates energy was not saved. & All assertions pass. & \cellcolor{green} Pass \\ \midrule 
  TC\testcount & FR10, OER-IAS1 & Initial energy measurement fails. & Status code is 400. Error message indicates initial emissions could not be retrieved. & All assertions pass. & \cellcolor{green} Pass \\ \midrule 
  TC\testcount & FR10, OER-IAS1 & Final energy measurement fails. & Status code is 400. Error message indicates final emissions could not be retrieved. & All assertions pass. & \cellcolor{green} Pass \\ \midrule 
  TC\testcount & FR10, OER-IAS1 & Unexpected error occurs during refactoring. & Status code is 400. Error message contains the exception details. & All assertions pass. & \cellcolor{green} Pass \\ 
\end{longtable}

\subsection{Analyzer Controller Module}

\begin{longtable}{c 
  >{\raggedright\arraybackslash}p{1.5cm} 
  >{\raggedright\arraybackslash}p{4.5cm} 
  >{\raggedright\arraybackslash}p{4cm} 
  >{\raggedright\arraybackslash}p{3cm} c}
  \toprule
  \textbf{ID} & \textbf{Ref. Req.} & \textbf{Action} & \textbf{Expected Result} & \textbf{Actual Result} & \textbf{Result} \\ 
  \midrule
  \endfirsthead

  \multicolumn{6}{l}{\textit{(Continued from previous page)}} \\ 
  \toprule
  \textbf{ID} & \textbf{Ref. Req.} & \textbf{Action} & \textbf{Expected Result} & \textbf{Actual Result} & \textbf{Result} \\ 
  \midrule
  \endhead

  \multicolumn{6}{r}{\textit{Continued on next page}} \\
  \endfoot

  \bottomrule
  \caption{Analyzer Controller Module Test Cases}
  \label{table:analyzer_controller_tests}
  \endlastfoot

  TC\testcount & FR2, FR5, PR-PAR3 & Test detection of repeated function calls in AST-based analysis. & One repeated function call should be detected. & All assertions pass. & \cellcolor{green} Pass \\ \midrule
  TC\testcount & FR2, FR5, PR-PAR3 & Test detection of repeated method calls on the same object instance. & One repeated method call should be detected. & All assertions pass. & \cellcolor{green} Pass \\ \midrule
  TC\testcount & FR2 & Test that no code smells are detected in a clean file. & The system should return an empty list of smells. & All assertions pass. & \cellcolor{green} Pass \\ \midrule
  TC\testcount & FR2, PR-PAR2 & Test filtering of smells by analysis method. & The function should return only smells matching the specified method (AST, Pylint, Astroid). & All assertions pass. & \cellcolor{green} Pass \\ \midrule
  TC\testcount & FR2, PR-PAR2 & Test generating custom analysis options for AST-based analysis. & The generated options should include callable detection functions. & All assertions pass. & \cellcolor{green} Pass \\ \midrule
  TC\testcount & FR2, FR5, PR-PAR3 & Test correct logging of detected code smells. & Detected smells should be logged with correct details. & All assertions pass. & \cellcolor{green} Pass \\ \midrule
  TC\testcount & FR2, FR5 & Test handling of an empty registry when filtering smells. & The function should return an empty dictionary. & All assertions pass. & \cellcolor{green} Pass \\ \midrule
  TC\testcount & FR2, PR-PAR2 & Test that smells remain unchanged if no modifications occur. & The function should not modify existing smells if no changes are detected. & All assertions pass. & \cellcolor{green} Pass \\ 
\end{longtable}



\subsection{CodeCarbon Measurement}

\begin{longtable}{c 
  >{\raggedright\arraybackslash}p{1.5cm} 
  >{\raggedright\arraybackslash}p{4.5cm} 
  >{\raggedright\arraybackslash}p{4cm} 
  >{\raggedright\arraybackslash}p{3cm} c}
  \toprule
  \textbf{ID} & \textbf{Ref. Req.} & \textbf{Action} & \textbf{Expected Result} & \textbf{Actual Result} & \textbf{Result} \\ 
  \midrule
  \endfirsthead

  \multicolumn{6}{l}{\textit{(Continued from previous page)}} \\ 
  \toprule
  \textbf{ID} & \textbf{Ref. Req.} & \textbf{Action} & \textbf{Expected Result} & \textbf{Actual Result} & \textbf{Result} \\ 
  \midrule
  \endhead

  \multicolumn{6}{r}{\textit{Continued on next page}} \\
  \endfoot

  \bottomrule
  \caption{CodeCarbon Measurement Test Cases}
  \label{table:measurement_tests}
  \endlastfoot

  TC\testcount & PR-RFT1, FR6 & Trigger CodeCarbon measurements with a valid file path. & CodeCarbon subprocess for the file should be invoked at least once. \texttt{EmissionsTracker. start} and \texttt{stop} API endpoints should be called. Success message ``CodeCarbon measurement completed successfully.'' should be logged. & All assertions pass. & \cellcolor{green} Pass \\ 
  \midrule
  TC\testcount & PR-RFT1 & Trigger CodeCarbon function with a valid file path that causes a subprocess failure. & CodeCarbon subprocess run should still be invoked. \texttt{EmissionsTracker. start} and \texttt{stop} API endpoints should be called. An error message ``Error executing file'' should be logged. Returned emissions data should be \texttt{None} since the execution failed.& All assertions pass. & \cellcolor{green} Pass \\ 
  \midrule
  TC\testcount & FR5, PR-SCR1 & Results produced by CodeCarbon run are at a valid CSV file path and can be read. & Emissions data should be read successfully from the CSV file. The function should return the last row of emissions data. & All assertions pass. & \cellcolor{green} Pass \\ 
  \midrule
  TC\testcount & PR-RFT1, FR6 & Results produced by CodeCarbon run are at a valid CSV file path but the file cannot be read. & An error message ``Error reading file'' should be logged. The function should return \texttt{None} because the file reading failed. & All assertions pass. & \cellcolor{green} Pass \\ 
   \midrule
  TC\testcount & PR-RFT1, FR5 & Given CSV Path for results produced by CodeCarbon does not have a file. & An error message ``File \texttt{file path} does not exist.'' should be logged.The function should return \texttt{None} since the file does not exist. & All assertions pass. & \cellcolor{green} Pass \\ 
\end{longtable}

\subsection{Smell Analyzers}

\subsubsection{String Concatenation in Loop}

\begin{longtable}{c 
  >{\raggedright\arraybackslash}p{1.5cm} 
  >{\raggedright\arraybackslash}p{4.5cm} 
  >{\raggedright\arraybackslash}p{4cm} 
  >{\raggedright\arraybackslash}p{3cm} c}
  \toprule
  \textbf{ID} & \textbf{Ref. Req.} & \textbf{Action} & \textbf{Expected Result} & \textbf{Actual Result} & \textbf{Result} \\ 
  \midrule
  \endfirsthead

  \multicolumn{6}{l}{\textit{(Continued from previous page)}} \\ 
  \toprule
  \textbf{ID} & \textbf{Ref. Req.} & \textbf{Action} & \textbf{Expected Result} & \textbf{Actual Result} & \textbf{Result} \\ 
  \midrule
  \endhead

  \multicolumn{6}{r}{\textit{Continued on next page}} \\
  \endfoot

  \bottomrule
  \caption{String Concatenation in Loop Detection Test Cases}
  \label{table:string_concat_detection_tests}
  \endlastfoot

  TC\testcount & FR2 & Detects \texttt{+=} string concatenation inside a \texttt{for} loop. & One smell detected with target \texttt{result} and line 4. & All assertions pass. & \cellcolor{green} Pass \\ 
  \midrule
  TC\testcount & FR2 & Detects \texttt{<var = var + ...>} string concatenation inside a loop. & One smell detected with target \texttt{result} and line 4. & All assertions pass. & \cellcolor{green} Pass \\ 
  \midrule
  TC\testcount & FR2 & Detects \texttt{+=} string concatenation inside a \texttt{while} loop. & One smell detected with target \texttt{result} and line 4. & All assertions pass. & \cellcolor{green} Pass \\ 
  \midrule
  TC\testcount & FR2 & Detects \texttt{+=} modifying a list item inside a loop. & One smell detected with target \lstinline|self.text[0]| and line 6. & All assertions pass. & \cellcolor{green} Pass \\ 
  \midrule
  TC\testcount & FR2 & Detects \texttt{+=} modifying an object attribute inside a loop. & One smell detected with target \lstinline|self.text| and line 6. & All assertions pass. & \cellcolor{green} Pass \\ 
  \midrule
  TC\testcount & FR2 & Detects \texttt{+=} modifying a dictionary value inside a loop. & One smell detected with target \texttt{data['key']} and line 4. & All assertions pass. & \cellcolor{green} Pass \\ 
  \midrule
  TC\testcount & FR2 & Detects multiple separate string concatenations in a loop. & Two smells detected with targets \texttt{result} and \texttt{logs[0]} on line 5. & All assertions pass. & \cellcolor{green} Pass \\ 
  \midrule
  TC\testcount & FR2 & Detects string concatenations with re-assignments inside the loop. & One smell detected with target \texttt{result} and line 4. & All assertions pass. & \cellcolor{green} Pass \\ 
  \midrule
  TC\testcount & FR2 & Detects concatenation inside nested loops. & One smell detected with target \texttt{result} and line 5. & All assertions pass. & \cellcolor{green} Pass \\ 
  \midrule
  TC\testcount & FR2 & Detects multi-level concatenations belonging to the same smell. & One smell detected with target \texttt{result} and two occurrences on lines 4 and 5. & All assertions pass. & \cellcolor{green} Pass \\ 
  \midrule
  TC\testcount & FR2 & Detects \texttt{+=} inside an \texttt{if-else} condition within a loop. & One smell detected with target \texttt{result} and two occurrences on line 4. & All assertions pass. & \cellcolor{green} Pass \\ 
  \midrule
  TC\testcount & FR2 & Detects \texttt{+=} using f-strings inside a loop. & One smell detected with target \texttt{result} and line 4. & All assertions pass. & \cellcolor{green} Pass \\ 
  \midrule
  TC\testcount & FR2 & Detects \texttt{+=} using \texttt{\%} formatting inside a loop. & One smell detected with target \texttt{result} and line 4. & All assertions pass. & \cellcolor{green} Pass \\ 
  \midrule
  TC\testcount & FR2 & Detects \texttt{+=} using \texttt{.format()} inside a loop. & One smell detected with target \texttt{result} and line 4. & All assertions pass. & \cellcolor{green} Pass \\ 
  \midrule
  TC\testcount & FR2 & Ensures accessing the concatenation variable inside the loop is NOT flagged. & No smells detected. & All assertions pass. & \cellcolor{green} Pass \\ 
  \midrule
  TC\testcount & FR2 & Ensures regular string assignments are NOT flagged. & No smells detected. & All assertions pass. & \cellcolor{green} Pass \\ 
  \midrule
  TC\testcount & FR2 & Ensures number operations with \texttt{+=} are NOT flagged. & No smells detected. & All assertions pass. & \cellcolor{green} Pass \\ 
  \midrule
  TC\testcount & FR2 & Ensures string concatenation OUTSIDE a loop is NOT flagged. & No smells detected. & All assertions pass. & \cellcolor{green} Pass \\ 
  \midrule
  TC\testcount & FR2 & Detects a variable concatenated multiple times in the same loop iteration. & One smell detected with target \texttt{result} and two occurrences on line 4. & All assertions pass. & \cellcolor{green} Pass \\ 
  \midrule
  TC\testcount & FR2 & Detects concatenation where both prefix and suffix are added. & One smell detected with target \texttt{result} and line 4. & All assertions pass. & \cellcolor{green} Pass \\ 
  \midrule
  TC\testcount & FR2 & Detects \texttt{+=} where new values are inserted at the beginning instead of the end. & One smell detected with target \texttt{result} and line 4. & All assertions pass. & \cellcolor{green} Pass \\ 
  \midrule
  TC\testcount & FR2 & Ignores potential smells where type cannot be confirmed as a string. & No smells detected. & All assertions pass. & \cellcolor{green} Pass \\ 
  \midrule
  TC\testcount & FR2 & Detects string concatenation where type is inferred from function type hints. & One smell detected with target \texttt{result} and line 4. & All assertions pass. & \cellcolor{green} Pass \\ 
  \midrule
  TC\testcount & FR2 & Detects string concatenation where type is inferred from variable type hints. & One smell detected with target \texttt{result} and line 4. & All assertions pass. & \cellcolor{green} Pass \\ 
  \midrule
  TC\testcount & FR2 & Detects string concatenation where type is inferred from class attributes. & One smell detected with target \texttt{result} and line 9. & All assertions pass. & \cellcolor{green} Pass \\ 
  \midrule
  TC\testcount & FR2 & Detects string concatenation where type is inferred from the initial value assigned. & One smell detected with target \texttt{result} and line 4. & All assertions pass. & \cellcolor{green} Pass \\ 
\end{longtable}

\subsubsection{Long Element Chain Detector Module}

\begin{longtable}{c 
  >{\raggedright\arraybackslash}p{1.5cm} 
  >{\raggedright\arraybackslash}p{4.5cm} 
  >{\raggedright\arraybackslash}p{4cm} 
  >{\raggedright\arraybackslash}p{3cm} c}
  \toprule
  \textbf{ID} & \textbf{Ref. Req.} & \textbf{Action} & \textbf{Expected Result} & \textbf{Actual Result} & \textbf{Result} \\ 
  \midrule
  \endfirsthead

  \multicolumn{6}{l}{\textit{(Continued from previous page)}} \\ 
  \toprule
  \textbf{ID} & \textbf{Ref. Req.} & \textbf{Action} & \textbf{Expected Result} & \textbf{Actual Result} & \textbf{Result} \\ 
  \midrule
  \endhead

  \multicolumn{6}{r}{\textit{Continued on next page}} \\
  \endfoot

  \bottomrule
  \caption{Long Element Chain Detector Module Test Cases}
  \label{table:lec_tests}
  \endlastfoot

  TC\testcount & FR2 & Test with code that has no chains. & No chains should be detected. & All assertions pass. & \cellcolor{green} Pass \\ \midrule
  TC\testcount & FR2 & Test with chains shorter than threshold. & No chains should be detected for threshold of 5. & All assertions pass. & \cellcolor{green} Pass \\ \midrule
  TC\testcount & FR2  & Test with chains exactly at threshold. & One chain should be detected at line 3. & All assertions pass. & \cellcolor{green} Pass \\ \midrule
  TC\testcount & FR2 & Test with chains longer than threshold. & One chain should be detected with message ``Dictionary chain too long (4/3)''. & All assertions pass. & \cellcolor{green} Pass \\ \midrule
  TC\testcount & FR2 & Test with multiple chains in the same file. & Two chains should be detected at different lines. & All assertions pass. & \cellcolor{green} Pass \\ \midrule
  TC\testcount & FR2 & Test chains inside nested functions and classes. & Two chains should be detected, one inside a function, one inside a class. & All assertions pass. & \cellcolor{green} Pass \\ \midrule
  TC\testcount & FR2 & Test that chains on the same line are reported only once. & One chain should be detected at line 4. & All assertions pass. & \cellcolor{green} Pass \\ \midrule
  TC\testcount & FR2 & Test chains with different variable types. & Two chains should be detected, one in a list and one in a tuple. & All assertions pass. & \cellcolor{green} Pass \\ \midrule
  TC\testcount & FR2 & Test with a custom threshold value. & No chains detected with threshold 4. One chain detected with threshold 2. & All assertions pass. & \cellcolor{green} Pass \\ \midrule
  TC\testcount & FR2 & Test the structure of the returned LECSmell object. & Object should have correct type, path, module, symbol, and occurrence details. & All assertions pass. & \cellcolor{green} Pass \\ \midrule
  TC\testcount & FR2 & Test chains within complex expressions. & Three chains should be detected in different contexts. & All assertions pass. & \cellcolor{green} Pass \\ \midrule
  TC\testcount & FR2 & Test with an empty file. & No chains should be detected. & All assertions pass. & \cellcolor{green} Pass \\ \midrule
  TC\testcount & FR2 & Test with threshold of 1 (every subscript reported). & One chain should be detected with message ``Dictionary chain too long (5/5)''. & All assertions pass. & \cellcolor{green} Pass \\
\end{longtable}

\subsubsection{Repeated Calls Detection Module}

\begin{longtable}{c 
  >{\raggedright\arraybackslash}p{1.5cm} 
  >{\raggedright\arraybackslash}p{4.5cm} 
  >{\raggedright\arraybackslash}p{4cm} 
  >{\raggedright\arraybackslash}p{3cm} c}
  \toprule
  \textbf{ID} & \textbf{Ref. Req.} & \textbf{Action} & \textbf{Expected Result} & \textbf{Actual Result} & \textbf{Result} \\ 
  \midrule
  \endfirsthead

  \multicolumn{6}{l}{\textit{(Continued from previous page)}} \\ 
  \toprule
  \textbf{ID} & \textbf{Ref. Req.} & \textbf{Action} & \textbf{Expected Result} & \textbf{Actual Result} & \textbf{Result} \\ 
  \midrule
  \endhead

  \multicolumn{6}{r}{\textit{Continued on next page}} \\
  \endfoot

  \bottomrule
  \caption{Repeated Calls Detection Module Test Cases}
  \label{table:crc_tests}
  \endlastfoot

  TC\testcount & FR2, PR-PAR2 & Test detection of repeated function calls within the same scope. & One repeated call detected with two occurrences. & All assertions pass. & \cellcolor{green} Pass \\ \midrule
  TC\testcount & FR2, PR-PAR2 & Test detection of repeated method calls on the same object instance. & One repeated method call detected with two occurrences. & All assertions pass. & \cellcolor{green} Pass \\ \midrule
  TC\testcount & FR2 & Test that function calls with different arguments are not flagged. & No repeated calls should be detected. & All assertions pass. & \cellcolor{green} Pass \\ \midrule
  TC\testcount & FR2 & Test that function calls on modified objects are not flagged. & No repeated calls should be detected due to object state change. & All assertions pass. & \cellcolor{green} Pass \\ \midrule
  TC\testcount & FR2, PR-PAR3 & Test detection of repeated external function calls. & One repeated function call detected with two occurrences. & All assertions pass. & \cellcolor{green} Pass \\ \midrule
  TC\testcount & FR2, PR-PAR3 & Test detection of repeated calls to expensive built-in functions. & One repeated function call detected with two occurrences. & All assertions pass. & \cellcolor{green} Pass \\ \midrule
  TC\testcount & FR2, PR-PAR3 & Test that built-in functions with primitive arguments are not flagged. & No repeated calls should be detected. & All assertions pass. & \cellcolor{green} Pass \\ \midrule
  TC\testcount & FR2 & Test that method calls on different object instances are not flagged. & No repeated calls should be detected. & All assertions pass. & \cellcolor{green} Pass \\ 
\end{longtable}

\subsubsection{Long Lambda Element Detection Module}

\begin{longtable}{c 
  >{\raggedright\arraybackslash}p{1.5cm} 
  >{\raggedright\arraybackslash}p{4.5cm} 
  >{\raggedright\arraybackslash}p{4cm} 
  >{\raggedright\arraybackslash}p{3cm} c}
  \toprule
  \textbf{ID} & \textbf{Ref. Req.} & \textbf{Action} & \textbf{Expected Result} & \textbf{Actual Result} & \textbf{Result} \\ 
  \midrule
  \endfirsthead

  \multicolumn{6}{l}{\textit{(Continued from previous page)}} \\ 
  \toprule
  \textbf{ID} & \textbf{Ref. Req.} & \textbf{Action} & \textbf{Expected Result} & \textbf{Actual Result} & \textbf{Result} \\ 
  \midrule
  \endhead

  \multicolumn{6}{r}{\textit{Continued on next page}} \\
  \endfoot

  \bottomrule
  \caption{Long Lambda Element Detector Module Test Cases}
  \label{table:lle_tests}
  \endlastfoot

  TC\testcount & FR2 & Test code with no lambdas. & No smells should be detected. & All assertions pass. & \cellcolor{green} Pass \\ \midrule
  TC\testcount & FR2 & Test short single lambda (under thresholds). & No smells should be detected. & All assertions pass. & \cellcolor{green} Pass \\ \midrule
  TC\testcount & FR2 & Test lambda exceeding expression count threshold. & One smell should be detected. & All assertions pass. & \cellcolor{green} Pass \\ \midrule
  TC\testcount & FR2 & Test lambda exceeding character length threshold (100). & One smell should be detected. & All assertions pass. & \cellcolor{green} Pass \\ \midrule
  TC\testcount & FR2 & Test lambda exceeding both expression and length thresholds. & At least one smell should be detected. & All assertions pass. & \cellcolor{green} Pass \\ \midrule
  TC\testcount & FR2 & Test nested lambdas. & Two smells should be detected. & All assertions pass. & \cellcolor{green} Pass \\ \midrule
  TC\testcount & FR2 & Test inline lambdas passed to functions. & Two smells should be detected. & All assertions pass. & \cellcolor{green} Pass \\ \midrule
  TC\testcount & FR2 & Test trivial lambda with no body. & No smells should be detected. & All assertions pass. & \cellcolor{green} Pass \\
\end{longtable}

\subsubsection{Long Message Chain Detector Module}

\begin{longtable}{c 
  >{\raggedright\arraybackslash}p{1.5cm} 
  >{\raggedright\arraybackslash}p{4.5cm} 
  >{\raggedright\arraybackslash}p{4cm} 
  >{\raggedright\arraybackslash}p{3cm} c}
  \toprule
  \textbf{ID} & \textbf{Ref. Req.} & \textbf{Action} & \textbf{Expected Result} & \textbf{Actual Result} & \textbf{Result} \\ 
  \midrule
  \endfirsthead

  \multicolumn{6}{l}{\textit{(Continued from previous page)}} \\ 
  \toprule
  \textbf{ID} & \textbf{Ref. Req.} & \textbf{Action} & \textbf{Expected Result} & \textbf{Actual Result} & \textbf{Result} \\ 
  \midrule
  \endhead

  \multicolumn{6}{r}{\textit{Continued on next page}} \\
  \endfoot

  \bottomrule
  \caption{Long Message Chain Detector Module Test Cases}
  \label{table:lmc_tests}
  \endlastfoot

  TC\testcount & FR2 & Test chain with exactly five method calls. & One smell should be detected. & All assertions pass. & \cellcolor{green} Pass \\ \midrule
  TC\testcount & FR2 & Test chain with six method calls. & One smell should be detected. & All assertions pass. & \cellcolor{green} Pass \\ \midrule
  TC\testcount & FR2 & Test chain with four method calls. & No smells should be detected. & All assertions pass. & \cellcolor{green} Pass \\ \midrule
  TC\testcount & FR2 & Test chain with both attribute and method calls. & One smell should be detected. & All assertions pass. & \cellcolor{green} Pass \\ \midrule
  TC\testcount & FR2 & Test chain inside a loop. & One smell should be detected. & All assertions pass. & \cellcolor{green} Pass \\ \midrule
  TC\testcount & FR2 & Test multiple chains on the same line. & One smell should be detected. & All assertions pass. & \cellcolor{green} Pass \\ \midrule
  TC\testcount & FR2 & Test separate statements with fewer calls. & No smells should be detected. & All assertions pass. & \cellcolor{green} Pass \\ \midrule
  TC\testcount & FR2 & Test short chain in a comprehension. & No smells should be detected. & All assertions pass. & \cellcolor{green} Pass \\ \midrule
  TC\testcount & FR2 & Test long chain in a comprehension. & One smell should be detected. & All assertions pass. & \cellcolor{green} Pass \\ \midrule
  TC\testcount & FR2 & Test five separate long chains in one function. & Five smells should be detected. & All assertions pass. & \cellcolor{green} Pass \\ \midrule
  TC\testcount & FR2 & Test chain with attribute and index lookups (no calls). & No smells should be detected. & All assertions pass. & \cellcolor{green} Pass \\ \midrule
  TC\testcount & FR2 & Test chain with slicing. & One smell should be detected. & All assertions pass. & \cellcolor{green} Pass \\ \midrule
  TC\testcount & FR2 & Test multiline chain. & One smell should be detected. & All assertions pass. & \cellcolor{green} Pass \\ \midrule
  TC\testcount & FR2 & Test chain inside a lambda. & One smell should be detected. & All assertions pass. & \cellcolor{green} Pass \\ \midrule
  TC\testcount & FR2 & Test chain with mixed return types. & One smell should be detected. & All assertions pass. & \cellcolor{green} Pass \\ \midrule
  TC\testcount & FR2 & Test multiple short chains on the same line. & No smells should be detected. & All assertions pass. & \cellcolor{green} Pass \\ \midrule
  TC\testcount & FR2 & Test chain inside a conditional (ternary). & No smells should be detected. & All assertions pass. & \cellcolor{green} Pass \\
\end{longtable}


\subsection{Refactorer Controller Module}

\begin{longtable}{c 
  >{\raggedright\arraybackslash}p{1.5cm} 
  >{\raggedright\arraybackslash}p{4.5cm} 
  >{\raggedright\arraybackslash}p{4cm} 
  >{\raggedright\arraybackslash}p{3cm} c}
  \toprule
  \textbf{ID} & \textbf{Ref. Req.} & \textbf{Action} & \textbf{Expected Result} & \textbf{Actual Result} & \textbf{Result} \\ 
  \midrule
  \endfirsthead

  \multicolumn{6}{l}{\textit{(Continued from previous page)}} \\ 
  \toprule
  \textbf{ID} & \textbf{Ref. Req.} & \textbf{Action} & \textbf{Expected Result} & \textbf{Actual Result} & \textbf{Result} \\ 
  \midrule
  \endhead

  \multicolumn{6}{r}{\textit{Continued on next page}} \\
  \endfoot

  \bottomrule
  \caption{Refactorer Controller Module Test Cases}
  \label{table:refactorer_controller_tests}
  \endlastfoot

  TC\testcount & FR5 & User requests to refactor a smell. & Correct smell is identified. Logger logs ``Running refactoring for long-element-chain using TestRefactorer.'' Correct refactorer is called once with correct arguments. Output path is \texttt{test\_path.LEC001\_1.py}. & All assertions pass. & \cellcolor{green} Pass \\ \midrule
  TC\testcount & UHR-UPLD1 & System handles missing refactorer. & Raises \texttt{NotImplementedError} with message ``No refactorer implemented for smell: long-element-chain.'' Logger logs error. & All assertions pass. & \cellcolor{green} Pass \\ \midrule
  TC\testcount & FR5 & Multiple refactorer calls are handled correctly. & Correct smell counter incremented. Refactorer is called twice. First output: \texttt{test\_path.LEC001\_1.py}. Second output: \texttt{test\_path.LEC001\_2.py}. & All assertions pass. & \cellcolor{green} Pass \\ \midrule
  TC\testcount & FR5 & Refactorer runs with overwrite set to False. & Refactorer is called once. Overwrite argument is set to False. & All assertions pass. & \cellcolor{green} Pass \\ \midrule
  TC\testcount & PR-RFT 1, FR5 & System handles empty modified files correctly. & Modified files list remains empty (\texttt{[]} in output). & All assertions pass. & \cellcolor{green} Pass \\
\end{longtable}

\subsection{Smell Refactorers}

\subsubsection{String Concatenation in Loop}

\begin{longtable}{c 
  >{\raggedright\arraybackslash}p{1.5cm} 
  >{\raggedright\arraybackslash}p{4.5cm} 
  >{\raggedright\arraybackslash}p{4cm} 
  >{\raggedright\arraybackslash}p{3cm} c}
  \toprule
  \textbf{ID} & \textbf{Ref. Req.} & \textbf{Action} & \textbf{Expected Result} & \textbf{Actual Result} & \textbf{Result} \\ 
  \midrule
  \endfirsthead

  \multicolumn{6}{l}{\textit{(Continued from previous page)}} \\ 
  \toprule
  \textbf{ID} & \textbf{Ref. Req.} & \textbf{Action} & \textbf{Expected Result} & \textbf{Actual Result} & \textbf{Result} \\ 
  \midrule
  \endhead

  \multicolumn{6}{r}{\textit{Continued on next page}} \\
  \endfoot

  \bottomrule
  \caption{String Concatenation in Loop Refactoring Test Cases}
  \label{table:string_concat_refactoring_tests}
  \endlastfoot

  TC\testcount & FR3, FR6 & Refactors empty initial concatenation variable (e.g., \lstinline|result = ""|). & Code is refactored to use a list and \texttt{join()}. & All assertions pass. & \cellcolor{green} Pass \\ 
  \midrule
  TC\testcount & FR3, FR6 & Refactors non-empty initial concatenation variable not referenced before the loop. & Code is refactored to use a list and \texttt{join()}. & All assertions pass. & \cellcolor{green} Pass \\ 
  \midrule
  TC\testcount & FR3, FR6 & Refactors non-empty initial concatenation variable referenced before the loop. & Code is refactored to use a list and \texttt{join()}. & All assertions pass. & \cellcolor{green} Pass \\ 
  \midrule
  TC\testcount & FR3, FR6 & Refactors concatenation where the target is not a simple variable (e.g., \texttt{result["key"]}). & Code is refactored to use a temporary list and \texttt{join()}. & All assertions pass. & \cellcolor{green} Pass \\ 
  \midrule
  TC\testcount & FR3, FR6 & Refactors concatenation where the variable is not initialized in the same scope. & Code is refactored to use a list and \texttt{join()}. & All assertions pass. & \cellcolor{green} Pass \\ 
  \midrule
  TC\testcount & FR3, FR6 & Refactors prefix concatenation (e.g., \lstinline|result = str(i) + result|). & Code uses \lstinline|insert(0, ...)| for prefix concatenation. & All assertions pass. & \cellcolor{green} Pass \\ 
  \midrule
  TC\testcount & FR3, FR6 & Refactors concatenation with both prefix and suffix. & Code uses both \lstinline|insert(0, ...)| and \texttt{append(...)}. & All assertions pass. & \cellcolor{green} Pass \\ 
  \midrule
  TC\testcount & FR3, FR6 & Refactors multiple concatenations in the same loop. & Code uses \texttt{append(...)} and \texttt{insert(0, ...)} as needed. & All assertions pass. & \cellcolor{green} Pass \\ 
  \midrule
  TC\testcount & FR3, FR6 & Refactors nested concatenation in loops. & Code uses \texttt{append(...)} and \texttt{insert(0, ...)} for nested loops. & All assertions pass. & \cellcolor{green} Pass \\ 
  \midrule
  TC\testcount & FR3, FR6 & Refactors multiple occurrences of concatenation at different loop levels. & Code uses \texttt{append(...)} for all occurrences. & All assertions pass. & \cellcolor{green} Pass \\ 
  \midrule
  TC\testcount & FR3, FR6 & Handles reassignment of the concatenation variable inside the loop. & Code resets the list to the new value. & All assertions pass. & \cellcolor{green} Pass \\ 
  \midrule
  TC\testcount & FR3, FR6 & Handles reassignment of the concatenation variable to an empty value. & Code clears the list using \texttt{clear()}. & All assertions pass. & \cellcolor{green} Pass \\ 
  \midrule
  TC\testcount & FR3, FR6 & Ensures unrelated code and comments are preserved during refactoring. & Unrelated lines and comments remain unchanged. & All assertions pass. & \cellcolor{green} Pass \\ 
\end{longtable}

\subsubsection{Member Ignoring Method}

\begin{longtable}{c 
  >{\raggedright\arraybackslash}p{1.5cm} 
  >{\raggedright\arraybackslash}p{4.5cm} 
  >{\raggedright\arraybackslash}p{4cm} 
  >{\raggedright\arraybackslash}p{3cm} c}
  \toprule
  \textbf{ID} & \textbf{Ref. Req.} & \textbf{Action} & \textbf{Expected Result} & \textbf{Actual Result} & \textbf{Result} \\ 
  \midrule
  \endfirsthead

  \multicolumn{6}{l}{\textit{(Continued from previous page)}} \\ 
  \toprule
  \textbf{ID} & \textbf{Ref. Req.} & \textbf{Action} & \textbf{Expected Result} & \textbf{Actual Result} & \textbf{Result} \\ 
  \midrule
  \endhead

  \multicolumn{6}{r}{\textit{Continued on next page}} \\
  \endfoot

  \bottomrule
  \caption{Member Ignoring Method Refactoring Test Cases}
  \label{table:member_ignoring_method_tests}
  \endlastfoot

  TC\testcount & FR3, FR6 & Refactors a basic member-ignoring method. & Adds \texttt{@staticmethod}, removes \texttt{self}, and updates calls. & All assertions pass. & \cellcolor{green} Pass \\ 
  \midrule
  TC\testcount & FR3, FR6 & Refactors a member-ignoring method with inheritance. & Updates calls from subclass instances. & All assertions pass. & \cellcolor{green} Pass \\ 
  \midrule
  TC\testcount & FR3, FR6 & Refactors a member-ignoring method with subclass in a separate file. & Updates calls from subclass instances in external files. & All assertions pass. & \cellcolor{green} Pass \\ 
  \midrule
  TC\testcount & FR3, FR6 & Refactors a member-ignoring method with subclass method override. & Does not update calls to overridden methods. & All assertions pass. & \cellcolor{green} Pass \\ 
  \midrule
  TC\testcount & FR3, FR6 & Refactors a member-ignoring method with type hints. & Updates calls using type hints to infer instance type. & All assertions pass. & \cellcolor{green} Pass \\ 
\end{longtable}

\subsubsection{Long Element Chain Refactorer Module}

\begin{longtable}{c 
  >{\raggedright\arraybackslash}p{1.5cm} 
  >{\raggedright\arraybackslash}p{4.5cm} 
  >{\raggedright\arraybackslash}p{4cm} 
  >{\raggedright\arraybackslash}p{3cm} c}
  \toprule
  \textbf{ID} & \textbf{Ref. Req.} & \textbf{Action} & \textbf{Expected Result} & \textbf{Actual Result} & \textbf{Result} \\ 
  \midrule
  \endfirsthead

  \multicolumn{6}{l}{\textit{(Continued from previous page)}} \\ 
  \toprule
  \textbf{ID} & \textbf{Ref. Req.} & \textbf{Action} & \textbf{Expected Result} & \textbf{Actual Result} & \textbf{Result} \\ 
  \midrule
  \endhead

  \multicolumn{6}{r}{\textit{Continued on next page}} \\
  \endfoot

  \bottomrule
  \caption{Long Element Chain Refactorer Test Cases}
  \label{table:lec_refactorer_tests}
  \endlastfoot

  TC\testcount & PR-PAR3, FR6, FR3 & Test the long element chain refactorer on basic nested dictionary access & Dictionary should be flattened, and access updated & Refactoring applied successfully, dictionary access updated & \cellcolor{green} Pass \\ \midrule
  TC\testcount & PR-PAR3, FR6, FR3 & Test the long element chain refactorer across multiple files & Dictionary access across multiple files should be updated & Refactoring applied successfully across multiple files & \cellcolor{yellow} TBD \\ \midrule
  TC\testcount & PR-PAR3, FR6, FR3 & Test the refactorer on dictionary access via class attributes & Class attributes should be flattened and access updated & Refactoring applied successfully on class attribute accesses. All accesses changed correctly. & \cellcolor{green} Pass \\ \midrule
  TC\testcount & PR-PAR3, FR6, FR3 & Ensure the refactorer skips shallow dictionary access & Refactoring should be skipped for shallow access & Refactoring correctly skipped for shallow access & \cellcolor{green} Pass \\ \midrule
  TC\testcount & PR-PAR3, FR6, FR3 & Test the refactorer on dictionary access with mixed depths & Flatten the dictionary up to the minimum access depth & All dictionary access chains flattened to minimum access depth and dictionary flattened successfully. & \cellcolor{green} Pass \\
\end{longtable}

\subsubsection{Repeated Calls Refactoring Module}

\begin{longtable}{c 
  >{\raggedright\arraybackslash}p{1.5cm} 
  >{\raggedright\arraybackslash}p{4.5cm} 
  >{\raggedright\arraybackslash}p{4cm} 
  >{\raggedright\arraybackslash}p{3cm} c}
  \toprule
  \textbf{ID} & \textbf{Ref. Req.} & \textbf{Action} & \textbf{Expected Result} & \textbf{Actual Result} & \textbf{Result} \\ 
  \midrule
  \endfirsthead

  \multicolumn{6}{l}{\textit{(Continued from previous page)}} \\ 
  \toprule
  \textbf{ID} & \textbf{Ref. Req.} & \textbf{Action} & \textbf{Expected Result} & \textbf{Actual Result} & \textbf{Result} \\ 
  \midrule
  \endhead

  \multicolumn{6}{r}{\textit{Continued on next page}} \\
  \endfoot

  \bottomrule
  \caption{Cache Repeated Calls Refactoring Module Test Cases}
  \label{table:crc_refactor_tests}
  \endlastfoot

  TC\testcount & FR3, FR5, PR-PAR3 & Test that repeated function calls are cached properly. & The function calls should be replaced with a cached variable. & All assertions pass. & \cellcolor{green} Pass \\ \midrule
  TC\testcount & FR3, FR5, PR-PAR3 & Test that repeated method calls on the same object are cached. & Method calls should be replaced with a cached result stored in a variable. & All assertions pass. & \cellcolor{green} Pass \\ \midrule
  TC\testcount & FR3, FR5, PR-PAR2 & Test that repeated method calls on different object instances are not cached. & Calls on different object instances should remain unchanged. & All assertions pass. & \cellcolor{green} Pass \\ \midrule
  TC\testcount & FR3, FR5 & Test that caching is applied even with multiple identical function calls. & The repeated function calls should be replaced with a cached variable. & All assertions pass. & \cellcolor{green} Pass \\ \midrule
  TC\testcount & FR3, FR5 & Test caching when refactoring function calls that appear in a docstring. & Function calls inside the docstring should not be modified. & All assertions pass. & \cellcolor{green} Pass \\ \midrule
  TC\testcount & FR3, FR5, PR-PAR3 & Test caching of method calls inside a class with an unchanged instance state. & Repeated method calls should be cached correctly. & All assertions pass. & \cellcolor{green} Pass \\ \midrule
  TC\testcount & FR3, FR5 & Test that functions with varying arguments are not cached. & Calls with different arguments should remain unchanged. & All assertions pass. & \cellcolor{green} Pass \\ \midrule
  TC\testcount & FR3, FR5, PR-PAR2 & Test that caching does not interfere with scope and closures. & The cached value should remain valid within the correct scope. & All assertions pass. & \cellcolor{green} Pass \\ 
\end{longtable}

\subsubsection{Use a Generator Refactoring Module}

\begin{longtable}{c 
  >{\raggedright\arraybackslash}p{1.5cm} 
  >{\raggedright\arraybackslash}p{4.5cm} 
  >{\raggedright\arraybackslash}p{4cm} 
  >{\raggedright\arraybackslash}p{3cm} c}
  \toprule
  \textbf{ID} & \textbf{Ref. Req.} & \textbf{Action} & \textbf{Expected Result} & \textbf{Actual Result} & \textbf{Result} \\ 
  \midrule
  \endfirsthead

  \multicolumn{6}{l}{\textit{(Continued from previous page)}} \\ 
  \toprule
  \textbf{ID} & \textbf{Ref. Req.} & \textbf{Action} & \textbf{Expected Result} & \textbf{Actual Result} & \textbf{Result} \\ 
  \midrule
  \endhead

  \multicolumn{6}{r}{\textit{Continued on next page}} \\
  \endfoot

  \bottomrule
  \caption{Use a Generator Refactoring Module Test Cases}
  \label{table:ugen_refactor_tests}
  \endlastfoot

  TC\testcount & FR3, FR5, PR-PAR3 & Test refactoring of list comprehensions in `all()` calls. & The list comprehension should be converted into a generator expression. & All assertions pass. & \cellcolor{green} Pass \\ \midrule
  TC\testcount & FR3, FR5, PR-PAR3 & Test refactoring of list comprehensions in `any()` calls. & The list comprehension should be converted into a generator expression. & All assertions pass. & \cellcolor{green} Pass \\ \midrule
  TC\testcount & FR3, FR5, PR-PAR3 & Test refactoring of multi-line list comprehensions. & The multi-line comprehension should be refactored correctly while preserving indentation. & All assertions pass. & \cellcolor{green} Pass \\ \midrule
  TC\testcount & FR3, FR5, PR-PAR3 & Test refactoring of complex conditions within `any()` and `all()`. & The refactored generator expression should maintain logical correctness. & All assertions pass. & \cellcolor{green} Pass \\ \midrule
  TC\testcount & FR3, FR5 & Test that improperly formatted list comprehensions are handled correctly. & No unintended modifications should be applied to non-standard formats. & All assertions pass. & \cellcolor{green} Pass \\ \midrule
  TC\testcount & FR3, FR5 & Test that readability is preserved in refactored code. & The refactored code should be clear, well-formatted, and maintain original intent. & All assertions pass. & \cellcolor{green} Pass \\ \midrule
  TC\testcount & FR3, FR5 & Test that list comprehensions outside of `all()` and `any()` remain unchanged. & The refactorer should not modify list comprehensions used in other contexts. & All assertions pass. & \cellcolor{green} Pass \\ \midrule
  TC\testcount & FR3, FR5 & Test refactoring when `all()` or `any()` calls are nested. & The refactored code should handle nested expressions correctly. & All assertions pass. & \cellcolor{green} Pass \\ 
\end{longtable}

\subsubsection{Long Lambda Element Refactorer}

\begin{longtable}{c 
  >{\raggedright\arraybackslash}p{1.5cm} 
  >{\raggedright\arraybackslash}p{4.5cm} 
  >{\raggedright\arraybackslash}p{4cm} 
  >{\raggedright\arraybackslash}p{3cm} c}
  \toprule
  \textbf{ID} & \textbf{Ref. Req.} & \textbf{Action} & \textbf{Expected Result} & \textbf{Actual Result} & \textbf{Result} \\ 
  \midrule
  \endfirsthead

  \multicolumn{6}{l}{\textit{(Continued from previous page)}} \\ 
  \toprule
  \textbf{ID} & \textbf{Ref. Req.} & \textbf{Action} & \textbf{Expected Result} & \textbf{Actual Result} & \textbf{Result} \\ 
  \midrule
  \endhead

  \multicolumn{6}{r}{\textit{Continued on next page}} \\
  \endfoot

  \bottomrule
  \caption{Long Lambda Element Refactorer Test Cases}
  \label{table:long_lambda_refactorer_tests}
  \endlastfoot

  TC\testcount & FR1, FR2, FR3, FR5, FR6 & Refactor a basic single-line lambda. & Lambda is converted to a named function. & All assertions pass. & \cellcolor{green} Pass \\ 
  \midrule
  TC\testcount & FR1, FR2, FR3, FR5, FR6 & Ensure no print statements are added unnecessarily. & Refactored code contains no print statements. & All assertions pass. & \cellcolor{green} Pass \\ 
  \midrule
  TC\testcount & FR1, FR2, FR3, FR5, FR6 & Refactor a lambda passed as an argument to another function. & Lambda is converted to a named function and used correctly. & All assertions pass. & \cellcolor{green} Pass \\ 
  \midrule
  TC\testcount & FR1, FR2, FR3, FR5, FR6 & Refactor a lambda with multiple parameters. & Lambda is converted to a named function with multiple parameters. & All assertions pass. & \cellcolor{green} Pass \\ 
  \midrule
  TC\testcount & FR1, FR2, FR3, FR5, FR6 & Refactor a lambda used with keyword arguments. & Lambda is converted to a named function and used correctly with keyword arguments. & All assertions pass. & \cellcolor{green} Pass \\ 
  \midrule
  TC\testcount & FR1, FR2, FR3, FR5, FR6 & Refactor a very long lambda spanning multiple lines. & Lambda is converted to a named function preserving the logic. & All assertions pass. & \cellcolor{green} Pass \\ 
\end{longtable}

\subsubsection{Long Message Chain Refactorer}

\begin{longtable}{c 
  >{\raggedright\arraybackslash}p{1.5cm} 
  >{\raggedright\arraybackslash}p{4.5cm} 
  >{\raggedright\arraybackslash}p{4cm} 
  >{\raggedright\arraybackslash}p{3cm} c}
  \toprule
  \textbf{ID} & \textbf{Ref. Req.} & \textbf{Action} & \textbf{Expected Result} & \textbf{Actual Result} & \textbf{Result} \\ 
  \midrule
  \endfirsthead

  \multicolumn{6}{l}{\textit{(Continued from previous page)}} \\ 
  \toprule
  \textbf{ID} & \textbf{Ref. Req.} & \textbf{Action} & \textbf{Expected Result} & \textbf{Actual Result} & \textbf{Result} \\ 
  \midrule
  \endhead

  \multicolumn{6}{r}{\textit{Continued on next page}} \\
  \endfoot

  \bottomrule
  \caption{Long Message Chain Refactorer Test Cases}
  \label{table:long_message_chain_refactorer_tests}
  \endlastfoot

  TC\testcount & FR1, FR2, FR3, FR5, FR6 & Refactor a basic method chain. & Method chain is split into intermediate variables. & All assertions pass. & \cellcolor{green} Pass \\ 
  \midrule
  TC\testcount & FR1, FR2, FR3, FR5, FR6 & Refactor a long message chain with an f-string. & F-string chain is split into intermediate variables. & All assertions pass. & \cellcolor{green} Pass \\ 
  \midrule
  TC\testcount & FR1, FR2, FR3, FR5, FR6 & Ensure modifications occur even if the method chain isn't long. & Short method chain is split into intermediate variables. & All assertions pass. & \cellcolor{green} Pass \\ 
  \midrule
  TC\testcount & FR1, FR2, FR3, FR5, FR6 & Ensure indentation is preserved after refactoring. & Refactored code maintains proper indentation. & All assertions pass. & \cellcolor{green} Pass \\ 
  \midrule
  TC\testcount & FR1, FR2, FR3, FR5, FR6 & Refactor method chains containing method arguments. & Method chain with arguments is split into intermediate variables. & All assertions pass. & \cellcolor{green} Pass \\ 
  \midrule
  TC\testcount & FR1, FR2, FR3, FR5, FR6 & Refactor print statements with method chains. & Print statement with method chain is split into intermediate variables. & All assertions pass. & \cellcolor{green} Pass \\ 
  \midrule
  TC\testcount & FR1, FR2, FR3, FR5, FR6 & Refactor nested method chains. & Nested method chain is split into intermediate variables. & All assertions pass. & \cellcolor{green} Pass \\ 
\end{longtable}

\subsubsection{Long Parameter List}

\begin{longtable}{c 
  >{\raggedright\arraybackslash}p{1.5cm} 
  >{\raggedright\arraybackslash}p{4.5cm} 
  >{\raggedright\arraybackslash}p{4cm} 
  >{\raggedright\arraybackslash}p{3cm} c}
  \toprule
  \textbf{ID} & \textbf{Ref. Req.} & \textbf{Action} & \textbf{Expected Result} & \textbf{Actual Result} & \textbf{Result} \\ 
  \midrule
  \endfirsthead

  \multicolumn{6}{l}{\textit{(Continued from previous page)}} \\ 
  \toprule
  \textbf{ID} & \textbf{Ref. Req.} & \textbf{Action} & \textbf{Expected Result} & \textbf{Actual Result} & \textbf{Result} \\ 
  \midrule
  \endhead

  \multicolumn{6}{r}{\textit{Continued on next page}} \\
  \endfoot

  \bottomrule
  \caption{Long Parameter List Refactoring Test Cases}
  \label{table:long_parameter_list_tests}
  \endlastfoot

  TC\testcount & FR3, FR6 & Refactors a constructor definition with 8 parameters, and class initialization with positional arguments. & Declares grouping classes. Updates constructor call with grouped instantiations. Also updates function signature and body to reflect new parameters. & All assertions pass. & \cellcolor{green} Pass \\ 
  \midrule
  TC\testcount & FR3, FR6 & Refactors a constructor definition with 8 parameters with one unused in body, as well as class initialization with positional arguments. & Declares grouping classes. Updates constructor call with grouped instantiations. Also updates function signature and body to reflect new used parameters. & All assertions pass. & \cellcolor{green} Pass \\ 
  \midrule
  TC\testcount & FR3, FR6 & Refactors an instance method with 8 parameters (two default values) and the call made to it (1 positional argument). & Declares grouping classes with default values preserved. Updates method call with grouped instantiations. Also updates method signature and body to reflect new parameters.  & All assertions pass. & \cellcolor{green} Pass \\ 
  \midrule
  TC\testcount & FR3, FR6 & Refactors a static method with 8 parameters (1 with default value, 4 unused in body) and the call made to it (2 positional arguments)& Declares grouping classes with default values preserved. Updates method call with grouped instantiations. Also updates method signature and body to reflect new used parameters. & All assertions pass. & \cellcolor{green} Pass \\ 
  \midrule
  TC\testcount & FR3, FR6 & Refactors a standalone function with 8 parameters (1 with default value that is also unused in body) and the call made to it (1 positional arguments) & Declares grouping classes. Updates method call with grouped instantiations. Also updates method signature and body to reflect new used parameters. & All assertions pass. & \cellcolor{green} Pass \\ 
\end{longtable}


\subsection{VS Code Extension}

\subsubsection{Detect Smells Command}

\begin{longtable}{c 
  >{\raggedright\arraybackslash}p{1.5cm} 
  >{\raggedright\arraybackslash}p{4.5cm} 
  >{\raggedright\arraybackslash}p{4cm} 
  >{\raggedright\arraybackslash}p{3cm} c}
  \toprule
  \textbf{ID} & \textbf{Ref. Req.} & \textbf{Action} & \textbf{Expected Result} & \textbf{Actual Result} & \textbf{Result} \\ 
  \midrule
  \endfirsthead

  \multicolumn{6}{l}{\textit{(Continued from previous page)}} \\ 
  \toprule
  \textbf{ID} & \textbf{Ref. Req.} & \textbf{Action} & \textbf{Expected Result} & \textbf{Actual Result} & \textbf{Result} \\ 
  \midrule
  \endhead

  \multicolumn{6}{r}{\textit{Continued on next page}} \\
  \endfoot

  \bottomrule
  \caption{Detect Smells Command Test Cases}
  \label{table:plugin_detect_command_tests}
  \endlastfoot

  TC\testcount & FR10, OER-IAS1 & No active editor is found. & Shows error message: ``Eco: No active editor found.'' & All assertions pass. & \cellcolor{green} Pass \\ 
  \midrule
  TC\testcount & FR10, OER-IAS1 & Active editor has no valid file path. & Shows error message: ``Eco: Active editor has no valid file path.'' & All assertions pass. & \cellcolor{green} Pass \\ 
  \midrule
  TC\testcount & FR10, OER-IAS1 & No smells are enabled. & Shows warning message: ``Eco: No smells are enabled! Detection skipped.'' & All assertions pass. & \cellcolor{green} Pass \\ 
  \midrule
  TC\testcount & FR10, OER-IAS1 & Uses cached smells when hash is unchanged and same smells are enabled. & Shows info message: ``Eco: Using cached smells for fake.path'' & All assertions pass. & \cellcolor{green} Pass \\ 
  \midrule
  TC\testcount & FR10, OER-IAS1 & Fetches new smells when enabled smells change. & Calls \texttt{wipeWorkCache}, \texttt{updateHash}, and \texttt{fetchSmells}. Updates workspace data. & All assertions pass. & \cellcolor{green} Pass \\ 
  \midrule
  TC\testcount & FR10, OER-IAS1 & Fetches new smells when hash changes but enabled smells remain the same. & Calls \texttt{updateHash} and \texttt{fetchSmells}. Updates workspace data. & All assertions pass. & \cellcolor{green} Pass \\ 
  \midrule
  TC\testcount & FR10, OER-IAS1 & No cached smells and server is down. & Shows warning message: ``Action blocked: Server is down and no cached smells exist for this file version.'' & All assertions pass. & \cellcolor{green} Pass \\ 
  \midrule
  TC\testcount & FR10, OER-IAS1 & Highlights smells when smells are found. & Shows info messages and calls \texttt{highlightSmells}. & All assertions pass. & \cellcolor{green} Pass \\ 
\end{longtable}

\subsubsection{Refactor Smell Command}

\begin{longtable}{c 
  >{\raggedright\arraybackslash}p{1.5cm} 
  >{\raggedright\arraybackslash}p{4.5cm} 
  >{\raggedright\arraybackslash}p{4cm} 
  >{\raggedright\arraybackslash}p{3cm} c}
  \toprule
  \textbf{ID} & \textbf{Ref. Req.} & \textbf{Action} & \textbf{Expected Result} & \textbf{Actual Result} & \textbf{Result} \\ 
  \midrule
  \endfirsthead

  \multicolumn{6}{l}{\textit{(Continued from previous page)}} \\ 
  \toprule
  \textbf{ID} & \textbf{Ref. Req.} & \textbf{Action} & \textbf{Expected Result} & \textbf{Actual Result} & \textbf{Result} \\ 
  \midrule
  \endhead

  \multicolumn{6}{r}{\textit{Continued on next page}} \\
  \endfoot

  \bottomrule
  \caption{Refactor Smell Command Test Cases}
  \label{table:plugin_refactor_command_tests}
  \endlastfoot

  TC\testcount & PR-RFT1 & No active editor is found. & Shows error message ``Eco: Unable to proceed as no active editor or file path found.'' & All assertions pass. & \cellcolor{green} Pass \\ 
  \midrule
  TC\testcount & PR-RFT1, FR6 & Attempting to refactor when no smells are detected in the file & Shows error message ``Eco: No smells detected in the file for refactoring.'' & All assertions pass. & \cellcolor{green} Pass \\ 
  \midrule
  TC\testcount & FR6 & Attempting to refactor when selected line doesn't match any smell & Shows error message ``Eco: No matching smell found for refactoring.'' & All assertions pass. & \cellcolor{green} Pass \\ 
  \midrule
  TC\testcount & FR5, FR6, FR10 & Refactoring a smell when found on the selected line & Saves the current file. Calls \texttt{refactorSmell} method with correct parameters. Shows message ``Refactoring report available in sidebar''. Executes command to focus refactor sidebar. Opens and shows the refactored preview. Highlights updated smells. Updates the UI with new smells & All assertions pass. & \cellcolor{green} Pass \\ 
  \midrule
  TC\testcount & PR-RFT2 & Handling API failure during refactoring & Shows error message ``Eco: Refactoring failed. See console for details.'' & All assertions pass. & \cellcolor{green} Pass \\ 
  \end{longtable}

\subsubsection{File Highlighter}

\begin{longtable}{c 
  >{\raggedright\arraybackslash}p{1.5cm} 
  >{\raggedright\arraybackslash}p{4.5cm} 
  >{\raggedright\arraybackslash}p{4cm} 
  >{\raggedright\arraybackslash}p{3cm} c}
  \toprule
  \textbf{ID} & \textbf{Ref. Req.} & \textbf{Action} & \textbf{Expected Result} & \textbf{Actual Result} & \textbf{Result} \\ 
  \midrule
  \endfirsthead

  \multicolumn{6}{l}{\textit{(Continued from previous page)}} \\ 
  \toprule
  \textbf{ID} & \textbf{Ref. Req.} & \textbf{Action} & \textbf{Expected Result} & \textbf{Actual Result} & \textbf{Result} \\ 
  \midrule
  \endhead

  \multicolumn{6}{r}{\textit{Continued on next page}} \\
  \endfoot

  \bottomrule
  \caption{File Highlighter Test Cases}
  \label{table:plugin_file_highlighter_tests}
  \endlastfoot

  TC\testcount & FR10, OER-IAS1, LFR-AP2 & Creates decorations for a given color. & Decoration is created using \lstinline|vscode.window.createTextEditor DecorationType|. & All assertions pass. & \cellcolor{green} Pass \\ 
  \midrule
  TC\testcount & FR10, OER-IAS1, LFR-AP2 & Highlights smells in the active text editor. & Decorations are set using \texttt{setDecorations}. & All assertions pass. & \cellcolor{green} Pass \\ 
  \midrule
  TC\testcount & FR10, OER-IAS1, LFR-AP2 & Does not reset highlight decorations on first initialization. & Decorations are not disposed of on the first call. & All assertions pass. & \cellcolor{green} Pass \\ 
  \midrule
  TC\testcount & FR10, OER-IAS1, LFR-AP2 & Resets highlight decorations on subsequent calls. & Decorations are disposed of on subsequent calls. & All assertions pass. & \cellcolor{green} Pass \\ 
\end{longtable}

\subsubsection{File Hashing}

\begin{longtable}{c 
  >{\raggedright\arraybackslash}p{1.5cm} 
  >{\raggedright\arraybackslash}p{4.5cm} 
  >{\raggedright\arraybackslash}p{4cm} 
  >{\raggedright\arraybackslash}p{3cm} c}
  \toprule
  \textbf{ID} & \textbf{Ref. Req.} & \textbf{Action} & \textbf{Expected Result} & \textbf{Actual Result} & \textbf{Result} \\ 
  \midrule
  \endfirsthead

  \multicolumn{6}{l}{\textit{(Continued from previous page)}} \\ 
  \toprule
  \textbf{ID} & \textbf{Ref. Req.} & \textbf{Action} & \textbf{Expected Result} & \textbf{Actual Result} & \textbf{Result} \\ 
  \midrule
  \endhead

  \multicolumn{6}{r}{\textit{Continued on next page}} \\
  \endfoot

  \bottomrule
  \caption{Hashing Tools Test Cases}
  \label{table:plugin_hashing_tests}
  \endlastfoot

  TC\testcount & FR10, OER-IAS1 & Document hash has not changed. & Does not update workspace storage. & All assertions pass. & \cellcolor{green} Pass \\ 
  \midrule
  TC\testcount & FR10, OER-IAS1 & Document hash has changed. & Updates workspace storage. & All assertions pass. & \cellcolor{green} Pass \\ 
  \midrule
  TC\testcount & FR10, OER-IAS1 & No hash exists for the document. & Updates workspace storage. & All assertions pass. & \cellcolor{green} Pass \\ 
\end{longtable}

\subsubsection{Line Selection Manager Module}
\begin{longtable}{c 
  >{\raggedright\arraybackslash}p{1.5cm} 
  >{\raggedright\arraybackslash}p{4.5cm} 
  >{\raggedright\arraybackslash}p{4cm} 
  >{\raggedright\arraybackslash}p{3cm} c}
  \toprule
  \textbf{ID} & \textbf{Ref. Req.} & \textbf{Action} & \textbf{Expected Result} & \textbf{Actual Result} & \textbf{Result} \\ 
  \midrule
  \endfirsthead

  \multicolumn{6}{l}{\textit{(Continued from previous page)}} \\ 
  \toprule
  \textbf{ID} & \textbf{Ref. Req.} & \textbf{Action} & \textbf{Expected Result} & \textbf{Actual Result} & \textbf{Result} \\ 
  \midrule
  \endhead

  \multicolumn{6}{r}{\textit{Continued on next page}} \\
  \endfoot

  \bottomrule
  \caption{Line Selection Module Test Cases}
  \label{table:line_selection_tests}
  \endlastfoot

  TC\testcount & UHR-EOU1 & Call the `removeLastComment` method after adding a comment. & The decoration is removed and no comment remains on the line. & The decoration is removed, and no comment appears on the selected line. & \cellcolor{green} Pass \\ \midrule
  TC\testcount & UHR-EOU1 & Call `commentLine` method with null editor. & The method does not throw an error. & The method does not throw an error. & \cellcolor{green} Pass \\ \midrule
  TC\testcount & UHR-EOU1 & Call `commentLine` on a file with no detected smells. & No comment is added to the line. & No decoration is added, and the line remains unchanged. & \cellcolor{green} Pass \\ \midrule
  TC\testcount & UHR-EOU1 & Call `commentLine` on a file where the document hash does not match. & The method does not add a comment because the document has changed. & No decoration is added due to the document hash mismatch. & \cellcolor{green} Pass \\ \midrule
  TC\testcount & UHR-EOU1 & Call `commentLine` with a multi-line selection. & The method returns early without adding a comment. & No comment is added to any lines in the selection. & \cellcolor{green} Pass \\ \midrule
  TC\testcount & UHR-EOU1 & Call `commentLine` on a line with no detected smells. & No comment is added for the line. & No decoration is added, and the line remains unchanged. & \cellcolor{green} Pass \\ \midrule
  TC\testcount & UHR-EOU1 & Call `commentLine` on a line with a single detected smell. & The comment shows the first smell symbol without a count. & Comment shows the first smell symbol: `Smell: PERF-001`. & \cellcolor{green} Pass \\ \midrule
  TC\testcount & UHR-EOU1 & Call `commentLine` on a line with a detected smell. & A comment is added on the selected line in the editor showing the detected smell. & Comment added with the correct smell symbol and count. & \cellcolor{green} Pass \\ \midrule
  TC\testcount & UHR-EOU1 & Call `commentLine` on a line with multiple detected smells. & The comment shows the first smell followed by the count of additional smells. & Comment shows `Smell: PERF-001 | (+1)`. & \cellcolor{green} Pass \\
\end{longtable}

\subsubsection{Hover Manager Module}
\begin{longtable}{c 
  >{\raggedright\arraybackslash}p{1.5cm} 
  >{\raggedright\arraybackslash}p{4.5cm} 
  >{\raggedright\arraybackslash}p{4cm} 
  >{\raggedright\arraybackslash}p{3cm} c}
  \toprule
  \textbf{ID} & \textbf{Ref. Req.} & \textbf{Action} & \textbf{Expected Result} & \textbf{Actual Result} & \textbf{Result} \\ 
  \midrule
  \endfirsthead


  \multicolumn{6}{l}{\textit{(Continued from previous page)}} \\ 
  \toprule
  \textbf{ID} & \textbf{Ref. Req.} & \textbf{Action} & \textbf{Expected Result} & \textbf{Actual Result} & \textbf{Result} \\ 
  \midrule
  \endhead

  \multicolumn{6}{r}{\textit{Continued on next page}} \\
  \endfoot

  \bottomrule
  \caption{Hover Manager Module Test Cases}
  \label{table:hover_manager_tests}
  \endlastfoot

  TC\testcount & LFR-AP2 & Register hover provider for Python files. & Hover provider registered for Python files. & Hover provider is registered for Python files. & \cellcolor{green} Pass \\ \midrule
  TC\testcount & LFR-AP2 & Subscribe hover provider. & Hover provider subscription registered. & Hover provider subscription registered. & \cellcolor{green} Pass \\ \midrule
  TC\testcount & LFR-AP2 & Return hover content with no smells. & Returns null for hover content. & Hover content = null. & \cellcolor{green} Pass \\ \midrule
  TC\testcount & LFR-AP2, FR2 & Update smells with new data. & Smells updated correctly with new data. & Smells are updated correctly with new smells data. & \cellcolor{green} Pass \\ \midrule
  TC\testcount & LFR-AP2, FR2 & Update smells correctly. & Smells updated with new content. & Current smells content updated to new smells content provided.  & \cellcolor{green} Pass \\ \midrule
  TC\testcount & LFR-AP2 & Generate valid hover content. & Generates hover content with correct smell information. & Correct and valid hover content generated for given smell. & \cellcolor{green} Pass \\ \midrule
  TC\testcount & LFR-AP2 & Register refactor commands. & Both commands registered correctly on initialization & Refactor commands registered correctly. & \cellcolor{green} Pass \\
\end{longtable}

\subsubsection{Handle Smell Settings Module}

\begin{longtable}{c 
  >{\raggedright\arraybackslash}p{1.5cm} 
  >{\raggedright\arraybackslash}p{4.5cm} 
  >{\raggedright\arraybackslash}p{4cm} 
  >{\raggedright\arraybackslash}p{3cm} c}
  \toprule
  \textbf{ID} & \textbf{Ref. Req.} & \textbf{Action} & \textbf{Expected Result} & \textbf{Actual Result} & \textbf{Result} \\ 
  \midrule
  \endfirsthead


  \multicolumn{6}{l}{\textit{(Continued from previous page)}} \\ 
  \toprule
  \textbf{ID} & \textbf{Ref. Req.} & \textbf{Action} & \textbf{Expected Result} & \textbf{Actual Result} & \textbf{Result} \\ 
  \midrule
  \endhead

  \multicolumn{6}{r}{\textit{Continued on next page}} \\
  \endfoot

  \bottomrule

  \caption{VS Code Settings Management Module Test Cases}
  \label{table:vs_code_settings_tests}
  \endlastfoot

  TC\testcount & FR10, UHR-PSI1 & Test retrieval of enabled smells from settings. & Function should return the current enabled smells. & All assertions pass. & \cellcolor{green} Pass \\ \midrule
  TC\testcount & FR10, UHR-PSI1 & Test retrieval of enabled smells when no settings exist. & Function should return an empty object. & All assertions pass. & \cellcolor{green} Pass \\ \midrule
  TC\testcount & FR10, UHR-PSI1, UHR-EOU2 & Test enabling a smell and verifying notification. & Notification should be displayed and cache wiped. & All assertions pass. & \cellcolor{green} Pass \\ \midrule
  TC\testcount & FR10, UHR-PSI1, UHR-EOU2 & Test disabling a smell and verifying notification. & Notification should be displayed and cache wiped. & All assertions pass. & \cellcolor{green} Pass \\ \midrule
  TC\testcount & FR10, UHR-PSI1, UHR-EOU2 & Test that cache is not wiped if no changes occur. & No notification or cache wipe should happen. & All assertions pass. & \cellcolor{green} Pass \\ \midrule
  TC\testcount & FR10, UHR-PSI1 & Test formatting of kebab-case smell names. & Smell names should be correctly converted to readable format. & All assertions pass. & \cellcolor{green} Pass \\ \midrule
  TC\testcount & FR10, UHR-PSI1 & Test formatting with an empty string input. & Function should return an empty string without errors. & All assertions pass. & \cellcolor{green} Pass \\ 

\end{longtable}

\subsubsection{Handle Smell Settings Module}


\subsubsection{Wipe Workspace Cache Command}

\begin{longtable}{c 
  >{\raggedright\arraybackslash}p{1.5cm} 
  >{\raggedright\arraybackslash}p{4.5cm} 
  >{\raggedright\arraybackslash}p{4cm} 
  >{\raggedright\arraybackslash}p{3cm} c}
  \toprule
  \textbf{ID} & \textbf{Ref. Req.} & \textbf{Action} & \textbf{Expected Result} & \textbf{Actual Result} & \textbf{Result} \\ 
  \midrule
  \endfirsthead

  \multicolumn{6}{l}{\textit{(Continued from previous page)}} \\ 
  \toprule
  \textbf{ID} & \textbf{Ref. Req.} & \textbf{Action} & \textbf{Expected Result} & \textbf{Actual Result} & \textbf{Result} \\ 
  \midrule
  \endhead

  \multicolumn{6}{r}{\textit{Continued on next page}} \\
  \endfoot

  \bottomrule
  \caption{Wipe Workspace Cache Command Test Cases}
  \label{table:plugin_wipe_cache_tests}
  \endlastfoot

  TC\testcount & FR5, FR8 & Trigger the cache wipe with no reason provided. & The smells cache should be cleared and reset to an empty state. A success message indicating that the workspace cache was successfully wiped should be displayed. & All assertions pass. & \cellcolor{green} Pass \\ 
  \midrule
  TC\testcount & FR5, FR8 & Trigger the cache wipe with the reason ``manual''. & Both the smells cache and file changes cache should be cleared and reset to empty states. A success message indicating that the workspace cache was manually wiped by the user should be displayed. & All assertions pass. & \cellcolor{green} Pass \\ 
  \midrule
  TC\testcount & FR5, FR8 & Trigger the cache wipe when there are no open files. & A log message indicating that there are no open files to update should be generated. & All assertions pass. & \cellcolor{green} Pass \\ 
  \midrule
  TC\testcount & FR5, FR8 & Trigger the cache wipe when there are open files. & A message indicating the number of visible files should be logged, and the hashes for each open file should be updated. & All assertions pass. & \cellcolor{green} Pass \\ 
  \midrule
  TC\testcount & FR5, FR8 & Trigger the cache wipe with the reason ``settings''. & Only the smells cache should be cleared. A success message indicating that the cache was wiped due to smell detection settings changes should be displayed. & All assertions pass. & \cellcolor{green} Pass \\ 
  \midrule
  TC\testcount & FR3, FR5, FR8 & Trigger the cache wipe when an error occurs. & An error message should be logged, and an error message indicating failure to wipe the workspace cache should be displayed to the user. & All assertions pass. & \cellcolor{green} Pass \\ 

\end{longtable}

\subsubsection{Backend}

\begin{longtable}{c 
  >{\raggedright\arraybackslash}p{1.5cm} 
  >{\raggedright\arraybackslash}p{4.5cm} 
  >{\raggedright\arraybackslash}p{4cm} 
  >{\raggedright\arraybackslash}p{3cm} c}
  \toprule
  \textbf{ID} & \textbf{Ref. Req.} & \textbf{Action} & \textbf{Expected Result} & \textbf{Actual Result} & \textbf{Result} \\ 
  \midrule
  \endfirsthead

  \multicolumn{6}{l}{\textit{(Continued from previous page)}} \\ 
  \toprule
  \textbf{ID} & \textbf{Ref. Req.} & \textbf{Action} & \textbf{Expected Result} & \textbf{Actual Result} & \textbf{Result} \\ 
  \midrule
  \endhead

  \multicolumn{6}{r}{\textit{Continued on next page}} \\
  \endfoot

  \bottomrule
  \caption{Backend Test Cases}
  \label{table:plugin_backend_tests}
  \endlastfoot

  TC\testcount & PR-SCR1, PR-RFT1 & Trigger request to check server status when server responds with a successful status. & The set status method should be called with the \texttt{ServerStatusType.UP} status & All assertions pass. & \cellcolor{green} Pass \\ 
  \midrule
  TC\testcount & PR-SCR1, PR-RFT2 & Trigger request to check server status when server responds with an error status or fails to respond. & The set status method should be called with the \texttt{ServerStatusType.DOWN} status & All assertions pass. & \cellcolor{green} Pass \\ 
  \midrule
  TC\testcount & FR-6, PR-RFT1 & Trigger intialize logs call with a valid directory path, and backend responds with success. & The function should return \texttt{true} indicating successful log initialization. & All assertions pass. & \cellcolor{green} Pass \\ 
  \midrule
  TC\testcount & PR-SCR1, PR-RFT2 & Trigger intialize logs call with a valid directory path, and backend responds with a failure. & TThe function should return \texttt{false} indicating failure to initialize logs. & All assertions pass. & \cellcolor{green} Pass \\ 
\end{longtable}

\section{Changes Due to Testing}

\wss{This section should highlight how feedback from the users and from 
the supervisor (when one exists) shaped the final product.  In particular 
the feedback from the Rev 0 demo to the supervisor (or to potential users) 
should be highlighted.}

During the testing phase, several changes were made to the tool based on feedback from user testing, supervisor reviews, and edge cases encountered during unit and integration testing. These changes were necessary to improve the tool’s usability, functionality, and robustness.

\subsection{Usability and User Input Adjustments}
One of the key findings from testing was the balance between \textbf{automating refactorings} and \textbf{allowing user control} over changes. Initially, the tool required users to manually approve every refactoring, which slowed down the workflow. However, after usability testing, it became evident that an \textbf{option to refactor all occurrences of the same smell type} would significantly improve efficiency. This led to the introduction of a \textbf{"Refactor Smell of Same Type"} feature in the VS Code extension, allowing users to apply the same refactoring across multiple instances of a detected smell simultaneously. Additionally, we refined the \textbf{Accept/Reject UI elements} to make them more intuitive and streamlined the workflow for batch refactoring actions.

\subsection{Detection and Refactoring Improvements}
Heavy modifications were made to the \textbf{detection and refactoring modules}, particularly in handling \textbf{multi-file projects}. Initially, the detectors and refactorers assumed a \textbf{single-file scope}, leading to missed optimizations when function calls or variable dependencies spanned across multiple files. After extensive testing, the detection system was updated to track \textbf{cross-file dependencies}, ensuring that refactoring suggestions accounted for the broader codebase.

\subsection{VS Code Extension Enhancements}
Through usability testing, it became apparent that \textbf{integrating the tool as a VS Code extension} was a significant improvement over a standalone CLI tool. This led to the following enhancements:
\begin{itemize}
    \item \textbf{Enhanced Hover Tooltips} – Descriptions for detected code smells were rewritten to be clearer and more informative.
    \item \textbf{Smell Filtering Options} – Users can now enable or disable specific code smell detections directly from the VS Code settings menu.
\end{itemize}

\subsection{Future Revisions and Remaining Work}
Certain features, including \textbf{report generation and full documentation availability}, have yet to be fully implemented. These components will be finalized in \textbf{Revision 1}, where testing will ensure that:
\begin{itemize}
    \item The \textbf{reporting system correctly logs detected smells, applied refactorings, and energy savings}.
    \item The \textbf{documentation includes detailed installation, usage, and troubleshooting guides}.
\end{itemize}

Additionally, once all features are complete, the \textbf{VS Code extension will be packaged and tested as a full release} to ensure seamless installation via the VS Code Marketplace.

\bigskip
Overall, the testing phase played a crucial role in refining the tool’s functionality, optimizing performance, and improving usability. The feedback gathered led to meaningful changes that enhance both the developer experience and the effectiveness of automated refactoring.


\section{Automated Testing}

All test for the Python backend as well as the individual modules on the TypeScript side (for the VSCode extension) are automated. The Python tests are run using Pytest by simply typing \texttt{pytest} in the command line in the root project directory. All the Typescript tests can be run similarly, though they run with Jest and through the command \texttt{npm run test}. The results for both are printed to the console.
		
\section{Trace to Requirements}
		
\section{Trace to Modules}		

\section{Code Coverage Metrics}

The following analyzes the code coverage metrics for the Python backend and frontend (TypeScript) of the VSCode extension. The analysis is based on the coverage data provided in Figure \ref{img:python-cov} (Python backend) and Figure \ref{img:vscode-cov} (frontend). Code coverage is a measure of how well the codebase is tested, and it helps identify areas that may require additional testing.

\begin{figure}[H]
  \centering
  \includegraphics[width=0.7\textwidth]{../Images/python-coverage.png}
  \caption{Coverage Report of the Python Backend Library}
  \label{img:python-cov}
\end{figure}

\begin{figure}[H]
  \centering
  \includegraphics[width=0.7\textwidth]{../Images/vscode-coverage.png}
  \caption{Coverage Report of the VSCode Extension}
  \label{img:vscode-cov}
\end{figure}

\subsection{VSCode Extension}
The frontend codebase has an overall coverage of 45.43\% for statements, 36.48\% for branches, 42.62\% for functions, and 45.53\% for lines (Figure \ref{img:vscode-cov}). These metrics fall below the global coverage thresholds of 80\% for the following reasons. The file \texttt{extension.ts}, which contains the core logic for the VSCode extension, has 0\% coverage as it is mainly made up of initialization commands with no real logic that can be tested. The file \texttt{refactorView.ts}, responsible for the refactoring view, also has 0\% coverage. This module is a UI component and will be tested for revision 1. Since \texttt{handleEditorChange.ts} is closely related to the UI component, its testing has also been put off.\\

The file \texttt{refactorSmell.ts} has moderate coverage (55.37\% statements, 45.23\% branches), with significant gaps in testing around lines 143–269 and 328–337 (Figure \ref{img:vscode-cov}). This is due to a feature that is not fully implemented and therefore not tested. Finally, \texttt{configManager.ts} has not been tested as yet due to evolving configuration options, but will be tested for revision 1.

\subsection{Python Backend}
The backend codebase has an overall coverage of 91\% (Figure \ref{img:python-cov}) and has been thoroughly tested as it contains the key features of project and the bulk of the logic. The exception is \texttt{show\_logs.py}, which handles the websocket endpoint for logging, due to the complex nature of this module testing has been omitted. Since its function is mainly to broadcast logs it is also relatively simple to verify its functionality manually\\


\bibliographystyle{plainnat}
\bibliography{../../refs/References}

\newpage
\section*{Appendix A -- Usability Testing Data} \label{appendix:usability}

\subsection*{Protocol}

\section*{Purpose}
The purpose of this usability test is to evaluate the ease of use, efficiency, and overall user experience of the VSCode extension for refactoring Python code to improve energy efficiency. The test will identify usability issues that may hinder adoption by software developers.

\section*{Objective}
Evaluate the usability of the extension’s \textbf{smell detection}, \textbf{refactoring process}, \textbf{customization settings}, and \textbf{refactoring view}.

\begin{itemize}
    \item Assess how easily developers can navigate the extension interface.
    \item Measure the efficiency of the workflow when applying or rejecting refactorings.
    \item Identify areas of confusion or frustration.
\end{itemize}

\section*{Methodology}
\subsection*{Test Type}
Moderated usability testing.

\subsection*{Participants}
\begin{itemize}
    \item \textbf{Target Users:} Python developers who use VSCode.
    \item \textbf{Number of Participants:} 5–7.
    \item \textbf{Recruitment Criteria:}
        \begin{itemize}
            \item Experience with Python development.
            \item Familiarity with VSCode.
            \item No prior experience with this extension.
        \end{itemize}
\end{itemize}

\subsection*{Testing Environment}
\begin{itemize}
    \item \textbf{Hardware:} Provided computer.
    \item \textbf{Software:}
        \begin{itemize}
            \item VSCode (latest stable release).
            \item The VSCode extension installed.
            \item Screen recording software (optional, for post-test analysis).
            \item A sample project with \textbf{predefined code snippets} containing various \textbf{code smells}.
        \end{itemize}
    \item \textbf{Network Requirements:} Stable internet connection for remote testing.
\end{itemize}

\subsection*{Test Moderator Role}
\begin{itemize}
    \item Introduce the test and explain objectives.
    \item Observe user interactions without providing assistance unless necessary.
    \item Take notes on usability issues, pain points, and confusion.
    \item Ask follow-up questions after each task.
    \item Encourage participants to \textbf{think aloud}.
\end{itemize}

\section*{Data Collection}
\subsection*{Metrics}
\begin{itemize}
    \item \textbf{Task Success Rate:} Percentage of users who complete tasks without assistance.
    \item \textbf{Error Rate:} Number of errors or missteps per task.
    \item \textbf{User Satisfaction:} Post-test rating on a scale of 1–5.
\end{itemize}

\subsection*{Qualitative Data}
\begin{itemize}
    \item Observations of confusion, hesitation, or frustration.
    \item Participant comments and feedback.
    \item Follow-up questions about expectations vs. actual experience.
    \item Pre-test survey.
    \item Post-test survey.
\end{itemize}

\section*{Analysis and Reporting}
\begin{itemize}
    \item Identify common pain points and recurring issues.
    \item Categorize usability issues by severity:
        \begin{itemize}
            \item \textbf{Critical:} Blocks users from completing tasks.
            \item \textbf{Major:} Causes significant frustration but has workarounds.
            \item \textbf{Minor:} Slight inconvenience, but doesn’t impact core functionality.
        \end{itemize}
    \item Provide recommendations for UI/UX improvements.
    \item Summarize key findings and next steps.
\end{itemize}

\section*{Next Steps}
\begin{itemize}
    \item Fix major usability issues before release.
    \item Conduct follow-up usability tests if significant changes are made.
    \item Gather further feedback from real users post-release.
\end{itemize}

\subsection*{Task List}

\section*{Mock Installation Documentation}
The extension can be installed to detect energy inefficiencies (smells) in your code and refactor them.

\subsection*{Commands}
Open the VSCode command palette (\texttt{CTRL+SHIFT+P}):

\begin{itemize}
    \item \textbf{Detect Smells:} \texttt{Eco: Detect Smells}
    \item \textbf{Refactor Smells:} \texttt{Eco: Refactor Smell} or \texttt{CTRL+SHIFT+R} (or to be discovered).
\end{itemize}

\section*{Tasks}
Report your observations \textbf{aloud}!

\subsection*{Task 1: Smell Detection}
\begin{enumerate}
    \item Open the \texttt{sample.py} file.
    \item Detect the smells in the file.
    \item What do you see?
\end{enumerate}

\subsection*{Task 2: Line Selection}
\begin{enumerate}
    \item In the same \texttt{sample.py} file, select one of the highlighted lines.
    \item What do you see?
    \item Select another line.
\end{enumerate}

\subsection*{Task 3: Hover}
\begin{enumerate}
    \item In the same file, hover over a highlighted line.
    \item What do you see?
\end{enumerate}

\subsection*{Task 4: Initiate Refactoring (Single)}
\begin{enumerate}
    \item In the same file, refactor any smell of your choice.
    \item What do you observe immediately after?
    \item Does a sidebar pop up after some time?
\end{enumerate}

\subsection*{Task 5: Refactor Smell (Sidebar)}
\begin{enumerate}
    \item What information do you see in the sidebar?
    \item Do you understand the information communicated?
    \item Do you see what was changed in the file?
    \item Try rejecting a smell. Did the file change?
    \item Repeat Tasks 1, 4, and 5, but reject a smell. Did the file stay the same?
\end{enumerate}

\subsection*{Task 6: Refactor Multi-File Smell}
\begin{enumerate}
    \item Open the \texttt{main.py} file.
    \item Detect the smells in the file.
    \item Refactor any smell of your choice.
    \item Do you see anything different in the sidebar?
    \item Try clicking on the new addition to the sidebar. Notice anything?
    \item Try accepting the refactoring. Did both files change?
\end{enumerate}

\subsection*{Task 7: Change Smell Settings}
\begin{enumerate}
    \item Open the \texttt{sample.py} file.
    \item Detect the smells in the file.
    \item Take note of the smells detected.
    \item Open the settings page (\texttt{CTRL+,}).
    \item Navigate to the \textbf{Extensions} drop-down and select \textbf{Eco Optimizer}.
    \item Unselect one of the smells you noticed earlier.
    \item Navigate back to the \texttt{sample.py} file.
    \item Detect the smells again. Is the smell you unselected still there?
\end{enumerate}

\subsection*{Participant Data}
The following links point to the data collected from each participant:\\

{\noindent
\href{run:./../Extras/UsabilityTesting/test_data/participant1-data.csv}{Participant 1} \\[2mm]
\href{run:./../Extras/UsabilityTesting/test_data/participant2-data.csv}{Participant 2} \\[2mm]
\href{run:./../Extras/UsabilityTesting/test_data/participant3-data.csv}{Participant 3} \\[2mm]
\href{run:./../Extras/UsabilityTesting/test_data/participant4-data.csv}{Participant 4} \\[2mm]
\href{run:./../Extras/UsabilityTesting/test_data/participant5-data.csv}{Participant 5}
}

\subsection*{Pre-Test Survey Data}
The following link points to a CSV file containing the pre-survey data:\\

\noindent
\href{run:./../Extras/UsabilityTesting/surveys/pre-test-survey-data.csv}{Click here to access the survey results CSV file}.

\subsection*{Post-Test Survey Data}
The following link points to a CSV file containing the post-survey data:\\

\noindent
\href{run:./../Extras/UsabilityTesting/surveys/post-test-survey-data.csv}{Click here to access the survey results CSV file}.

\newpage{}
\section*{Appendix --- Reflection}

The information in this section will be used to evaluate the team members on the
graduate attribute of Reflection.

\input{../Reflection.tex}

\begin{enumerate}
  \item What went well while writing this deliverable? 
  \item What pain points did you experience during this deliverable, and how
    did you resolve them?
  \item Which parts of this document stemmed from speaking to your client(s) or
  a proxy (e.g. your peers)? Which ones were not, and why?
  \item In what ways was the Verification and Validation (VnV) Plan different
  from the activities that were actually conducted for VnV?  If there were
  differences, what changes required the modification in the plan?  Why did
  these changes occur?  Would you be able to anticipate these changes in future
  projects?  If there weren't any differences, how was your team able to clearly
  predict a feasible amount of effort and the right tasks needed to build the
  evidence that demonstrates the required quality?  (It is expected that most
  teams will have had to deviate from their original VnV Plan.)
\end{enumerate}



\subsubsection*{Mya Hussain}
\begin{itemize}
  \item \textit{What went well while writing this deliverable?} \\ 
  
  One of the most rewarding parts of completing this report was writing and compiling 
  the benchmarking and performance analysis. Seeing the data come to life through plots 
  and visualizations was very satisfying as we could see the underlying patterns we 
  knew existed in our code in a visual format. It also outted everyones performance 
  on their corresponding refactorers which was cool. Overall, the whole process of turning raw data 
  into meaningful insights was really fulfilling.  It felt like I was uncovering useful information that 
  could really help improve the tool, which made the effort feel worthwhile

  \item \textit{What pain points did you experience during this deliverable, and how did you resolve them?}\\ 
  
  The biggest pain point for me was definitely the sheer amount of unit testing that had to 
  be done before even starting the report. Writing all those tests and making sure everything 
  worked as expected was a lot of legwork, it felt like I was stuck in an endless loop of running 
  tests, fixing bugs, and then running more tests. It was necessary but not the most exciting part of 
  the process. The tricky part was making sure the report actually reflected all that effort. As we spent hours 
  testing, and finding bugs, and fixing them, so the tool is a lot better, but logging all of those fixes without 
  1. sounding like the tool was broken to start and 2. overselling all the trivial tests we felt like 
  we had to do to achive coverage, was a challenge.

\end{itemize}

\subsubsection*{Sevhena Walker}
\begin{itemize}
  \item \textit{What went well while writing this deliverable?} \\ 
  
  A big win was how much of our work naturally fed into the report. Since we had already been refining our verification and validation (V\&V) process throughout development, we weren’t starting from scratch, we just had to document what we had done. Having clear test cases in place made it easier to describe our approach and results, rather than writing purely in the abstract. Another positive was that our understanding of the system had improved significantly by this point, so explaining our reasoning behind certain tests felt more natural.

  \item \textit{What pain points did you experience during this deliverable, and how did you resolve them?}\\ 
  
  One challenge was finalizing our tests while also writing about them. Since we were still adjusting some test cases, we had to ensure that any changes were reflected correctly in the report, which meant some back-and-forth edits. Another issue was balancing detail; some sections needed more explanation than expected, while others felt overly technical. We resolved this by reviewing each section with fresh eyes and making sure we explained things clearly without unnecessary complexity. Time was also a factor, as wrapping up both testing and documentation at the same time was a bit hectic. We managed by setting smaller milestones to keep things on track and making sure to check in regularly to avoid last-minute rushes.
\end{itemize}

\subsubsection*{Ayushi Amin}
\begin{itemize}
  \item \textit{What went well while writing this deliverable?} \\ 
  
  One of the best parts of working on this deliverable was how well my team collaborated. We had a clear understanding of what needed to be covered, which made it easier to organize our thoughts and avoid unnecessary back-and-forth. Writing about our unit tests was also pretty smooth since we had already put a lot of effort into designing them in the vnv-plan. 
  It was satisfying to document the thought process behind them, especially since they played a big role in making sure the tool was accurate and functioned correctly.
  Another thing I really enjoyed was usability testing. It was fun to see how others interacted with our tool and to get real feedback on what worked and what did not. Seeing users struggle with certain parts that we thought were intuitive was interesting to find out, but it also made the process more rewarding because we could make meaningful improvements.

  \item \textit{What pain points did you experience during this deliverable, and how did you resolve them?}\\ 
  
  One pain point I experienced was structering the unit tests report and tracing back to the VnV plan tests. This is because The samples we had were really all over the place and not consistent at all.
  It was difficult to know what information was required for certian portions when most of the samples did not cover some portions. Also tracing back to VnV Plan tests, I realized that that some tests were not
  feasible and it would make no sense to do them for this project. Not entirely sure what we were thinking when we wrote them. So we decided to modify our VnV plan to be more realistic with the time frame we have
  and since a lot was changed in the scope of this project, we removed certain tests to better suit our current project.
  
\end{itemize}

\subsubsection*{Nivetha}
\begin{itemize}
  \item \textit{What went well while writing this deliverable?} \\ 
  
  ans

  \item \textit{What pain points did you experience during this deliverable, and how did you resolve them?}\\ 
  
  ans
\end{itemize}

\subsubsection*{Tanveer}
\begin{itemize}
  \item \textit{What went well while writing this deliverable?} \\ 
  
  ans

  \item \textit{What pain points did you experience during this deliverable, and how did you resolve them?}\\ 
  
  ans
\end{itemize}

\subsubsection*{Group}
\begin{itemize}
  \item \textit{Which parts of this document stemmed from speaking to your client(s) or
  a proxy (e.g. your peers)? Which ones were not, and why?} \\ 
  
  Parts of this document stemmed from speaking to users who acted as proxies for clients. Specifically:
  \begin{itemize}
      \item \textbf{Usability Testing Findings:} The document details usability testing conducted with student developers, who served as proxies for real-world users. Their feedback on sidebar visibility, refactoring speed, UI clarity, and energy savings feedback directly influenced the report.
      \item \textbf{Methodology and Results:} The task completion rates, user satisfaction scores, and qualitative insights were derived from these interactions, making them user-driven.
      \item \textbf{Non-functional Requirements:} This is based on client as some requirements like look and feel is evaluated by client and usability testers since they will be the ones using the application.
  \end{itemize}

  Parts of the document that did not stem from client or proxy interactions include:
  \begin{itemize}

  \item \textbf{Functional Requirements Evaluations:} These sections reference predefined specifications/industry standards rather than direct client input.
  \item \textbf{Implementation and Technical Explanations:} These were formulated based on the development team’s decisions, software documentation, and prior knowledge rather than external feedback.

  \end{itemize}
  

  \item \textit{In what ways was the Verification and Validation (VnV) Plan different
  from the activities that were actually conducted for VnV?  If there were
  differences, what changes required the modification in the plan?  Why did
  these changes occur?  Would you be able to anticipate these changes in future
  projects?  If there weren't any differences, how was your team able to clearly
  predict a feasible amount of effort and the right tasks needed to build the
  evidence that demonstrates the required quality?  (It is expected that most
  teams will have had to deviate from their original VnV Plan.)}\\ 
  
  ans
\end{itemize}

\end{document}<|MERGE_RESOLUTION|>--- conflicted
+++ resolved
@@ -451,7 +451,6 @@
 
 \end{enumerate}
 
-<<<<<<< HEAD
 \subsection{Operational \& Environmental}
 
 \textbf{test-OPE-1} will be tested once the extension is officially launched.\\[2mm]
@@ -472,8 +471,6 @@
 \noindent Through this process, all major refactoring processes were correctly logged with accurate timestamps. Logs are stored locally on the user's device, ensuring that unauthorized modifications are prevented by restricting external access.\\
 
 \noindent The team was able to confirm that the tool maintains a secure logging system for refactoring processes, with logs being tamper-resistant due to their local storage on user devices. 
-=======
->>>>>>> acc46d93
 
 \section{Comparison to Existing Implementation}	
 
