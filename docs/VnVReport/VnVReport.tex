--- conflicted
+++ resolved
@@ -2577,7 +2577,542 @@
   \midrule
   \endhead
 
-<<<<<<< HEAD
+  \multicolumn{6}{r}{\textit{Continued on next page}} \\
+  \endfoot
+
+  \bottomrule
+  \caption{Cache Initialization Test Cases}
+  \label{table:cache_initialization_tests}
+  \endlastfoot
+
+  TC\testcount & FR10 & Test initialization of workspace cache. & Cache is properly initialized with workspace settings. & All assertions pass. & \cellcolor{green} Pass \\
+  \midrule
+  TC\testcount & FR10 & Test initialization with invalid workspace. & Cache initialization fails gracefully. & All assertions pass. & \cellcolor{green} Pass \\
+  \midrule
+  TC\testcount & FR10 & Test cache update on workspace change. & Cache is updated when workspace settings change. & All assertions pass. & \cellcolor{green} Pass \\
+  \midrule
+  TC\testcount & FR10 & Test cache persistence across sessions. & Cache state is preserved between sessions. & All assertions pass. & \cellcolor{green} Pass \\
+  \midrule
+  TC\testcount & FR10 & Test cache cleanup on extension deactivation. & Cache is properly cleared on extension deactivation. & All assertions pass. & \cellcolor{green} Pass \\
+\end{longtable}
+
+\subsubsection{Tracked Diff Editors}
+
+\begin{longtable}{c
+    >{\raggedright\arraybackslash}p{1.5cm}
+    >{\raggedright\arraybackslash}p{4.5cm}
+    >{\raggedright\arraybackslash}p{4cm}
+  >{\raggedright\arraybackslash}p{3cm} c}
+  \toprule
+  \textbf{ID} & \textbf{Ref. Req.} & \textbf{Action} &
+  \textbf{Expected Result} & \textbf{Actual Result} & \textbf{Result} \\
+  \midrule
+  \endfirsthead
+
+  \multicolumn{6}{l}{\textit{(Continued from previous page)}} \\
+  \toprule
+  \textbf{ID} & \textbf{Ref. Req.} & \textbf{Action} &
+  \textbf{Expected Result} & \textbf{Actual Result} & \textbf{Result} \\
+  \midrule
+  \endhead
+
+  \multicolumn{6}{r}{\textit{Continued on next page}} \\
+  \endfoot
+
+  \bottomrule
+  \caption{Tracked Diff Editor Test Cases}
+  \label{table:tracked_diff_editor_tests}
+  \endlastfoot
+
+  TC\testcount & FR11, MS-MNT3 & Register diff editor with valid URIs. & Diff editor is properly tracked in the system. & All assertions pass. & \cellcolor{green} Pass \\
+  \midrule
+  TC\testcount & FR11 & Test unrelated URIs tracking. & System correctly identifies unrelated URIs as not tracked. & All assertions pass. & \cellcolor{green} Pass \\
+  \midrule
+  TC\testcount & FR11 & Verify tracked diff editor status. & System correctly identifies tracked diff editors. & All assertions pass. & \cellcolor{green} Pass \\
+  \midrule
+  TC\testcount & FR11 & Test unregistered diff editor status. & System correctly identifies unregistered diff editors. & All assertions pass. & \cellcolor{green} Pass \\
+  \midrule
+  TC\testcount & FR11 & Test case-sensitive URI comparison. & System properly handles case sensitivity in URI comparison. & All assertions pass. & \cellcolor{green} Pass \\
+  \midrule
+  TC\testcount & FR11 & Close all tracked diff editors. & All registered diff editors are properly closed. & All assertions pass. & \cellcolor{green} Pass \\
+  \midrule
+  TC\testcount & FR11 & Clear tracked editor list. & Tracked editor list is properly cleared after closing. & All assertions pass. & \cellcolor{green} Pass \\
+  \midrule
+  TC\testcount & FR11 & Handle empty tab list. & System gracefully handles case when no tabs exist. & All assertions pass. & \cellcolor{green} Pass \\
+\end{longtable}
+
+\subsubsection{Refactor Action Buttons}
+
+\begin{longtable}{c
+    >{\raggedright\arraybackslash}p{1.5cm}
+    >{\raggedright\arraybackslash}p{4.5cm}
+    >{\raggedright\arraybackslash}p{4cm}
+  >{\raggedright\arraybackslash}p{3cm} c}
+  \toprule
+  \textbf{ID} & \textbf{Ref. Req.} & \textbf{Action} &
+  \textbf{Expected Result} & \textbf{Actual Result} & \textbf{Result} \\
+  \midrule
+  \endfirsthead
+
+  \multicolumn{6}{l}{\textit{(Continued from previous page)}} \\
+  \toprule
+  \textbf{ID} & \textbf{Ref. Req.} & \textbf{Action} &
+  \textbf{Expected Result} & \textbf{Actual Result} & \textbf{Result} \\
+  \midrule
+  \endhead
+
+  \multicolumn{6}{r}{\textit{Continued on next page}} \\
+  \endfoot
+
+  \bottomrule
+  \caption{Refactor Action Button Test Cases}
+  \label{table:refactor_button_tests}
+  \endlastfoot
+
+  TC\testcount & FR12, UHR-EOU1 & Show refactor action buttons after initialization. & Accept and Reject buttons are displayed and refactoring context is set. & All assertions pass. & \cellcolor{green} Pass \\
+  \midrule
+  TC\testcount & FR12, UHR-ACS2 & Hide refactor action buttons after initialization. & Buttons are hidden and context is properly cleared. & All assertions pass. & \cellcolor{green} Pass \\
+  \midrule
+  TC\testcount & FR12, UHR-EOU1 & Test button visibility with no active editor. & Buttons remain hidden when no editor is active. & All assertions pass. & \cellcolor{green} Pass \\
+  \midrule
+  TC\testcount & FR12, UHR-EOU1 & Test button state during refactoring. & Buttons show correct enabled/disabled state during refactoring. & All assertions pass. & \cellcolor{green} Pass \\
+  \midrule
+  TC\testcount & FR12, UHR-EOU1 & Test button actions with invalid refactoring state. & Buttons handle invalid state gracefully with appropriate messages. & All assertions pass. & \cellcolor{green} Pass \\
+\end{longtable}
+
+\subsubsection{Workspace File Monitoring}
+
+\begin{longtable}{c
+    >{\raggedright\arraybackslash}p{1.8cm}
+    >{\raggedright\arraybackslash}p{4.2cm}
+    >{\raggedright\arraybackslash}p{4.2cm}
+  >{\raggedright\arraybackslash}p{2.8cm} c}
+  \toprule
+  \textbf{ID} & \textbf{Ref. Req.} & \textbf{Action} &
+  \textbf{Expected Result} & \textbf{Actual Result} & \textbf{Result} \\
+  \midrule
+  \endfirsthead
+
+  \multicolumn{6}{l}{\textit{(Continued from previous page)}} \\
+  \toprule
+  \textbf{ID} & \textbf{Ref. Req.} & \textbf{Action} &
+  \textbf{Expected Result} & \textbf{Actual Result} & \textbf{Result} \\
+  \midrule
+  \endhead
+
+  \multicolumn{6}{r}{\textit{Continued on next page}} \\
+  \endfoot
+
+  \bottomrule
+  \caption{Workspace File Listener Test Cases}
+  \label{table:workspace_listener_tests}
+  \endlastfoot
+
+  TC\testcount & FR12, MS-MNT4 & File changes with cache. & Cache cleared, status marked outdated, notification shown. & All assertions pass. & \cellcolor{green} Pass \\
+  \midrule
+
+  TC\testcount & FR12 & File changes without cache. & Listener skips invalidation, logs trace. & All assertions pass. & \cellcolor{green} Pass \\
+  \midrule
+
+  TC\testcount & FR12 & Error during file change cache clearing. & Error is caught and logged. & Error trace logged. & \cellcolor{green} Pass \\
+  \midrule
+
+  TC\testcount & FR12 & File deleted and cache existed. & Cache and status removed, UI refreshed. & All behaviors verified. & \cellcolor{green} Pass \\
+  \midrule
+
+  TC\testcount & FR12 & File deleted but not cached. & Skips removal, no action taken. & No deletions occurred. & \cellcolor{green} Pass \\
+  \midrule
+
+  TC\testcount & FR12 & Error during deletion. & Logs error message. & Error handled correctly. & \cellcolor{green} Pass \\
+  \midrule
+
+  TC\testcount & FR14, OER-IAS2 & Python file is saved. & detectSmellsFile is called. & Auto detection triggered. & \cellcolor{green} Pass \\
+  \midrule
+
+  TC\testcount & FR14 & Non-Python file is saved. & Listener skips detection. & detectSmellsFile not called. & \cellcolor{green} Pass \\
+  \midrule
+
+  TC\testcount & MS-MNT4 & dispose() called. & File watcher and save listener are disposed. & Disposables cleaned. & \cellcolor{green} Pass \\
+\end{longtable}
+
+\subsubsection{Backend Communication}
+
+\begin{longtable}{c
+    >{\raggedright\arraybackslash}p{1.8cm}
+    >{\raggedright\arraybackslash}p{4.2cm}
+    >{\raggedright\arraybackslash}p{4.2cm}
+  >{\raggedright\arraybackslash}p{2.8cm} c}
+  \toprule
+  \textbf{ID} & \textbf{Ref. Req.} & \textbf{Action} &
+  \textbf{Expected Result} & \textbf{Actual Result} & \textbf{Result} \\
+  \midrule
+  \endfirsthead
+
+  \multicolumn{6}{l}{\textit{(Continued from previous page)}} \\
+  \toprule
+  \textbf{ID} & \textbf{Ref. Req.} & \textbf{Action} &
+  \textbf{Expected Result} & \textbf{Actual Result} & \textbf{Result} \\
+  \midrule
+  \endhead
+
+  \multicolumn{6}{r}{\textit{Continued on next page}} \\
+  \endfoot
+
+  \bottomrule
+  \caption{Backend Communication Test Cases}
+  \label{table:backend_communication_tests}
+  \endlastfoot
+
+  TC\testcount & FR10, OER-INT1 & checkServerStatus returns healthy. & Sets server status to UP. & All assertions pass. & \cellcolor{green} Pass \\
+  \midrule
+
+  TC\testcount & FR10 & checkServerStatus gets 500. & Sets server status to DOWN, logs warning. & All assertions pass. & \cellcolor{green} Pass \\
+  \midrule
+
+  TC\testcount & FR10, SR-IM 1 & checkServerStatus throws network error. & Sets server status to DOWN, logs error. & All assertions pass. & \cellcolor{green} Pass \\
+  \midrule
+
+  TC\testcount & OER-IAS1 & initLogs successfully initializes logs. & Returns true. & All assertions pass. & \cellcolor{green} Pass \\
+  \midrule
+
+  TC\testcount & OER-IAS1 & initLogs fails server response. & Returns false, logs error. & All assertions pass. & \cellcolor{green} Pass \\
+  \midrule
+
+  TC\testcount & OER-IAS1 & initLogs throws network error. & Returns false, logs connection error. & All assertions pass. & \cellcolor{green} Pass \\
+  \midrule
+
+  TC\testcount & FR10 & fetchSmells returns successful detection. & Returns list of smells, logs messages. & All assertions pass. & \cellcolor{green} Pass \\
+  \midrule
+
+  TC\testcount & FR10, SR-IM 1 & fetchSmells gets 500 from server. & Throws error with status. & All assertions pass. & \cellcolor{green} Pass \\
+  \midrule
+
+  TC\testcount & FR10, SR-IM 1 & fetchSmells throws network error. & Throws error and logs it. & All assertions pass. & \cellcolor{green} Pass \\
+  \midrule
+
+  TC\testcount & FR13, OER-INT1 & backendRefactorSmell works. & Calls refactor API and returns result. & All assertions pass. & \cellcolor{green} Pass \\
+  \midrule
+
+  TC\testcount & FR13 & backendRefactorSmell with empty path. & Throws error, logs abortion. & All assertions pass. & \cellcolor{green} Pass \\
+  \midrule
+
+  TC\testcount & FR13, SR-IM 1 & backendRefactorSmell server error. & Throws error with message. & All assertions pass. & \cellcolor{green} Pass \\
+  \midrule
+
+  TC\testcount & FR13, OER-INT1 & backendRefactorSmellType works. & Calls /refactor-by-type and returns result. & All assertions pass. & \cellcolor{green} Pass \\
+  \midrule
+
+  TC\testcount & FR13 & backendRefactorSmellType no path. & Throws error for missing path. & All assertions pass. & \cellcolor{green} Pass \\
+  \midrule
+
+  TC\testcount & FR13, SR-IM 1 & backendRefactorSmellType server error. & Throws error for failed refactor. & All assertions pass. & \cellcolor{green} Pass \\
+\end{longtable}
+
+\subsubsection{Smell Highlighting}
+
+\begin{longtable}{c
+    >{\raggedright\arraybackslash}p{1.8cm}
+    >{\raggedright\arraybackslash}p{4.2cm}
+    >{\raggedright\arraybackslash}p{4.2cm}
+    >{\raggedright\arraybackslash}p{2.8cm} c}
+  \toprule
+  \textbf{ID} & \textbf{Ref. Req.} & \textbf{Action} &
+  \textbf{Expected Result} & \textbf{Actual Result} & \textbf{Result} \\
+  \midrule
+  \endfirsthead
+
+  \multicolumn{6}{l}{\textit{(Continued from previous page)}} \\
+  \toprule
+  \textbf{ID} & \textbf{Ref. Req.} & \textbf{Action} &
+  \textbf{Expected Result} & \textbf{Actual Result} & \textbf{Result} \\
+  \midrule
+  \endhead
+
+  \multicolumn{6}{r}{\textit{Continued on next page}} \\
+  \endfoot
+
+  \bottomrule
+  \caption{File Highlighter Test Cases}
+  \label{table:file_highlighter_tests}
+  \endlastfoot
+
+  TC\testcount & FR12, LFR-AP 1 & highlightSmells with valid cache. & Two decorations created and applied. & All assertions pass. & \cellcolor{green} Pass \\
+  \midrule
+
+  TC\testcount & FR12 & highlightSmells with no cache. & Does not apply any highlights. & All assertions pass. & \cellcolor{green} Pass \\
+  \midrule
+
+  TC\testcount & FR12, LFR-AP 1 & highlightSmells with only one smell enabled. & Only matching smells are decorated. & All assertions pass. & \cellcolor{green} Pass \\
+  \midrule
+
+  TC\testcount & FR12 & highlightSmells with invalid line. & Skips decoration for that smell. & All assertions pass. & \cellcolor{green} Pass \\
+  \midrule
+
+  TC\testcount & LFR-AP 2 & getDecoration with underline style. & Returns text underline decoration. & All assertions pass. & \cellcolor{green} Pass \\
+  \midrule
+
+  TC\testcount & LFR-AP 2 & getDecoration with flashlight style. & Returns whole-line background decoration. & All assertions pass. & \cellcolor{green} Pass \\
+  \midrule
+
+  TC\testcount & LFR-AP 2 & getDecoration with border-arrow style. & Returns right-arrow styled decoration. & All assertions pass. & \cellcolor{green} Pass \\
+  \midrule
+
+  TC\testcount & LFR-AP 2 & getDecoration with unknown style. & Falls back to underline decoration. & All assertions pass. & \cellcolor{green} Pass \\
+  \midrule
+
+  TC\testcount & FR12, UHR-EOU 1 & resetHighlights disposes all active decorations. & Decorations are disposed and cleared. & All assertions pass. & \cellcolor{green} Pass \\
+  \midrule
+
+  TC\testcount & FR12 & updateHighlightsForVisibleEditors with Python editor. & highlightSmells called once. & All assertions pass. & \cellcolor{green} Pass \\
+  \midrule
+
+  TC\testcount & FR12 & updateHighlightsForFile with matching Python file. & Triggers highlightSmells. & All assertions pass. & \cellcolor{green} Pass \\
+  \midrule
+
+  TC\testcount & FR12 & updateHighlightsForFile with non-matching file. & Skips highlighting. & All assertions pass. & \cellcolor{green} Pass \\
+  \midrule
+
+  TC\testcount & FR12 & updateHighlightsForFile with JS file. & Skips highlighting. & All assertions pass. & \cellcolor{green} Pass \\
+  \midrule
+
+  TC\testcount & FR12 & getInstance returns same instance. & Singleton pattern confirmed. & All assertions pass. & \cellcolor{green} Pass \\
+\end{longtable}
+
+
+\subsubsection{Smell Hover Display}
+
+\begin{longtable}{c
+    >{\raggedright\arraybackslash}p{1.8cm}
+    >{\raggedright\arraybackslash}p{4.2cm}
+    >{\raggedright\arraybackslash}p{4.2cm}
+    >{\raggedright\arraybackslash}p{2.8cm} c}
+  \toprule
+  \textbf{ID} & \textbf{Ref. Req.} & \textbf{Action} &
+  \textbf{Expected Result} & \textbf{Actual Result} & \textbf{Result} \\
+  \midrule
+  \endfirsthead
+
+  \multicolumn{6}{l}{\textit{(Continued from previous page)}} \\
+  \toprule
+  \textbf{ID} & \textbf{Ref. Req.} & \textbf{Action} &
+  \textbf{Expected Result} & \textbf{Actual Result} & \textbf{Result} \\
+  \midrule
+  \endhead
+
+  \multicolumn{6}{r}{\textit{Continued on next page}} \\
+  \endfoot
+
+  \bottomrule
+  \caption{Hover Manager Test Cases}
+  \label{table:hover_manager_tests}
+  \endlastfoot
+
+  TC\testcount & FR12 & register() on init. & Registers hover for Python files. & All assertions pass. & \cellcolor{green} Pass \\
+  \midrule
+
+  TC\testcount & FR12 & provideHover for JS file. & Returns undefined. & All assertions pass. & \cellcolor{green} Pass \\
+  \midrule
+
+  TC\testcount & FR12 & provideHover with no cache. & Returns undefined. & All assertions pass. & \cellcolor{green} Pass \\
+  \midrule
+
+  TC\testcount & FR12 & provideHover with non-matching line. & Returns undefined. & All assertions pass. & \cellcolor{green} Pass \\
+  \midrule
+
+  TC\testcount & FR12, UHR-EOU 1 & provideHover with valid smell. & Returns hover with markdown details. & All assertions pass. & \cellcolor{green} Pass \\
+  \midrule
+
+  TC\testcount & FR12, LFR-AP 1 & provideHover escapes markdown. & Output safely renders escaped characters. & All assertions pass. & \cellcolor{green} Pass \\
+\end{longtable}
+
+
+\subsubsection{Line Selection Decorations}
+
+\begin{longtable}{c
+    >{\raggedright\arraybackslash}p{1.8cm}
+    >{\raggedright\arraybackslash}p{4.2cm}
+    >{\raggedright\arraybackslash}p{4.2cm}
+    >{\raggedright\arraybackslash}p{2.8cm} c}
+  \toprule
+  \textbf{ID} & \textbf{Ref. Req.} & \textbf{Action} &
+  \textbf{Expected Result} & \textbf{Actual Result} & \textbf{Result} \\
+  \midrule
+  \endfirsthead
+
+  \multicolumn{6}{l}{\textit{(Continued from previous page)}} \\
+  \toprule
+  \textbf{ID} & \textbf{Ref. Req.} & \textbf{Action} &
+  \textbf{Expected Result} & \textbf{Actual Result} & \textbf{Result} \\
+  \midrule
+  \endhead
+
+  \multicolumn{6}{r}{\textit{Continued on next page}} \\
+  \endfoot
+
+  \bottomrule
+  \caption{Line Selection Manager Test Cases}
+  \label{table:line_selection_tests}
+  \endlastfoot
+
+  TC\testcount & FR12 & Construct manager. & Registers callback for smell updates. & All assertions pass. & \cellcolor{green} Pass \\
+  \midrule
+
+  TC\testcount & FR12 & removeLastComment with decoration. & Disposes and clears decorated line. & All assertions pass. & \cellcolor{green} Pass \\
+  \midrule
+
+  TC\testcount & FR12 & removeLastComment with no decoration. & Does nothing. & All assertions pass. & \cellcolor{green} Pass \\
+  \midrule
+
+  TC\testcount & FR12 & commentLine with no editor. & Skips decoration. & All assertions pass. & \cellcolor{green} Pass \\
+  \midrule
+
+  TC\testcount & FR12 & commentLine with multi-line selection. & Skips decoration. & All assertions pass. & \cellcolor{green} Pass \\
+  \midrule
+
+  TC\testcount & FR12 & commentLine with no cached smells. & Calls removeLastComment. & All assertions pass. & \cellcolor{green} Pass \\
+  \midrule
+
+  TC\testcount & FR12 & commentLine with mismatched line. & Does not decorate. & All assertions pass. & \cellcolor{green} Pass \\
+  \midrule
+
+  TC\testcount & FR12, LFR-AP 1 & commentLine with one smell match. & Adds comment with smell type. & All assertions pass. & \cellcolor{green} Pass \\
+  \midrule
+
+  TC\testcount & FR12, LFR-AP 1 & commentLine with multiple smells. & Adds comment with smell count. & All assertions pass. & \cellcolor{green} Pass \\
+  \midrule
+
+  TC\testcount & FR12 & commentLine already decorated. & Skips redecoration. & All assertions pass. & \cellcolor{green} Pass \\
+  \midrule
+
+  TC\testcount & FR12 & smellsUpdated for 'all'. & Clears comment. & All assertions pass. & \cellcolor{green} Pass \\
+  \midrule
+
+  TC\testcount & FR12 & smellsUpdated for current file. & Clears comment. & All assertions pass. & \cellcolor{green} Pass \\
+  \midrule
+
+  TC\testcount & FR12 & smellsUpdated for unrelated file. & Skips clearing. & All assertions pass. & \cellcolor{green} Pass \\
+\end{longtable}
+
+\subsubsection{Cache Initialization From Previous Workspace State}
+
+\begin{longtable}{c
+    >{\raggedright\arraybackslash}p{1.8cm}
+    >{\raggedright\arraybackslash}p{4.2cm}
+    >{\raggedright\arraybackslash}p{4.2cm}
+  >{\raggedright\arraybackslash}p{2.8cm} c}
+  \toprule
+  \textbf{ID} & \textbf{Ref. Req.} & \textbf{Action} &
+  \textbf{Expected Result} & \textbf{Actual Result} & \textbf{Result} \\
+  \midrule
+  \endfirsthead
+
+  \multicolumn{6}{l}{\textit{(Continued from previous page)}} \\
+  \toprule
+  \textbf{ID} & \textbf{Ref. Req.} & \textbf{Action} &
+  \textbf{Expected Result} & \textbf{Actual Result} & \textbf{Result} \\
+  \midrule
+  \endhead
+
+  \multicolumn{6}{r}{\textit{Continued on next page}} \\
+  \endfoot
+
+  \bottomrule
+  \caption{Cache Initialization Test Cases}
+  \label{table:cache_init_tests}
+  \endlastfoot
+
+  TC\testcount & FR11 & No workspace path configured. & Skips initialization and logs warning. & All assertions pass. & \cellcolor{green} Pass \\
+  \midrule
+
+  TC\testcount & FR11 & File path outside workspace. & File is removed from cache. & All assertions pass. & \cellcolor{green} Pass \\
+  \midrule
+
+  TC\testcount & FR11 & File no longer exists. & Cache is cleared for missing file. & All assertions pass. & \cellcolor{green} Pass \\
+  \midrule
+
+  TC\testcount & FR11, PR-RFT 1 & File has smells. & Status is set to \texttt{passed} and smells restored. & All assertions pass. & \cellcolor{green} Pass \\
+  \midrule
+
+  TC\testcount & FR11, PR-RFT 1 & File is clean. & Status is set to \texttt{no\_issues}. & All assertions pass. & \cellcolor{green} Pass \\
+  \midrule
+
+  TC\testcount & FR11, MS-MNT 5 & Mixed file scenarios (valid, missing, outside). & Accurate logs of valid, clean, and removed files. & All assertions pass. & \cellcolor{green} Pass \\
+\end{longtable}
+
+
+\subsubsection{Smell Configuration Management}
+
+\begin{longtable}{c
+    >{\raggedright\arraybackslash}p{1.8cm}
+    >{\raggedright\arraybackslash}p{4.2cm}
+    >{\raggedright\arraybackslash}p{4.2cm}
+    >{\raggedright\arraybackslash}p{2.8cm} c}
+  \toprule
+  \textbf{ID} & \textbf{Ref. Req.} & \textbf{Action} &
+  \textbf{Expected Result} & \textbf{Actual Result} & \textbf{Result} \\
+  \midrule
+  \endfirsthead
+
+  \multicolumn{6}{l}{\textit{(Continued from previous page)}} \\
+  \toprule
+  \textbf{ID} & \textbf{Ref. Req.} & \textbf{Action} &
+  \textbf{Expected Result} & \textbf{Actual Result} & \textbf{Result} \\
+  \midrule
+  \endhead
+
+  \multicolumn{6}{r}{\textit{Continued on next page}} \\
+  \endfoot
+
+  \bottomrule
+  \caption{Smell Configuration Test Cases}
+  \label{table:smells_data_tests}
+  \endlastfoot
+
+  TC\testcount & FR14, MS-MNT 3 & Load smell config file from disk. & JSON is parsed into smell config object. & All assertions pass. & \cellcolor{green} Pass \\
+  \midrule
+
+  TC\testcount & FR14 & Config file is missing. & Show error message. & All assertions pass. & \cellcolor{green} Pass \\
+  \midrule
+
+  TC\testcount & FR14 & Config file is invalid JSON. & Show error message and log. & All assertions pass. & \cellcolor{green} Pass \\
+  \midrule
+
+  TC\testcount & FR14 & Save smells config to disk. & File is written without error. & All assertions pass. & \cellcolor{green} Pass \\
+  \midrule
+
+  TC\testcount & FR14 & Save fails due to file error. & Show error and log failure. & All assertions pass. & \cellcolor{green} Pass \\
+  \midrule
+
+  TC\testcount & FR14 & Call \texttt{getFilterSmells()}. & Returns current loaded smell config. & All assertions pass. & \cellcolor{green} Pass \\
+  \midrule
+
+  TC\testcount & FR14 & Call \texttt{getEnabledSmells()}. & Returns enabled smells and options only. & All assertions pass. & \cellcolor{green} Pass \\
+  \midrule
+
+  TC\testcount & FR14 & Lookup acronym by known message ID. & Returns correct acronym. & All assertions pass. & \cellcolor{green} Pass \\
+  \midrule
+
+  TC\testcount & FR14 & Lookup acronym by unknown ID. & Returns undefined. & All assertions pass. & \cellcolor{green} Pass \\
+  \midrule
+
+  TC\testcount & FR14 & Lookup name by known message ID. & Returns correct name. & All assertions pass. & \cellcolor{green} Pass \\
+  \midrule
+
+  TC\testcount & FR14 & Lookup description by known message ID. & Returns correct description. & All assertions pass. & \cellcolor{green} Pass \\
+\end{longtable}
+
+\section{Changes Due to Testing}
+
+\wss{This section should highlight how feedback from the users and from
+  the supervisor (when one exists) shaped the final product.  In particular
+  the feedback from the Rev 0 demo to the supervisor (or to potential users)
+should be highlighted.}
+
+During the testing phase, several changes were made to the tool based
+on feedback from user testing, supervisor reviews, and edge cases
+encountered during unit and integration testing. These changes were
+necessary to improve the tool's usability, functionality, and robustness.
+
 \subsection{Usability and User Input Adjustments}
 One of the key findings from testing was the balance between
 \textbf{automating refactorings} and \textbf{allowing user control}
@@ -2587,557 +3122,6 @@
 refactor all occurrences of the same smell type} would significantly
 improve efficiency. This led to the introduction of a
 \textbf{``Refactor Smell of Same Type''} feature in the VS Code
-extension, allowing users to apply the same refactoring across
-multiple instances of a detected smell simultaneously. Additionally,
-we refined the \textbf{Accept/Reject UI elements} to make them more
-intuitive and streamlined the workflow for batch refactoring actions.
-=======
-  \multicolumn{6}{r}{\textit{Continued on next page}} \\
-  \endfoot
->>>>>>> 23a5d02f
-
-  \bottomrule
-  \caption{Cache Initialization Test Cases}
-  \label{table:cache_initialization_tests}
-  \endlastfoot
-
-  TC\testcount & FR10 & Test initialization of workspace cache. & Cache is properly initialized with workspace settings. & All assertions pass. & \cellcolor{green} Pass \\
-  \midrule
-  TC\testcount & FR10 & Test initialization with invalid workspace. & Cache initialization fails gracefully. & All assertions pass. & \cellcolor{green} Pass \\
-  \midrule
-  TC\testcount & FR10 & Test cache update on workspace change. & Cache is updated when workspace settings change. & All assertions pass. & \cellcolor{green} Pass \\
-  \midrule
-  TC\testcount & FR10 & Test cache persistence across sessions. & Cache state is preserved between sessions. & All assertions pass. & \cellcolor{green} Pass \\
-  \midrule
-  TC\testcount & FR10 & Test cache cleanup on extension deactivation. & Cache is properly cleared on extension deactivation. & All assertions pass. & \cellcolor{green} Pass \\
-\end{longtable}
-
-\subsubsection{Tracked Diff Editors}
-
-\begin{longtable}{c
-    >{\raggedright\arraybackslash}p{1.5cm}
-    >{\raggedright\arraybackslash}p{4.5cm}
-    >{\raggedright\arraybackslash}p{4cm}
-  >{\raggedright\arraybackslash}p{3cm} c}
-  \toprule
-  \textbf{ID} & \textbf{Ref. Req.} & \textbf{Action} &
-  \textbf{Expected Result} & \textbf{Actual Result} & \textbf{Result} \\
-  \midrule
-  \endfirsthead
-
-  \multicolumn{6}{l}{\textit{(Continued from previous page)}} \\
-  \toprule
-  \textbf{ID} & \textbf{Ref. Req.} & \textbf{Action} &
-  \textbf{Expected Result} & \textbf{Actual Result} & \textbf{Result} \\
-  \midrule
-  \endhead
-
-  \multicolumn{6}{r}{\textit{Continued on next page}} \\
-  \endfoot
-
-  \bottomrule
-  \caption{Tracked Diff Editor Test Cases}
-  \label{table:tracked_diff_editor_tests}
-  \endlastfoot
-
-  TC\testcount & FR11, MS-MNT3 & Register diff editor with valid URIs. & Diff editor is properly tracked in the system. & All assertions pass. & \cellcolor{green} Pass \\
-  \midrule
-  TC\testcount & FR11 & Test unrelated URIs tracking. & System correctly identifies unrelated URIs as not tracked. & All assertions pass. & \cellcolor{green} Pass \\
-  \midrule
-  TC\testcount & FR11 & Verify tracked diff editor status. & System correctly identifies tracked diff editors. & All assertions pass. & \cellcolor{green} Pass \\
-  \midrule
-  TC\testcount & FR11 & Test unregistered diff editor status. & System correctly identifies unregistered diff editors. & All assertions pass. & \cellcolor{green} Pass \\
-  \midrule
-  TC\testcount & FR11 & Test case-sensitive URI comparison. & System properly handles case sensitivity in URI comparison. & All assertions pass. & \cellcolor{green} Pass \\
-  \midrule
-  TC\testcount & FR11 & Close all tracked diff editors. & All registered diff editors are properly closed. & All assertions pass. & \cellcolor{green} Pass \\
-  \midrule
-  TC\testcount & FR11 & Clear tracked editor list. & Tracked editor list is properly cleared after closing. & All assertions pass. & \cellcolor{green} Pass \\
-  \midrule
-  TC\testcount & FR11 & Handle empty tab list. & System gracefully handles case when no tabs exist. & All assertions pass. & \cellcolor{green} Pass \\
-\end{longtable}
-
-\subsubsection{Refactor Action Buttons}
-
-\begin{longtable}{c
-    >{\raggedright\arraybackslash}p{1.5cm}
-    >{\raggedright\arraybackslash}p{4.5cm}
-    >{\raggedright\arraybackslash}p{4cm}
-  >{\raggedright\arraybackslash}p{3cm} c}
-  \toprule
-  \textbf{ID} & \textbf{Ref. Req.} & \textbf{Action} &
-  \textbf{Expected Result} & \textbf{Actual Result} & \textbf{Result} \\
-  \midrule
-  \endfirsthead
-
-  \multicolumn{6}{l}{\textit{(Continued from previous page)}} \\
-  \toprule
-  \textbf{ID} & \textbf{Ref. Req.} & \textbf{Action} &
-  \textbf{Expected Result} & \textbf{Actual Result} & \textbf{Result} \\
-  \midrule
-  \endhead
-
-  \multicolumn{6}{r}{\textit{Continued on next page}} \\
-  \endfoot
-
-  \bottomrule
-  \caption{Refactor Action Button Test Cases}
-  \label{table:refactor_button_tests}
-  \endlastfoot
-
-  TC\testcount & FR12, UHR-EOU1 & Show refactor action buttons after initialization. & Accept and Reject buttons are displayed and refactoring context is set. & All assertions pass. & \cellcolor{green} Pass \\
-  \midrule
-  TC\testcount & FR12, UHR-ACS2 & Hide refactor action buttons after initialization. & Buttons are hidden and context is properly cleared. & All assertions pass. & \cellcolor{green} Pass \\
-  \midrule
-  TC\testcount & FR12, UHR-EOU1 & Test button visibility with no active editor. & Buttons remain hidden when no editor is active. & All assertions pass. & \cellcolor{green} Pass \\
-  \midrule
-  TC\testcount & FR12, UHR-EOU1 & Test button state during refactoring. & Buttons show correct enabled/disabled state during refactoring. & All assertions pass. & \cellcolor{green} Pass \\
-  \midrule
-  TC\testcount & FR12, UHR-EOU1 & Test button actions with invalid refactoring state. & Buttons handle invalid state gracefully with appropriate messages. & All assertions pass. & \cellcolor{green} Pass \\
-\end{longtable}
-
-\subsubsection{Workspace File Monitoring}
-
-\begin{longtable}{c
-    >{\raggedright\arraybackslash}p{1.8cm}
-    >{\raggedright\arraybackslash}p{4.2cm}
-    >{\raggedright\arraybackslash}p{4.2cm}
-  >{\raggedright\arraybackslash}p{2.8cm} c}
-  \toprule
-  \textbf{ID} & \textbf{Ref. Req.} & \textbf{Action} &
-  \textbf{Expected Result} & \textbf{Actual Result} & \textbf{Result} \\
-  \midrule
-  \endfirsthead
-
-  \multicolumn{6}{l}{\textit{(Continued from previous page)}} \\
-  \toprule
-  \textbf{ID} & \textbf{Ref. Req.} & \textbf{Action} &
-  \textbf{Expected Result} & \textbf{Actual Result} & \textbf{Result} \\
-  \midrule
-  \endhead
-
-  \multicolumn{6}{r}{\textit{Continued on next page}} \\
-  \endfoot
-
-  \bottomrule
-  \caption{Workspace File Listener Test Cases}
-  \label{table:workspace_listener_tests}
-  \endlastfoot
-
-  TC\testcount & FR12, MS-MNT4 & File changes with cache. & Cache cleared, status marked outdated, notification shown. & All assertions pass. & \cellcolor{green} Pass \\
-  \midrule
-
-  TC\testcount & FR12 & File changes without cache. & Listener skips invalidation, logs trace. & All assertions pass. & \cellcolor{green} Pass \\
-  \midrule
-
-  TC\testcount & FR12 & Error during file change cache clearing. & Error is caught and logged. & Error trace logged. & \cellcolor{green} Pass \\
-  \midrule
-
-  TC\testcount & FR12 & File deleted and cache existed. & Cache and status removed, UI refreshed. & All behaviors verified. & \cellcolor{green} Pass \\
-  \midrule
-
-  TC\testcount & FR12 & File deleted but not cached. & Skips removal, no action taken. & No deletions occurred. & \cellcolor{green} Pass \\
-  \midrule
-
-  TC\testcount & FR12 & Error during deletion. & Logs error message. & Error handled correctly. & \cellcolor{green} Pass \\
-  \midrule
-
-  TC\testcount & FR14, OER-IAS2 & Python file is saved. & detectSmellsFile is called. & Auto detection triggered. & \cellcolor{green} Pass \\
-  \midrule
-
-  TC\testcount & FR14 & Non-Python file is saved. & Listener skips detection. & detectSmellsFile not called. & \cellcolor{green} Pass \\
-  \midrule
-
-  TC\testcount & MS-MNT4 & dispose() called. & File watcher and save listener are disposed. & Disposables cleaned. & \cellcolor{green} Pass \\
-\end{longtable}
-
-\subsubsection{Backend Communication}
-
-\begin{longtable}{c
-    >{\raggedright\arraybackslash}p{1.8cm}
-    >{\raggedright\arraybackslash}p{4.2cm}
-    >{\raggedright\arraybackslash}p{4.2cm}
-  >{\raggedright\arraybackslash}p{2.8cm} c}
-  \toprule
-  \textbf{ID} & \textbf{Ref. Req.} & \textbf{Action} &
-  \textbf{Expected Result} & \textbf{Actual Result} & \textbf{Result} \\
-  \midrule
-  \endfirsthead
-
-  \multicolumn{6}{l}{\textit{(Continued from previous page)}} \\
-  \toprule
-  \textbf{ID} & \textbf{Ref. Req.} & \textbf{Action} &
-  \textbf{Expected Result} & \textbf{Actual Result} & \textbf{Result} \\
-  \midrule
-  \endhead
-
-  \multicolumn{6}{r}{\textit{Continued on next page}} \\
-  \endfoot
-
-  \bottomrule
-  \caption{Backend Communication Test Cases}
-  \label{table:backend_communication_tests}
-  \endlastfoot
-
-  TC\testcount & FR10, OER-INT1 & checkServerStatus returns healthy. & Sets server status to UP. & All assertions pass. & \cellcolor{green} Pass \\
-  \midrule
-
-  TC\testcount & FR10 & checkServerStatus gets 500. & Sets server status to DOWN, logs warning. & All assertions pass. & \cellcolor{green} Pass \\
-  \midrule
-
-  TC\testcount & FR10, SR-IM 1 & checkServerStatus throws network error. & Sets server status to DOWN, logs error. & All assertions pass. & \cellcolor{green} Pass \\
-  \midrule
-
-  TC\testcount & OER-IAS1 & initLogs successfully initializes logs. & Returns true. & All assertions pass. & \cellcolor{green} Pass \\
-  \midrule
-
-  TC\testcount & OER-IAS1 & initLogs fails server response. & Returns false, logs error. & All assertions pass. & \cellcolor{green} Pass \\
-  \midrule
-
-  TC\testcount & OER-IAS1 & initLogs throws network error. & Returns false, logs connection error. & All assertions pass. & \cellcolor{green} Pass \\
-  \midrule
-
-  TC\testcount & FR10 & fetchSmells returns successful detection. & Returns list of smells, logs messages. & All assertions pass. & \cellcolor{green} Pass \\
-  \midrule
-
-  TC\testcount & FR10, SR-IM 1 & fetchSmells gets 500 from server. & Throws error with status. & All assertions pass. & \cellcolor{green} Pass \\
-  \midrule
-
-  TC\testcount & FR10, SR-IM 1 & fetchSmells throws network error. & Throws error and logs it. & All assertions pass. & \cellcolor{green} Pass \\
-  \midrule
-
-  TC\testcount & FR13, OER-INT1 & backendRefactorSmell works. & Calls refactor API and returns result. & All assertions pass. & \cellcolor{green} Pass \\
-  \midrule
-
-  TC\testcount & FR13 & backendRefactorSmell with empty path. & Throws error, logs abortion. & All assertions pass. & \cellcolor{green} Pass \\
-  \midrule
-
-  TC\testcount & FR13, SR-IM 1 & backendRefactorSmell server error. & Throws error with message. & All assertions pass. & \cellcolor{green} Pass \\
-  \midrule
-
-  TC\testcount & FR13, OER-INT1 & backendRefactorSmellType works. & Calls /refactor-by-type and returns result. & All assertions pass. & \cellcolor{green} Pass \\
-  \midrule
-
-  TC\testcount & FR13 & backendRefactorSmellType no path. & Throws error for missing path. & All assertions pass. & \cellcolor{green} Pass \\
-  \midrule
-
-  TC\testcount & FR13, SR-IM 1 & backendRefactorSmellType server error. & Throws error for failed refactor. & All assertions pass. & \cellcolor{green} Pass \\
-\end{longtable}
-
-\subsubsection{Smell Highlighting}
-
-\begin{longtable}{c
-    >{\raggedright\arraybackslash}p{1.8cm}
-    >{\raggedright\arraybackslash}p{4.2cm}
-    >{\raggedright\arraybackslash}p{4.2cm}
-    >{\raggedright\arraybackslash}p{2.8cm} c}
-  \toprule
-  \textbf{ID} & \textbf{Ref. Req.} & \textbf{Action} &
-  \textbf{Expected Result} & \textbf{Actual Result} & \textbf{Result} \\
-  \midrule
-  \endfirsthead
-
-  \multicolumn{6}{l}{\textit{(Continued from previous page)}} \\
-  \toprule
-  \textbf{ID} & \textbf{Ref. Req.} & \textbf{Action} &
-  \textbf{Expected Result} & \textbf{Actual Result} & \textbf{Result} \\
-  \midrule
-  \endhead
-
-  \multicolumn{6}{r}{\textit{Continued on next page}} \\
-  \endfoot
-
-  \bottomrule
-  \caption{File Highlighter Test Cases}
-  \label{table:file_highlighter_tests}
-  \endlastfoot
-
-  TC\testcount & FR12, LFR-AP 1 & highlightSmells with valid cache. & Two decorations created and applied. & All assertions pass. & \cellcolor{green} Pass \\
-  \midrule
-
-  TC\testcount & FR12 & highlightSmells with no cache. & Does not apply any highlights. & All assertions pass. & \cellcolor{green} Pass \\
-  \midrule
-
-  TC\testcount & FR12, LFR-AP 1 & highlightSmells with only one smell enabled. & Only matching smells are decorated. & All assertions pass. & \cellcolor{green} Pass \\
-  \midrule
-
-  TC\testcount & FR12 & highlightSmells with invalid line. & Skips decoration for that smell. & All assertions pass. & \cellcolor{green} Pass \\
-  \midrule
-
-  TC\testcount & LFR-AP 2 & getDecoration with underline style. & Returns text underline decoration. & All assertions pass. & \cellcolor{green} Pass \\
-  \midrule
-
-  TC\testcount & LFR-AP 2 & getDecoration with flashlight style. & Returns whole-line background decoration. & All assertions pass. & \cellcolor{green} Pass \\
-  \midrule
-
-  TC\testcount & LFR-AP 2 & getDecoration with border-arrow style. & Returns right-arrow styled decoration. & All assertions pass. & \cellcolor{green} Pass \\
-  \midrule
-
-  TC\testcount & LFR-AP 2 & getDecoration with unknown style. & Falls back to underline decoration. & All assertions pass. & \cellcolor{green} Pass \\
-  \midrule
-
-  TC\testcount & FR12, UHR-EOU 1 & resetHighlights disposes all active decorations. & Decorations are disposed and cleared. & All assertions pass. & \cellcolor{green} Pass \\
-  \midrule
-
-  TC\testcount & FR12 & updateHighlightsForVisibleEditors with Python editor. & highlightSmells called once. & All assertions pass. & \cellcolor{green} Pass \\
-  \midrule
-
-  TC\testcount & FR12 & updateHighlightsForFile with matching Python file. & Triggers highlightSmells. & All assertions pass. & \cellcolor{green} Pass \\
-  \midrule
-
-  TC\testcount & FR12 & updateHighlightsForFile with non-matching file. & Skips highlighting. & All assertions pass. & \cellcolor{green} Pass \\
-  \midrule
-
-  TC\testcount & FR12 & updateHighlightsForFile with JS file. & Skips highlighting. & All assertions pass. & \cellcolor{green} Pass \\
-  \midrule
-
-  TC\testcount & FR12 & getInstance returns same instance. & Singleton pattern confirmed. & All assertions pass. & \cellcolor{green} Pass \\
-\end{longtable}
-
-
-\subsubsection{Smell Hover Display}
-
-\begin{longtable}{c
-    >{\raggedright\arraybackslash}p{1.8cm}
-    >{\raggedright\arraybackslash}p{4.2cm}
-    >{\raggedright\arraybackslash}p{4.2cm}
-    >{\raggedright\arraybackslash}p{2.8cm} c}
-  \toprule
-  \textbf{ID} & \textbf{Ref. Req.} & \textbf{Action} &
-  \textbf{Expected Result} & \textbf{Actual Result} & \textbf{Result} \\
-  \midrule
-  \endfirsthead
-
-  \multicolumn{6}{l}{\textit{(Continued from previous page)}} \\
-  \toprule
-  \textbf{ID} & \textbf{Ref. Req.} & \textbf{Action} &
-  \textbf{Expected Result} & \textbf{Actual Result} & \textbf{Result} \\
-  \midrule
-  \endhead
-
-  \multicolumn{6}{r}{\textit{Continued on next page}} \\
-  \endfoot
-
-  \bottomrule
-  \caption{Hover Manager Test Cases}
-  \label{table:hover_manager_tests}
-  \endlastfoot
-
-  TC\testcount & FR12 & register() on init. & Registers hover for Python files. & All assertions pass. & \cellcolor{green} Pass \\
-  \midrule
-
-  TC\testcount & FR12 & provideHover for JS file. & Returns undefined. & All assertions pass. & \cellcolor{green} Pass \\
-  \midrule
-
-  TC\testcount & FR12 & provideHover with no cache. & Returns undefined. & All assertions pass. & \cellcolor{green} Pass \\
-  \midrule
-
-  TC\testcount & FR12 & provideHover with non-matching line. & Returns undefined. & All assertions pass. & \cellcolor{green} Pass \\
-  \midrule
-
-  TC\testcount & FR12, UHR-EOU 1 & provideHover with valid smell. & Returns hover with markdown details. & All assertions pass. & \cellcolor{green} Pass \\
-  \midrule
-
-  TC\testcount & FR12, LFR-AP 1 & provideHover escapes markdown. & Output safely renders escaped characters. & All assertions pass. & \cellcolor{green} Pass \\
-\end{longtable}
-
-
-\subsubsection{Line Selection Decorations}
-
-\begin{longtable}{c
-    >{\raggedright\arraybackslash}p{1.8cm}
-    >{\raggedright\arraybackslash}p{4.2cm}
-    >{\raggedright\arraybackslash}p{4.2cm}
-    >{\raggedright\arraybackslash}p{2.8cm} c}
-  \toprule
-  \textbf{ID} & \textbf{Ref. Req.} & \textbf{Action} &
-  \textbf{Expected Result} & \textbf{Actual Result} & \textbf{Result} \\
-  \midrule
-  \endfirsthead
-
-  \multicolumn{6}{l}{\textit{(Continued from previous page)}} \\
-  \toprule
-  \textbf{ID} & \textbf{Ref. Req.} & \textbf{Action} &
-  \textbf{Expected Result} & \textbf{Actual Result} & \textbf{Result} \\
-  \midrule
-  \endhead
-
-  \multicolumn{6}{r}{\textit{Continued on next page}} \\
-  \endfoot
-
-  \bottomrule
-  \caption{Line Selection Manager Test Cases}
-  \label{table:line_selection_tests}
-  \endlastfoot
-
-  TC\testcount & FR12 & Construct manager. & Registers callback for smell updates. & All assertions pass. & \cellcolor{green} Pass \\
-  \midrule
-
-  TC\testcount & FR12 & removeLastComment with decoration. & Disposes and clears decorated line. & All assertions pass. & \cellcolor{green} Pass \\
-  \midrule
-
-  TC\testcount & FR12 & removeLastComment with no decoration. & Does nothing. & All assertions pass. & \cellcolor{green} Pass \\
-  \midrule
-
-  TC\testcount & FR12 & commentLine with no editor. & Skips decoration. & All assertions pass. & \cellcolor{green} Pass \\
-  \midrule
-
-  TC\testcount & FR12 & commentLine with multi-line selection. & Skips decoration. & All assertions pass. & \cellcolor{green} Pass \\
-  \midrule
-
-  TC\testcount & FR12 & commentLine with no cached smells. & Calls removeLastComment. & All assertions pass. & \cellcolor{green} Pass \\
-  \midrule
-
-  TC\testcount & FR12 & commentLine with mismatched line. & Does not decorate. & All assertions pass. & \cellcolor{green} Pass \\
-  \midrule
-
-  TC\testcount & FR12, LFR-AP 1 & commentLine with one smell match. & Adds comment with smell type. & All assertions pass. & \cellcolor{green} Pass \\
-  \midrule
-
-  TC\testcount & FR12, LFR-AP 1 & commentLine with multiple smells. & Adds comment with smell count. & All assertions pass. & \cellcolor{green} Pass \\
-  \midrule
-
-  TC\testcount & FR12 & commentLine already decorated. & Skips redecoration. & All assertions pass. & \cellcolor{green} Pass \\
-  \midrule
-
-  TC\testcount & FR12 & smellsUpdated for 'all'. & Clears comment. & All assertions pass. & \cellcolor{green} Pass \\
-  \midrule
-
-  TC\testcount & FR12 & smellsUpdated for current file. & Clears comment. & All assertions pass. & \cellcolor{green} Pass \\
-  \midrule
-
-  TC\testcount & FR12 & smellsUpdated for unrelated file. & Skips clearing. & All assertions pass. & \cellcolor{green} Pass \\
-\end{longtable}
-
-\subsubsection{Cache Initialization From Previous Workspace State}
-
-\begin{longtable}{c
-    >{\raggedright\arraybackslash}p{1.8cm}
-    >{\raggedright\arraybackslash}p{4.2cm}
-    >{\raggedright\arraybackslash}p{4.2cm}
-  >{\raggedright\arraybackslash}p{2.8cm} c}
-  \toprule
-  \textbf{ID} & \textbf{Ref. Req.} & \textbf{Action} &
-  \textbf{Expected Result} & \textbf{Actual Result} & \textbf{Result} \\
-  \midrule
-  \endfirsthead
-
-  \multicolumn{6}{l}{\textit{(Continued from previous page)}} \\
-  \toprule
-  \textbf{ID} & \textbf{Ref. Req.} & \textbf{Action} &
-  \textbf{Expected Result} & \textbf{Actual Result} & \textbf{Result} \\
-  \midrule
-  \endhead
-
-  \multicolumn{6}{r}{\textit{Continued on next page}} \\
-  \endfoot
-
-  \bottomrule
-  \caption{Cache Initialization Test Cases}
-  \label{table:cache_init_tests}
-  \endlastfoot
-
-  TC\testcount & FR11 & No workspace path configured. & Skips initialization and logs warning. & All assertions pass. & \cellcolor{green} Pass \\
-  \midrule
-
-  TC\testcount & FR11 & File path outside workspace. & File is removed from cache. & All assertions pass. & \cellcolor{green} Pass \\
-  \midrule
-
-  TC\testcount & FR11 & File no longer exists. & Cache is cleared for missing file. & All assertions pass. & \cellcolor{green} Pass \\
-  \midrule
-
-  TC\testcount & FR11, PR-RFT 1 & File has smells. & Status is set to \texttt{passed} and smells restored. & All assertions pass. & \cellcolor{green} Pass \\
-  \midrule
-
-  TC\testcount & FR11, PR-RFT 1 & File is clean. & Status is set to \texttt{no\_issues}. & All assertions pass. & \cellcolor{green} Pass \\
-  \midrule
-
-  TC\testcount & FR11, MS-MNT 5 & Mixed file scenarios (valid, missing, outside). & Accurate logs of valid, clean, and removed files. & All assertions pass. & \cellcolor{green} Pass \\
-\end{longtable}
-
-
-\subsubsection{Smell Configuration Management}
-
-\begin{longtable}{c
-    >{\raggedright\arraybackslash}p{1.8cm}
-    >{\raggedright\arraybackslash}p{4.2cm}
-    >{\raggedright\arraybackslash}p{4.2cm}
-    >{\raggedright\arraybackslash}p{2.8cm} c}
-  \toprule
-  \textbf{ID} & \textbf{Ref. Req.} & \textbf{Action} &
-  \textbf{Expected Result} & \textbf{Actual Result} & \textbf{Result} \\
-  \midrule
-  \endfirsthead
-
-  \multicolumn{6}{l}{\textit{(Continued from previous page)}} \\
-  \toprule
-  \textbf{ID} & \textbf{Ref. Req.} & \textbf{Action} &
-  \textbf{Expected Result} & \textbf{Actual Result} & \textbf{Result} \\
-  \midrule
-  \endhead
-
-  \multicolumn{6}{r}{\textit{Continued on next page}} \\
-  \endfoot
-
-  \bottomrule
-  \caption{Smell Configuration Test Cases}
-  \label{table:smells_data_tests}
-  \endlastfoot
-
-  TC\testcount & FR14, MS-MNT 3 & Load smell config file from disk. & JSON is parsed into smell config object. & All assertions pass. & \cellcolor{green} Pass \\
-  \midrule
-
-  TC\testcount & FR14 & Config file is missing. & Show error message. & All assertions pass. & \cellcolor{green} Pass \\
-  \midrule
-
-  TC\testcount & FR14 & Config file is invalid JSON. & Show error message and log. & All assertions pass. & \cellcolor{green} Pass \\
-  \midrule
-
-  TC\testcount & FR14 & Save smells config to disk. & File is written without error. & All assertions pass. & \cellcolor{green} Pass \\
-  \midrule
-
-  TC\testcount & FR14 & Save fails due to file error. & Show error and log failure. & All assertions pass. & \cellcolor{green} Pass \\
-  \midrule
-
-  TC\testcount & FR14 & Call \texttt{getFilterSmells()}. & Returns current loaded smell config. & All assertions pass. & \cellcolor{green} Pass \\
-  \midrule
-
-  TC\testcount & FR14 & Call \texttt{getEnabledSmells()}. & Returns enabled smells and options only. & All assertions pass. & \cellcolor{green} Pass \\
-  \midrule
-
-  TC\testcount & FR14 & Lookup acronym by known message ID. & Returns correct acronym. & All assertions pass. & \cellcolor{green} Pass \\
-  \midrule
-
-  TC\testcount & FR14 & Lookup acronym by unknown ID. & Returns undefined. & All assertions pass. & \cellcolor{green} Pass \\
-  \midrule
-
-  TC\testcount & FR14 & Lookup name by known message ID. & Returns correct name. & All assertions pass. & \cellcolor{green} Pass \\
-  \midrule
-
-  TC\testcount & FR14 & Lookup description by known message ID. & Returns correct description. & All assertions pass. & \cellcolor{green} Pass \\
-\end{longtable}
-
-\section{Changes Due to Testing}
-
-\wss{This section should highlight how feedback from the users and from
-  the supervisor (when one exists) shaped the final product.  In particular
-  the feedback from the Rev 0 demo to the supervisor (or to potential users)
-should be highlighted.}
-
-During the testing phase, several changes were made to the tool based
-on feedback from user testing, supervisor reviews, and edge cases
-encountered during unit and integration testing. These changes were
-necessary to improve the tool's usability, functionality, and robustness.
-
-\subsection{Usability and User Input Adjustments}
-One of the key findings from testing was the balance between
-\textbf{automating refactorings} and \textbf{allowing user control}
-over changes. Initially, the tool required users to manually approve
-every refactoring, which slowed down the workflow. However, after
-usability testing, it became evident that an \textbf{option to
-refactor all occurrences of the same smell type} would significantly
-improve efficiency. This led to the introduction of a
-\textbf{"Refactor Smell of Same Type"} feature in the VS Code
 extension, allowing users to apply the same refactoring across
 multiple instances of a detected smell simultaneously. Additionally,
 we refined the \textbf{Accept/Reject UI elements} to make them more
