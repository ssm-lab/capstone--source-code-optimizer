\documentclass[12pt, titlepage]{article}
\usepackage[letterpaper, portrait, margin=1in]{geometry}
\usepackage{booktabs}
\usepackage{tabularx}
\usepackage{hyperref}
\hypersetup{
    colorlinks,
    citecolor=black,
    filecolor=black,
    linkcolor=red,
    urlcolor=blue
}
\usepackage{longtable}
\usepackage[round]{natbib}
<<<<<<< HEAD
\usepackage{graphicx}
\usepackage{array}
=======
\usepackage{colortbl}
\usepackage{graphicx} 
\usepackage{placeins}
>>>>>>> 4d3d4012
\usepackage{float}
\usepackage{colortbl}
\usepackage{caption}
\captionsetup[table]{width=0.9\textwidth}

\usepackage{listings}
\lstset{
    basicstyle=\ttfamily, % Use monospaced font
    breaklines=true,      % Enable line breaks
}
\usepackage{csvsimple}

\input{../Comments}
\input{../Common}

\begin{document}

\title{Verification and Validation Report: \progname} 
\author{\authname}
\date{\today}
	
\maketitle

\pagenumbering{roman}

\section{Revision History}

\begin{tabularx}{\textwidth}{p{3cm}p{2cm}X}
\toprule {\bf Date} & {\bf Version} & {\bf Notes}\\
\midrule
March 8th, 2025 & 0.0 & Started VnV Report\\
Date 2 & 1.1 & Notes\\
\bottomrule
\end{tabularx}

~\newpage

\section{Symbols, Abbreviations and Acronyms}

\renewcommand{\arraystretch}{1.2}
\begin{tabular}{l l} 
  \toprule		
  \textbf{symbol} & \textbf{description}\\
  \midrule 
  T & Test\\
  \bottomrule
\end{tabular}\\

\wss{symbols, abbreviations or acronyms -- you can reference the SRS tables if needed}

\newpage

\tableofcontents

\listoftables %if appropriate

\listoffigures %if appropriate

\newpage

\pagenumbering{arabic}

This document ...

\section{Functional Requirements Evaluation}

\section{Nonfunctional Requirements Evaluation}

\subsection{Usability}

\subsection*{Key Findings}
\begin{itemize}
    \item The extension demonstrated strong functionality in detecting code smells and providing refactoring suggestions.
    \item Participants appreciated the \textbf{preview feature} and \textbf{energy savings feedback}.
    \item Major usability issues included \textbf{sidebar visibility}, \textbf{refactoring speed}, and \textbf{UI clarity}.
\end{itemize}

\section*{Methodology}
The usability test involved 5 student developers familiar with VSCode but with no prior experience using the extension. Participants performed tasks such as detecting code smells, refactoring single and multi-file smells, and customizing settings. Metrics included task completion rate, error rate, and user satisfaction scores. Additional qualitative data was collected using surveys that gathered background information of the participants as well as their opinions post testing (\ref{appendix:usability}).

\section*{Results}

The following is an overview of the most significant task that the test participants performed. Information on the tasks themselves can be found in the Appendix (\ref{appendix:usability}).

\subsection*{Quantitative Results}
\begin{itemize}
    \item \textbf{Task Completion Rate:}
        \begin{itemize}
            \item \textbf{Task 1-3 (Smell Detection):} 100\% success rate.
            \item \textbf{Task 4 (Initiate Refactoring):} 100\% success rate.
            \item \textbf{Task 6 (Multi-File Refactoring):} 60\% success rate (participants struggled with identifying clickable file names).
            \item \textbf{Task 7 (Smell Settings):} 100\% success rate.
        \end{itemize}
    \item \textbf{User Satisfaction:}
        \begin{itemize}
            \item Confidence in Using the Tool: \textbf{4.2/5}.
            \item Satisfaction with UI Design: \textbf{4.0/5}.
            \item Trust in Refactoring Suggestions: \textbf{4.5/5}.
        \end{itemize}
\end{itemize}

\begin{figure}[H]
  \centering
  \includegraphics[width=0.7\textwidth]{../Images/usability-satisfaction-graph.png}
  \label{img:usability-satisfaction}
  \caption{User Satisfaction Survey Data}
\end{figure}

\subsection*{Qualitative Results}
Participants found the code smell detection intuitive and accurate, and they appreciated the preview feature and Accept/Reject buttons. However, they struggled with sidebar visibility, refactoring speed, and UI clarity. Hover descriptions were overwhelming, and some elements (e.g., ``(6/3)'') were unclear.

\section*{Discussion}
The usability test revealed that the extension performs well in detecting code smells and providing refactoring suggestions. Participants appreciated the energy savings feedback but requested clearer explanations of how refactoring improves energy efficiency. The sidebar and refactoring process were identified as major pain points, requiring immediate attention.\\

The extension met its core functionality objectives but fell short in UI clarity and performance reliability. Participants expressed interest in using the extension in the future, provided the identified issues are addressed. The test highlighted the need for better onboarding, clearer documentation, and performance optimizations to enhance user satisfaction and adoption.

\section*{Feedback and Implementation Plan}
The following table summarizes participant feedback and whether the suggested changes will be implemented:

\begin{table}[H]
\centering
\begin{tabular}{>{\raggedright\arraybackslash}p{6cm}p{3.2cm}>{\raggedright\arraybackslash}p{5cm}}
\toprule \textbf{Feedback} & \textbf{Implementation Decision} & \textbf{Reason} \\
\midrule
Relocate the sidebar or change its colour for better visibility. & Partial & The relocation of the sidebar is not something that is in scope during the development period. \\
Make Accept/Reject buttons more prominent and visually distinct. & Yes & High user frustration. \\
Allow users to customize colours for different types of smells. & Yes & Enhances user experience. \\
Optimize the refactoring process to reduce wait times. & No & This is a time intensive ask that is not in scope. \\
Add progress bars or loading messages to manage user expectations. & Yes & Additional messages will be added to the UI.\\
Provide step-by-step instructions and a tutorial for new users. & Yes & This was already planned and will be implemented for revision 1. \\
Simplify hover descriptions and provide examples or links to documentation. & Yes & The hover content will be improved for revision 1. \\
Explain how refactoring saves energy, possibly with visualizations. & Partial & No visualizations will be added, but better explanation of smells will be provided. \\
\bottomrule
\end{tabular}
\caption{Participant Feedback and Implementation Decisions}
\end{table}


\subsection{Performance}

<<<<<<< HEAD
	
=======
\subsection{Maintainability and Support}
\begin{enumerate}

\item \textbf{test-MS-1: Extensibility for New Code Smells and Refactorings} \\[2mm]
To validate the extensibility of our tool, we structured the codebase using a modular design, where new code smell detection and refactoring functions can 
be easily added as separate components. In simpler terms, each refactoring and each custom detection is placed in its own file. A code walkthrough confirmed that 
existing modules remain unaffected when adding new detection logic. We successfully integrated a sample code smell and its corresponding refactoring method with 
minimal changes, ensuring that the new function was accessible through the main interface. This demonstrated that our architecture supports future expansions without 
disrupting core functionality.

\item \textbf{test-MS-2: Maintainable and Adaptable Codebase} \\[2mm]
We conducted a static analysis and documentation walkthrough to assess the maintainability of our codebase. The code was reviewed for modular organization, clear separation 
of concerns, and adherence to coding standards. All modules were correctly seperated and organzied. Documentation will be updated to include detailed descriptions of functions 
and configuration files, ensuring clarity for future developers. Code comments were refined to enhance readability, and function naming conventions were standardized for 
consistency. These efforts ensured that the tool remains adaptable to new Python versions and evolving best practices.

\item \textbf{test-MS-3: Easy rollback of updates in case of errors} \\[2mm]
Once releases are made, each release will be properly tagged and versioned to ensure smooth rollbacks through version control. This will all be handled with Git. done, but 
this approach guarantees that users will be able to revert to a previous stable version if needed, maintaining system integrity and minimizing disruptions.
\end{enumerate}


\subsection{etc.}

\subsection{Look and Feel}
\begin{enumerate}
\item \textbf{test-LF-1 Side-by-Side Code Comparison in IDE Plugin} \\[2mm]
The **side-by-side code comparison feature** in the IDE plugin was tested manually to verify that users can clearly view the original and refactored code within the VS Code interface. The test followed the procedure outlined in **Test-LF-1**, which specifies that upon initiating a refactoring operation, the plugin should display the original and modified versions of the code in parallel, allowing users to compare changes effectively.

The tester performed the test dynamically by opening a sample code file within the plugin and applying various refactoring operations across all detected code smells. The **expected result** was that the IDE plugin would correctly display the two versions side by side, with clear options for users to **accept** or **reject** each change. The **actual result** confirmed that the functionality operates as expected: refactored code was displayed adjacent to the original code, ensuring an intuitive comparison process. The tester was also able to interact with the **accept/reject buttons**, verifying their usability and correctness.

A screenshot of the **successful test execution** is provided in Figure \ref{fig:lf1_test}, illustrating the side-by-side code comparison functionality within the IDE plugin.

\FloatBarrier
\begin{figure}[h]
    \centering
    \includegraphics[width=0.8\linewidth]{../Images/test-LF-1-image.png}
    \caption{Side-by-Side Code Comparison in VS Code Plugin}
    \label{fig:lf1_test}
\end{figure}
\FloatBarrier 

\item \textbf{test-LF-2 Theme Adaptation in VS Code} \\[2mm]
The **theme adaptation feature** in the IDE plugin was tested manually to confirm that the plugin correctly adjusts to VS Code’s light and dark themes without requiring manual configuration. The tester performed the test by opening the plugin in **both themes** and switching between them using VS Code’s settings.

The **expected result** was that the plugin’s interface should automatically adjust when the theme is changed. The **actual result** confirmed that the plugin seamlessly transitioned between light and dark themes while maintaining a consistent interface. The images in Figures \ref{fig:lf2_light} and \ref{fig:lf2_dark} illustrate the side-by-side refactoring panel in both **light mode** and **dark mode**.

\FloatBarrier
\begin{figure}[h]
    \centering
    \includegraphics[width=0.8\linewidth]{../Images/test-LF-2-image-light.png}
    \caption{Side-by-Side Refactoring Panel in Light Mode}
    \label{fig:lf2_light}
\end{figure}
\FloatBarrier 

\FloatBarrier 
\begin{figure}[h]
    \centering
    \includegraphics[width=0.8\linewidth]{../Images/test-LF-2-image-dark.png}
    \caption{Side-by-Side Refactoring Panel in Dark Mode}
    \label{fig:lf2_dark}
\end{figure}
\FloatBarrier 

\item \textbf{test-LF-3 Design Acceptance} \\[2mm]
The **design acceptance test** was conducted as part of the **usability testing session**, where developers and testers interacted with the plugin and provided feedback. This test evaluated user experience, ease of navigation, and overall satisfaction with the plugin’s interface.

The **expected result** was that users would be able to interact with the plugin smoothly and provide structured feedback. The **actual result** confirmed that users were able to navigate and use the plugin effectively. The feedback collected during this session was used to assess the overall usability of the plugin. More details regarding this evaluation can be found in the **Usability Testing section**.

\end{enumerate}


>>>>>>> 4d3d4012
\section{Comparison to Existing Implementation}	

This section will not be appropriate for every project.

\section{Unit Testing}
\newcounter{testcase}
\newcommand{\testcount}{\stepcounter{testcase}\thetestcase}
\renewcommand{\arraystretch}{1.2} % Adjust row height for better readability

\subsection{API Endpoints}

\subsubsection{Smell Detection Endpoint}

\begin{longtable}{c 
  >{\raggedright\arraybackslash}p{1.5cm} 
  >{\raggedright\arraybackslash}p{4.5cm} 
  >{\raggedright\arraybackslash}p{4cm} 
  >{\raggedright\arraybackslash}p{3cm} c}
  \toprule
  \textbf{ID} & \textbf{Ref. Req.} & \textbf{Action} & \textbf{Expected Result} & \textbf{Actual Result} & \textbf{Result} \\ 
  \midrule
  \endfirsthead

  \multicolumn{6}{l}{\textit{(Continued from previous page)}} \\ 
  \toprule
  \textbf{ID} & \textbf{Ref. Req.} & \textbf{Action} & \textbf{Expected Result} & \textbf{Actual Result} & \textbf{Result} \\ 
  \midrule
  \endhead

  \multicolumn{6}{r}{\textit{Continued on next page}} \\
  \endfoot

  \bottomrule
  \caption{Smell Detection Endpoint Test Cases}
  \label{table:detection_endpoint_tests}
  \endlastfoot

  TC\testcount & FR10, OER-IAS1 & User requests to detect smells in a valid file. & Status code is 200. Response contains 2 smells. & All assertions pass. & \cellcolor{green} Pass \\ \midrule
  TC\testcount & FR10, OER-IAS1 & User requests to detect smells in a non-existent file. & Status code is 404. Error message indicates file not found. & All assertions pass. & \cellcolor{green} Pass \\ \midrule
  TC\testcount & FR10, OER-IAS1 & Internal server error occurs during smell detection. & Status code is 500. Error message indicates internal server error. & All assertions pass. & \cellcolor{green} Pass \\ 
\end{longtable}

\subsubsection{Refactor Endpoint}

\begin{longtable}{c 
  >{\raggedright\arraybackslash}p{1.5cm} 
  >{\raggedright\arraybackslash}p{4.5cm} 
  >{\raggedright\arraybackslash}p{4cm} 
  >{\raggedright\arraybackslash}p{3cm} c}
  \toprule
  \textbf{ID} & \textbf{Ref. Req.} & \textbf{Action} & \textbf{Expected Result} & \textbf{Actual Result} & \textbf{Result} \\ 
  \midrule
  \endfirsthead

  \multicolumn{6}{l}{\textit{(Continued from previous page)}} \\ 
  \toprule
  \textbf{ID} & \textbf{Ref. Req.} & \textbf{Action} & \textbf{Expected Result} & \textbf{Actual Result} & \textbf{Result} \\ 
  \midrule
  \endhead

  \multicolumn{6}{r}{\textit{Continued on next page}} \\
  \endfoot

  \bottomrule
  \caption{Refactor Endpoint Test Cases}
  \label{table:refactor_endpoint_tests}
  \endlastfoot

  TC\testcount & FR10, OER-IAS1 & User requests to refactor a valid source directory. & Status code is 200. Response contains refactored data and updated smells. & All assertions pass. & \cellcolor{green} Pass \\ \midrule
  TC\testcount & FR10, OER-IAS1 & User requests to refactor a non-existent source directory. & Status code is 404. Error message indicates directory not found. & All assertions pass. & \cellcolor{green} Pass \\ \midrule 
  TC\testcount & FR10, OER-IAS1 & Energy is not saved after refactoring. & Status code is 400. Error message indicates energy was not saved. & All assertions pass. & \cellcolor{green} Pass \\ \midrule 
  TC\testcount & FR10, OER-IAS1 & Initial energy measurement fails. & Status code is 400. Error message indicates initial emissions could not be retrieved. & All assertions pass. & \cellcolor{green} Pass \\ \midrule 
  TC\testcount & FR10, OER-IAS1 & Final energy measurement fails. & Status code is 400. Error message indicates final emissions could not be retrieved. & All assertions pass. & \cellcolor{green} Pass \\ \midrule 
  TC\testcount & FR10, OER-IAS1 & Unexpected error occurs during refactoring. & Status code is 400. Error message contains the exception details. & All assertions pass. & \cellcolor{green} Pass \\ 
\end{longtable}

\subsection{Analyzer Controller Module}

\begin{longtable}{c 
  >{\raggedright\arraybackslash}p{1.5cm} 
  >{\raggedright\arraybackslash}p{4.5cm} 
  >{\raggedright\arraybackslash}p{4cm} 
  >{\raggedright\arraybackslash}p{3cm} c}
  \toprule
  \textbf{ID} & \textbf{Ref. Req.} & \textbf{Action} & \textbf{Expected Result} & \textbf{Actual Result} & \textbf{Result} \\ 
  \midrule
  \endfirsthead

  \multicolumn{6}{l}{\textit{(Continued from previous page)}} \\ 
  \toprule
  \textbf{ID} & \textbf{Ref. Req.} & \textbf{Action} & \textbf{Expected Result} & \textbf{Actual Result} & \textbf{Result} \\ 
  \midrule
  \endhead

  \multicolumn{6}{r}{\textit{Continued on next page}} \\
  \endfoot

  \bottomrule
  \caption{Analyzer Controller Module Test Cases}
  \label{table:analyzer_controller_tests}
  \endlastfoot

  TC\testcount & FR2, FR5, PR-PAR3 & Test detection of repeated function calls in AST-based analysis. & One repeated function call should be detected. & All assertions pass. & \cellcolor{green} Pass \\ \midrule
  TC\testcount & FR2, FR5, PR-PAR3 & Test detection of repeated method calls on the same object instance. & One repeated method call should be detected. & All assertions pass. & \cellcolor{green} Pass \\ \midrule
  TC\testcount & FR2 & Test that no code smells are detected in a clean file. & The system should return an empty list of smells. & All assertions pass. & \cellcolor{green} Pass \\ \midrule
  TC\testcount & FR2, PR-PAR2 & Test filtering of smells by analysis method. & The function should return only smells matching the specified method (AST, Pylint, Astroid). & All assertions pass. & \cellcolor{green} Pass \\ \midrule
  TC\testcount & FR2, PR-PAR2 & Test generating custom analysis options for AST-based analysis. & The generated options should include callable detection functions. & All assertions pass. & \cellcolor{green} Pass \\ \midrule
  TC\testcount & FR2, FR5, PR-PAR3 & Test correct logging of detected code smells. & Detected smells should be logged with correct details. & All assertions pass. & \cellcolor{green} Pass \\ \midrule
  TC\testcount & FR2, FR5 & Test handling of an empty registry when filtering smells. & The function should return an empty dictionary. & All assertions pass. & \cellcolor{green} Pass \\ \midrule
  TC\testcount & FR2, PR-PAR2 & Test that smells remain unchanged if no modifications occur. & The function should not modify existing smells if no changes are detected. & All assertions pass. & \cellcolor{green} Pass \\ 
\end{longtable}



\subsection{CodeCarbon Measurement}

\begin{longtable}{c 
  >{\raggedright\arraybackslash}p{1.5cm} 
  >{\raggedright\arraybackslash}p{4.5cm} 
  >{\raggedright\arraybackslash}p{4cm} 
  >{\raggedright\arraybackslash}p{3cm} c}
  \toprule
  \textbf{ID} & \textbf{Ref. Req.} & \textbf{Action} & \textbf{Expected Result} & \textbf{Actual Result} & \textbf{Result} \\ 
  \midrule
  \endfirsthead

  \multicolumn{6}{l}{\textit{(Continued from previous page)}} \\ 
  \toprule
  \textbf{ID} & \textbf{Ref. Req.} & \textbf{Action} & \textbf{Expected Result} & \textbf{Actual Result} & \textbf{Result} \\ 
  \midrule
  \endhead

  \multicolumn{6}{r}{\textit{Continued on next page}} \\
  \endfoot

  \bottomrule
  \caption{CodeCarbon Measurement Test Cases}
  \label{table:measurement_tests}
  \endlastfoot

  TC\testcount & PR-RFT1, FR6 & Trigger CodeCarbon measurements with a valid file path. & CodeCarbon subprocess for the file should be invoked at least once. \texttt{EmissionsTracker. start} and \texttt{stop} API endpoints should be called. Success message ``CodeCarbon measurement completed successfully." should be logged. & All assertions pass. & \cellcolor{green} Pass \\ 
  \midrule
  TC\testcount & PR-RFT1 & Trigger CodeCarbon function with a valid file path that causes a subprocess failure. & CodeCarbon subprocess run should still be invoked. \texttt{EmissionsTracker. start} and \texttt{stop} API endpoints should be called. An error message ``Error executing file" should be logged. Returned emissions data should be \texttt{None} since the execution failed.& All assertions pass. & \cellcolor{green} Pass \\ 
  \midrule
  TC\testcount & FR5, PR-SCR1 & Results produced by CodeCarbon run are at a valid CSV file path and can be read. & Emissions data should be read successfully from the CSV file. The function should return the last row of emissions data. & All assertions pass. & \cellcolor{green} Pass \\ 
  \midrule
  TC\testcount & PR-RFT1, FR6 & Results produced by CodeCarbon run are at a valid CSV file path but the file cannot be read. & An error message ``Error reading file" should be logged. The function should return \texttt{None} because the file reading failed. & All assertions pass. & \cellcolor{green} Pass \\ 
   \midrule
  TC\testcount & PR-RFT1, FR5 & Given CSV Path for results produced by CodeCarbon does not have a file. & An error message ``File \texttt{file path} does not exist." should be logged.The function should return \texttt{None} since the file does not exist. & All assertions pass. & \cellcolor{green} Pass \\ 
\end{longtable}

\subsection{Smell Analyzers}

\subsubsection{String Concatenation in Loop}

\begin{longtable}{c 
  >{\raggedright\arraybackslash}p{1.5cm} 
  >{\raggedright\arraybackslash}p{4.5cm} 
  >{\raggedright\arraybackslash}p{4cm} 
  >{\raggedright\arraybackslash}p{3cm} c}
  \toprule
  \textbf{ID} & \textbf{Ref. Req.} & \textbf{Action} & \textbf{Expected Result} & \textbf{Actual Result} & \textbf{Result} \\ 
  \midrule
  \endfirsthead

  \multicolumn{6}{l}{\textit{(Continued from previous page)}} \\ 
  \toprule
  \textbf{ID} & \textbf{Ref. Req.} & \textbf{Action} & \textbf{Expected Result} & \textbf{Actual Result} & \textbf{Result} \\ 
  \midrule
  \endhead

  \multicolumn{6}{r}{\textit{Continued on next page}} \\
  \endfoot

  \bottomrule
  \caption{String Concatenation in Loop Detection Test Cases}
  \label{table:string_concat_detection_tests}
  \endlastfoot

  TC\testcount & FR2 & Detects \texttt{+=} string concatenation inside a \texttt{for} loop. & One smell detected with target \texttt{result} and line 4. & All assertions pass. & \cellcolor{green} Pass \\ 
  \midrule
  TC\testcount & FR2 & Detects \texttt{<var = var + ...>} string concatenation inside a loop. & One smell detected with target \texttt{result} and line 4. & All assertions pass. & \cellcolor{green} Pass \\ 
  \midrule
  TC\testcount & FR2 & Detects \texttt{+=} string concatenation inside a \texttt{while} loop. & One smell detected with target \texttt{result} and line 4. & All assertions pass. & \cellcolor{green} Pass \\ 
  \midrule
  TC\testcount & FR2 & Detects \texttt{+=} modifying a list item inside a loop. & One smell detected with target \lstinline|self.text[0]| and line 6. & All assertions pass. & \cellcolor{green} Pass \\ 
  \midrule
  TC\testcount & FR2 & Detects \texttt{+=} modifying an object attribute inside a loop. & One smell detected with target \lstinline|self.text| and line 6. & All assertions pass. & \cellcolor{green} Pass \\ 
  \midrule
  TC\testcount & FR2 & Detects \texttt{+=} modifying a dictionary value inside a loop. & One smell detected with target \texttt{data['key']} and line 4. & All assertions pass. & \cellcolor{green} Pass \\ 
  \midrule
  TC\testcount & FR2 & Detects multiple separate string concatenations in a loop. & Two smells detected with targets \texttt{result} and \texttt{logs[0]} on line 5. & All assertions pass. & \cellcolor{green} Pass \\ 
  \midrule
  TC\testcount & FR2 & Detects string concatenations with re-assignments inside the loop. & One smell detected with target \texttt{result} and line 4. & All assertions pass. & \cellcolor{green} Pass \\ 
  \midrule
  TC\testcount & FR2 & Detects concatenation inside nested loops. & One smell detected with target \texttt{result} and line 5. & All assertions pass. & \cellcolor{green} Pass \\ 
  \midrule
  TC\testcount & FR2 & Detects multi-level concatenations belonging to the same smell. & One smell detected with target \texttt{result} and two occurrences on lines 4 and 5. & All assertions pass. & \cellcolor{green} Pass \\ 
  \midrule
  TC\testcount & FR2 & Detects \texttt{+=} inside an \texttt{if-else} condition within a loop. & One smell detected with target \texttt{result} and two occurrences on line 4. & All assertions pass. & \cellcolor{green} Pass \\ 
  \midrule
  TC\testcount & FR2 & Detects \texttt{+=} using f-strings inside a loop. & One smell detected with target \texttt{result} and line 4. & All assertions pass. & \cellcolor{green} Pass \\ 
  \midrule
  TC\testcount & FR2 & Detects \texttt{+=} using \texttt{\%} formatting inside a loop. & One smell detected with target \texttt{result} and line 4. & All assertions pass. & \cellcolor{green} Pass \\ 
  \midrule
  TC\testcount & FR2 & Detects \texttt{+=} using \texttt{.format()} inside a loop. & One smell detected with target \texttt{result} and line 4. & All assertions pass. & \cellcolor{green} Pass \\ 
  \midrule
  TC\testcount & FR2 & Ensures accessing the concatenation variable inside the loop is NOT flagged. & No smells detected. & All assertions pass. & \cellcolor{green} Pass \\ 
  \midrule
  TC\testcount & FR2 & Ensures regular string assignments are NOT flagged. & No smells detected. & All assertions pass. & \cellcolor{green} Pass \\ 
  \midrule
  TC\testcount & FR2 & Ensures number operations with \texttt{+=} are NOT flagged. & No smells detected. & All assertions pass. & \cellcolor{green} Pass \\ 
  \midrule
  TC\testcount & FR2 & Ensures string concatenation OUTSIDE a loop is NOT flagged. & No smells detected. & All assertions pass. & \cellcolor{green} Pass \\ 
  \midrule
  TC\testcount & FR2 & Detects a variable concatenated multiple times in the same loop iteration. & One smell detected with target \texttt{result} and two occurrences on line 4. & All assertions pass. & \cellcolor{green} Pass \\ 
  \midrule
  TC\testcount & FR2 & Detects concatenation where both prefix and suffix are added. & One smell detected with target \texttt{result} and line 4. & All assertions pass. & \cellcolor{green} Pass \\ 
  \midrule
  TC\testcount & FR2 & Detects \texttt{+=} where new values are inserted at the beginning instead of the end. & One smell detected with target \texttt{result} and line 4. & All assertions pass. & \cellcolor{green} Pass \\ 
  \midrule
  TC\testcount & FR2 & Ignores potential smells where type cannot be confirmed as a string. & No smells detected. & All assertions pass. & \cellcolor{green} Pass \\ 
  \midrule
  TC\testcount & FR2 & Detects string concatenation where type is inferred from function type hints. & One smell detected with target \texttt{result} and line 4. & All assertions pass. & \cellcolor{green} Pass \\ 
  \midrule
  TC\testcount & FR2 & Detects string concatenation where type is inferred from variable type hints. & One smell detected with target \texttt{result} and line 4. & All assertions pass. & \cellcolor{green} Pass \\ 
  \midrule
  TC\testcount & FR2 & Detects string concatenation where type is inferred from class attributes. & One smell detected with target \texttt{result} and line 9. & All assertions pass. & \cellcolor{green} Pass \\ 
  \midrule
  TC\testcount & FR2 & Detects string concatenation where type is inferred from the initial value assigned. & One smell detected with target \texttt{result} and line 4. & All assertions pass. & \cellcolor{green} Pass \\ 
\end{longtable}

\subsubsection{Long Element Chain Detector Module}

\begin{longtable}{c 
  >{\raggedright\arraybackslash}p{1.5cm} 
  >{\raggedright\arraybackslash}p{4.5cm} 
  >{\raggedright\arraybackslash}p{4cm} 
  >{\raggedright\arraybackslash}p{3cm} c}
  \toprule
  \textbf{ID} & \textbf{Ref. Req.} & \textbf{Action} & \textbf{Expected Result} & \textbf{Actual Result} & \textbf{Result} \\ 
  \midrule
  \endfirsthead

  \multicolumn{6}{l}{\textit{(Continued from previous page)}} \\ 
  \toprule
  \textbf{ID} & \textbf{Ref. Req.} & \textbf{Action} & \textbf{Expected Result} & \textbf{Actual Result} & \textbf{Result} \\ 
  \midrule
  \endhead

  \multicolumn{6}{r}{\textit{Continued on next page}} \\
  \endfoot

  \bottomrule
  \caption{Long Element Chain Detector Module Test Cases}
  \label{table:lec_tests}
  \endlastfoot

  TC\testcount & FR2 & Test with code that has no chains. & No chains should be detected. & All assertions pass. & \cellcolor{green} Pass \\ \midrule
  TC\testcount & FR2 & Test with chains shorter than threshold. & No chains should be detected for threshold of 5. & All assertions pass. & \cellcolor{green} Pass \\ \midrule
  TC\testcount & FR2  & Test with chains exactly at threshold. & One chain should be detected at line 3. & All assertions pass. & \cellcolor{green} Pass \\ \midrule
  TC\testcount & FR2 & Test with chains longer than threshold. & One chain should be detected with message ``Dictionary chain too long (4/3)''. & All assertions pass. & \cellcolor{green} Pass \\ \midrule
  TC\testcount & FR2 & Test with multiple chains in the same file. & Two chains should be detected at different lines. & All assertions pass. & \cellcolor{green} Pass \\ \midrule
  TC\testcount & FR2 & Test chains inside nested functions and classes. & Two chains should be detected, one inside a function, one inside a class. & All assertions pass. & \cellcolor{green} Pass \\ \midrule
  TC\testcount & FR2 & Test that chains on the same line are reported only once. & One chain should be detected at line 4. & All assertions pass. & \cellcolor{green} Pass \\ \midrule
  TC\testcount & FR2 & Test chains with different variable types. & Two chains should be detected, one in a list and one in a tuple. & All assertions pass. & \cellcolor{green} Pass \\ \midrule
  TC\testcount & FR2 & Test with a custom threshold value. & No chains detected with threshold 4. One chain detected with threshold 2. & All assertions pass. & \cellcolor{green} Pass \\ \midrule
  DLEC10 & FR2 & Test the structure of the returned LECSmell object. & Object should have correct type, path, module, symbol, and occurrence details. & All assertions pass. & \cellcolor{green} Pass \\ \midrule
  DLEC11 & FR2 & Test chains within complex expressions. & Three chains should be detected in different contexts. & All assertions pass. & \cellcolor{green} Pass \\ \midrule
  DLEC12 & FR2 & Test with an empty file. & No chains should be detected. & All assertions pass. & \cellcolor{green} Pass \\ \midrule
  DLEC13 & FR2 & Test with threshold of 1 (every subscript reported). & One chain should be detected with message ``Dictionary chain too long (5/5)''. & All assertions pass. & \cellcolor{green} Pass \\
\end{longtable}

\subsubsection{Repeated Calls Detection Module}

\begin{longtable}{c 
  >{\raggedright\arraybackslash}p{1.5cm} 
  >{\raggedright\arraybackslash}p{4.5cm} 
  >{\raggedright\arraybackslash}p{4cm} 
  >{\raggedright\arraybackslash}p{3cm} c}
  \toprule
  \textbf{ID} & \textbf{Ref. Req.} & \textbf{Action} & \textbf{Expected Result} & \textbf{Actual Result} & \textbf{Result} \\ 
  \midrule
  \endfirsthead

  \multicolumn{6}{l}{\textit{(Continued from previous page)}} \\ 
  \toprule
  \textbf{ID} & \textbf{Ref. Req.} & \textbf{Action} & \textbf{Expected Result} & \textbf{Actual Result} & \textbf{Result} \\ 
  \midrule
  \endhead

  \multicolumn{6}{r}{\textit{Continued on next page}} \\
  \endfoot

  \bottomrule
  \caption{Repeated Calls Detection Module Test Cases}
  \label{table:crc_tests}
  \endlastfoot

  TC\testcount & FR2, PR-PAR2 & Test detection of repeated function calls within the same scope. & One repeated call detected with two occurrences. & All assertions pass. & \cellcolor{green} Pass \\ \midrule
  TC\testcount & FR2, PR-PAR2 & Test detection of repeated method calls on the same object instance. & One repeated method call detected with two occurrences. & All assertions pass. & \cellcolor{green} Pass \\ \midrule
  TC\testcount & FR2 & Test that function calls with different arguments are not flagged. & No repeated calls should be detected. & All assertions pass. & \cellcolor{green} Pass \\ \midrule
  TC\testcount & FR2 & Test that function calls on modified objects are not flagged. & No repeated calls should be detected due to object state change. & All assertions pass. & \cellcolor{green} Pass \\ \midrule
  TC\testcount & FR2, PR-PAR3 & Test detection of repeated external function calls. & One repeated function call detected with two occurrences. & All assertions pass. & \cellcolor{green} Pass \\ \midrule
  TC\testcount & FR2, PR-PAR3 & Test detection of repeated calls to expensive built-in functions. & One repeated function call detected with two occurrences. & All assertions pass. & \cellcolor{green} Pass \\ \midrule
  TC\testcount & FR2, PR-PAR3 & Test that built-in functions with primitive arguments are not flagged. & No repeated calls should be detected. & All assertions pass. & \cellcolor{green} Pass \\ \midrule
  TC\testcount & FR2 & Test that method calls on different object instances are not flagged. & No repeated calls should be detected. & All assertions pass. & \cellcolor{green} Pass \\ 
\end{longtable}


\subsection{Refactorer Controller Module}

\begin{longtable}{c 
  >{\raggedright\arraybackslash}p{1.5cm} 
  >{\raggedright\arraybackslash}p{4.5cm} 
  >{\raggedright\arraybackslash}p{4cm} 
  >{\raggedright\arraybackslash}p{3cm} c}
  \toprule
  \textbf{ID} & \textbf{Ref. Req.} & \textbf{Action} & \textbf{Expected Result} & \textbf{Actual Result} & \textbf{Result} \\ 
  \midrule
  \endfirsthead

  \multicolumn{6}{l}{\textit{(Continued from previous page)}} \\ 
  \toprule
  \textbf{ID} & \textbf{Ref. Req.} & \textbf{Action} & \textbf{Expected Result} & \textbf{Actual Result} & \textbf{Result} \\ 
  \midrule
  \endhead

  \multicolumn{6}{r}{\textit{Continued on next page}} \\
  \endfoot

  \bottomrule
  \caption{Refactorer Controller Module Test Cases}
  \label{table:refactorer_controller_tests}
  \endlastfoot

  TC\testcount & FR5 & User requests to refactor a smell. & Correct smell is identified. Logger logs ``Running refactoring for long-element-chain using TestRefactorer.'' Correct refactorer is called once with correct arguments. Output path is \texttt{test\_path.LEC001\_1.py}. & All assertions pass. & \cellcolor{green} Pass \\ \midrule
  TC\testcount & UHR-UPLD1 & System handles missing refactorer. & Raises \texttt{NotImplementedError} with message ``No refactorer implemented for smell: long-element-chain.'' Logger logs error. & All assertions pass. & \cellcolor{green} Pass \\ \midrule
  TC\testcount & FR5 & Multiple refactorer calls are handled correctly. & Correct smell counter incremented. Refactorer is called twice. First output: \texttt{test\_path.LEC001\_1.py}. Second output: \texttt{test\_path.LEC001\_2.py}. & All assertions pass. & \cellcolor{green} Pass \\ \midrule
  TC\testcount & FR5 & Refactorer runs with overwrite set to False. & Refactorer is called once. Overwrite argument is set to False. & All assertions pass. & \cellcolor{green} Pass \\ \midrule
  TC\testcount & PR-RFT 1, FR5 & System handles empty modified files correctly. & Modified files list remains empty (\texttt{[]} in output). & All assertions pass. & \cellcolor{green} Pass \\
\end{longtable}

\subsection{Smell Refactorers}

\subsubsection{String Concatenation in Loop}

\begin{longtable}{c 
  >{\raggedright\arraybackslash}p{1.5cm} 
  >{\raggedright\arraybackslash}p{4.5cm} 
  >{\raggedright\arraybackslash}p{4cm} 
  >{\raggedright\arraybackslash}p{3cm} c}
  \toprule
  \textbf{ID} & \textbf{Ref. Req.} & \textbf{Action} & \textbf{Expected Result} & \textbf{Actual Result} & \textbf{Result} \\ 
  \midrule
  \endfirsthead

  \multicolumn{6}{l}{\textit{(Continued from previous page)}} \\ 
  \toprule
  \textbf{ID} & \textbf{Ref. Req.} & \textbf{Action} & \textbf{Expected Result} & \textbf{Actual Result} & \textbf{Result} \\ 
  \midrule
  \endhead

  \multicolumn{6}{r}{\textit{Continued on next page}} \\
  \endfoot

  \bottomrule
  \caption{String Concatenation in Loop Refactoring Test Cases}
  \label{table:string_concat_refactoring_tests}
  \endlastfoot

  TC\testcount & FR3, FR6 & Refactors empty initial concatenation variable (e.g., \lstinline|result = ""|). & Code is refactored to use a list and \texttt{join()}. & All assertions pass. & \cellcolor{green} Pass \\ 
  \midrule
  TC\testcount & FR3, FR6 & Refactors non-empty initial concatenation variable not referenced before the loop. & Code is refactored to use a list and \texttt{join()}. & All assertions pass. & \cellcolor{green} Pass \\ 
  \midrule
  TC\testcount & FR3, FR6 & Refactors non-empty initial concatenation variable referenced before the loop. & Code is refactored to use a list and \texttt{join()}. & All assertions pass. & \cellcolor{green} Pass \\ 
  \midrule
  TC\testcount & FR3, FR6 & Refactors concatenation where the target is not a simple variable (e.g., \texttt{result["key"]}). & Code is refactored to use a temporary list and \texttt{join()}. & All assertions pass. & \cellcolor{green} Pass \\ 
  \midrule
  TC\testcount & FR3, FR6 & Refactors concatenation where the variable is not initialized in the same scope. & Code is refactored to use a list and \texttt{join()}. & All assertions pass. & \cellcolor{green} Pass \\ 
  \midrule
  TC\testcount & FR3, FR6 & Refactors prefix concatenation (e.g., \lstinline|result = str(i) + result|). & Code uses \lstinline|insert(0, ...)| for prefix concatenation. & All assertions pass. & \cellcolor{green} Pass \\ 
  \midrule
  TC\testcount & FR3, FR6 & Refactors concatenation with both prefix and suffix. & Code uses both \lstinline|insert(0, ...)| and \texttt{append(...)}. & All assertions pass. & \cellcolor{green} Pass \\ 
  \midrule
  TC\testcount & FR3, FR6 & Refactors multiple concatenations in the same loop. & Code uses \texttt{append(...)} and \texttt{insert(0, ...)} as needed. & All assertions pass. & \cellcolor{green} Pass \\ 
  \midrule
  TC\testcount & FR3, FR6 & Refactors nested concatenation in loops. & Code uses \texttt{append(...)} and \texttt{insert(0, ...)} for nested loops. & All assertions pass. & \cellcolor{green} Pass \\ 
  \midrule
  TC\testcount & FR3, FR6 & Refactors multiple occurrences of concatenation at different loop levels. & Code uses \texttt{append(...)} for all occurrences. & All assertions pass. & \cellcolor{green} Pass \\ 
  \midrule
  TC\testcount & FR3, FR6 & Handles reassignment of the concatenation variable inside the loop. & Code resets the list to the new value. & All assertions pass. & \cellcolor{green} Pass \\ 
  \midrule
  TC\testcount & FR3, FR6 & Handles reassignment of the concatenation variable to an empty value. & Code clears the list using \texttt{clear()}. & All assertions pass. & \cellcolor{green} Pass \\ 
  \midrule
  TC\testcount & FR3, FR6 & Ensures unrelated code and comments are preserved during refactoring. & Unrelated lines and comments remain unchanged. & All assertions pass. & \cellcolor{green} Pass \\ 
\end{longtable}

\subsubsection{Member Ignoring Method}

\begin{longtable}{c 
  >{\raggedright\arraybackslash}p{1.5cm} 
  >{\raggedright\arraybackslash}p{4.5cm} 
  >{\raggedright\arraybackslash}p{4cm} 
  >{\raggedright\arraybackslash}p{3cm} c}
  \toprule
  \textbf{ID} & \textbf{Ref. Req.} & \textbf{Action} & \textbf{Expected Result} & \textbf{Actual Result} & \textbf{Result} \\ 
  \midrule
  \endfirsthead

  \multicolumn{6}{l}{\textit{(Continued from previous page)}} \\ 
  \toprule
  \textbf{ID} & \textbf{Ref. Req.} & \textbf{Action} & \textbf{Expected Result} & \textbf{Actual Result} & \textbf{Result} \\ 
  \midrule
  \endhead

  \multicolumn{6}{r}{\textit{Continued on next page}} \\
  \endfoot

  \bottomrule
  \caption{Member Ignoring Method Refactoring Test Cases}
  \label{table:member_ignoring_method_tests}
  \endlastfoot

  TC\testcount & FR3, FR6 & Refactors a basic member-ignoring method. & Adds \texttt{@staticmethod}, removes \texttt{self}, and updates calls. & All assertions pass. & \cellcolor{green} Pass \\ 
  \midrule
  TC\testcount & FR3, FR6 & Refactors a member-ignoring method with inheritance. & Updates calls from subclass instances. & All assertions pass. & \cellcolor{green} Pass \\ 
  \midrule
  TC\testcount & FR3, FR6 & Refactors a member-ignoring method with subclass in a separate file. & Updates calls from subclass instances in external files. & All assertions pass. & \cellcolor{green} Pass \\ 
  \midrule
  TC\testcount & FR3, FR6 & Refactors a member-ignoring method with subclass method override. & Does not update calls to overridden methods. & All assertions pass. & \cellcolor{green} Pass \\ 
  \midrule
  TC\testcount & FR3, FR6 & Refactors a member-ignoring method with type hints. & Updates calls using type hints to infer instance type. & All assertions pass. & \cellcolor{green} Pass \\ 
\end{longtable}

\subsubsection{Long Element Chain Refactorer Module}

\begin{longtable}{c 
  >{\raggedright\arraybackslash}p{1.5cm} 
  >{\raggedright\arraybackslash}p{4.5cm} 
  >{\raggedright\arraybackslash}p{4cm} 
  >{\raggedright\arraybackslash}p{3cm} c}
  \toprule
  \textbf{ID} & \textbf{Ref. Req.} & \textbf{Action} & \textbf{Expected Result} & \textbf{Actual Result} & \textbf{Result} \\ 
  \midrule
  \endfirsthead

  \multicolumn{6}{l}{\textit{(Continued from previous page)}} \\ 
  \toprule
  \textbf{ID} & \textbf{Ref. Req.} & \textbf{Action} & \textbf{Expected Result} & \textbf{Actual Result} & \textbf{Result} \\ 
  \midrule
  \endhead

  \multicolumn{6}{r}{\textit{Continued on next page}} \\
  \endfoot

  \bottomrule
  \caption{Long Element Chain Refactorer Test Cases}
  \label{table:lec_refactorer_tests}
  \endlastfoot

  TC\testcount & PR-PAR3, FR6, FR3 & Test the long element chain refactorer on basic nested dictionary access & Dictionary should be flattened, and access updated & Refactoring applied successfully, dictionary access updated & \cellcolor{green} Pass \\ \midrule
  TC\testcount & PR-PAR3, FR6, FR3 & Test the long element chain refactorer across multiple files & Dictionary access across multiple files should be updated & Refactoring applied successfully across multiple files & \cellcolor{yellow} TBD \\ \midrule
  TC\testcount & PR-PAR3, FR6, FR3 & Test the refactorer on dictionary access via class attributes & Class attributes should be flattened and access updated & Refactoring applied successfully on class attribute accesses. All accesses changed correctly. & \cellcolor{green} Pass \\ \midrule
  TC\testcount & PR-PAR3, FR6, FR3 & Ensure the refactorer skips shallow dictionary access & Refactoring should be skipped for shallow access & Refactoring correctly skipped for shallow access & \cellcolor{green} Pass \\ \midrule
  TC\testcount & PR-PAR3, FR6, FR3 & Test the refactorer on dictionary access with mixed depths & Flatten the dictionary up to the minimum access depth & All dictionary access chains flattened to minimum access depth and dictionary flattened successfully. & \cellcolor{green} Pass \\
\end{longtable}

\subsubsection{Repeated Calls Refactoring Module}

\begin{longtable}{c 
  >{\raggedright\arraybackslash}p{1.5cm} 
  >{\raggedright\arraybackslash}p{4.5cm} 
  >{\raggedright\arraybackslash}p{4cm} 
  >{\raggedright\arraybackslash}p{3cm} c}
  \toprule
  \textbf{ID} & \textbf{Ref. Req.} & \textbf{Action} & \textbf{Expected Result} & \textbf{Actual Result} & \textbf{Result} \\ 
  \midrule
  \endfirsthead

  \multicolumn{6}{l}{\textit{(Continued from previous page)}} \\ 
  \toprule
  \textbf{ID} & \textbf{Ref. Req.} & \textbf{Action} & \textbf{Expected Result} & \textbf{Actual Result} & \textbf{Result} \\ 
  \midrule
  \endhead

  \multicolumn{6}{r}{\textit{Continued on next page}} \\
  \endfoot

  \bottomrule
  \caption{Cache Repeated Calls Refactoring Module Test Cases}
  \label{table:crc_refactor_tests}
  \endlastfoot

  TC\testcount & FR3, FR5, PR-PAR3 & Test that repeated function calls are cached properly. & The function calls should be replaced with a cached variable. & All assertions pass. & \cellcolor{green} Pass \\ \midrule
  TC\testcount & FR3, FR5, PR-PAR3 & Test that repeated method calls on the same object are cached. & Method calls should be replaced with a cached result stored in a variable. & All assertions pass. & \cellcolor{green} Pass \\ \midrule
  TC\testcount & FR3, FR5, PR-PAR2 & Test that repeated method calls on different object instances are not cached. & Calls on different object instances should remain unchanged. & All assertions pass. & \cellcolor{green} Pass \\ \midrule
  TC\testcount & FR3, FR5 & Test that caching is applied even with multiple identical function calls. & The repeated function calls should be replaced with a cached variable. & All assertions pass. & \cellcolor{green} Pass \\ \midrule
  TC\testcount & FR3, FR5 & Test caching when refactoring function calls that appear in a docstring. & Function calls inside the docstring should not be modified. & All assertions pass. & \cellcolor{green} Pass \\ \midrule
  TC\testcount & FR3, FR5, PR-PAR3 & Test caching of method calls inside a class with an unchanged instance state. & Repeated method calls should be cached correctly. & All assertions pass. & \cellcolor{green} Pass \\ \midrule
  TC\testcount & FR3, FR5 & Test that functions with varying arguments are not cached. & Calls with different arguments should remain unchanged. & All assertions pass. & \cellcolor{green} Pass \\ \midrule
  TC\testcount & FR3, FR5, PR-PAR2 & Test that caching does not interfere with scope and closures. & The cached value should remain valid within the correct scope. & All assertions pass. & \cellcolor{green} Pass \\ 
\end{longtable}

\subsubsection{Use a Generator Refactoring Module}

\begin{longtable}{c 
  >{\raggedright\arraybackslash}p{1.5cm} 
  >{\raggedright\arraybackslash}p{4.5cm} 
  >{\raggedright\arraybackslash}p{4cm} 
  >{\raggedright\arraybackslash}p{3cm} c}
  \toprule
  \textbf{ID} & \textbf{Ref. Req.} & \textbf{Action} & \textbf{Expected Result} & \textbf{Actual Result} & \textbf{Result} \\ 
  \midrule
  \endfirsthead

  \multicolumn{6}{l}{\textit{(Continued from previous page)}} \\ 
  \toprule
  \textbf{ID} & \textbf{Ref. Req.} & \textbf{Action} & \textbf{Expected Result} & \textbf{Actual Result} & \textbf{Result} \\ 
  \midrule
  \endhead

  \multicolumn{6}{r}{\textit{Continued on next page}} \\
  \endfoot

  \bottomrule
  \caption{Use a Generator Refactoring Module Test Cases}
  \label{table:ugen_refactor_tests}
  \endlastfoot

  TC\testcount & FR3, FR5, PR-PAR3 & Test refactoring of list comprehensions in `all()` calls. & The list comprehension should be converted into a generator expression. & All assertions pass. & \cellcolor{green} Pass \\ \midrule
  TC\testcount & FR3, FR5, PR-PAR3 & Test refactoring of list comprehensions in `any()` calls. & The list comprehension should be converted into a generator expression. & All assertions pass. & \cellcolor{green} Pass \\ \midrule
  TC\testcount & FR3, FR5, PR-PAR3 & Test refactoring of multi-line list comprehensions. & The multi-line comprehension should be refactored correctly while preserving indentation. & All assertions pass. & \cellcolor{green} Pass \\ \midrule
  TC\testcount & FR3, FR5, PR-PAR3 & Test refactoring of complex conditions within `any()` and `all()`. & The refactored generator expression should maintain logical correctness. & All assertions pass. & \cellcolor{green} Pass \\ \midrule
  TC\testcount & FR3, FR5 & Test that improperly formatted list comprehensions are handled correctly. & No unintended modifications should be applied to non-standard formats. & All assertions pass. & \cellcolor{green} Pass \\ \midrule
  TC\testcount & FR3, FR5 & Test that readability is preserved in refactored code. & The refactored code should be clear, well-formatted, and maintain original intent. & All assertions pass. & \cellcolor{green} Pass \\ \midrule
  TC\testcount & FR3, FR5 & Test that list comprehensions outside of `all()` and `any()` remain unchanged. & The refactorer should not modify list comprehensions used in other contexts. & All assertions pass. & \cellcolor{green} Pass \\ \midrule
  TC\testcount & FR3, FR5 & Test refactoring when `all()` or `any()` calls are nested. & The refactored code should handle nested expressions correctly. & All assertions pass. & \cellcolor{green} Pass \\ 
\end{longtable}


\subsubsection{Long Parameter List}

\begin{longtable}{c 
  >{\raggedright\arraybackslash}p{1.5cm} 
  >{\raggedright\arraybackslash}p{4.5cm} 
  >{\raggedright\arraybackslash}p{4cm} 
  >{\raggedright\arraybackslash}p{3cm} c}
  \toprule
  \textbf{ID} & \textbf{Ref. Req.} & \textbf{Action} & \textbf{Expected Result} & \textbf{Actual Result} & \textbf{Result} \\ 
  \midrule
  \endfirsthead

  \multicolumn{6}{l}{\textit{(Continued from previous page)}} \\ 
  \toprule
  \textbf{ID} & \textbf{Ref. Req.} & \textbf{Action} & \textbf{Expected Result} & \textbf{Actual Result} & \textbf{Result} \\ 
  \midrule
  \endhead

  \multicolumn{6}{r}{\textit{Continued on next page}} \\
  \endfoot

  \bottomrule
  \caption{Long Parameter List Refactoring Test Cases}
  \label{table:long_parameter_list_tests}
  \endlastfoot

  TC\testcount & FR3, FR6 & Refactors a constructor definition with 8 parameters, and class initialization with positional arguments. & Declares grouping classes. Updates constructor call with grouped instantiations. Also updates function signature and body to reflect new parameters. & All assertions pass. & \cellcolor{green} Pass \\ 
  \midrule
  TC\testcount & FR3, FR6 & Refactors a constructor definition with 8 parameters with one unused in body, as well as class initialization with positional arguments. & Declares grouping classes. Updates constructor call with grouped instantiations. Also updates function signature and body to reflect new used parameters. & All assertions pass. & \cellcolor{green} Pass \\ 
  \midrule
  TC\testcount & FR3, FR6 & Refactors an instance method with 8 parameters (two default values) and the call made to it (1 positional argument). & Declares grouping classes with default values preserved. Updates method call with grouped instantiations. Also updates method signature and body to reflect new parameters.  & All assertions pass. & \cellcolor{green} Pass \\ 
  \midrule
  TC\testcount & FR3, FR6 & Refactors a static method with 8 parameters (1 with default value, 4 unused in body) and the call made to it (2 positional arguments)& Declares grouping classes with default values preserved. Updates method call with grouped instantiations. Also updates method signature and body to reflect new used parameters. & All assertions pass. & \cellcolor{green} Pass \\ 
  \midrule
  TC\testcount & FR3, FR6 & Refactors a standalone function with 8 parameters (1 with default value that is also unused in body) and the call made to it (1 positional arguments) & Declares grouping classes. Updates method call with grouped instantiations. Also updates method signature and body to reflect new used parameters. & All assertions pass. & \cellcolor{green} Pass \\ 
\end{longtable}


\subsection{VS Code Extension}

\subsubsection{Detect Smells Command}

\begin{longtable}{c 
  >{\raggedright\arraybackslash}p{1.5cm} 
  >{\raggedright\arraybackslash}p{4.5cm} 
  >{\raggedright\arraybackslash}p{4cm} 
  >{\raggedright\arraybackslash}p{3cm} c}
  \toprule
  \textbf{ID} & \textbf{Ref. Req.} & \textbf{Action} & \textbf{Expected Result} & \textbf{Actual Result} & \textbf{Result} \\ 
  \midrule
  \endfirsthead

  \multicolumn{6}{l}{\textit{(Continued from previous page)}} \\ 
  \toprule
  \textbf{ID} & \textbf{Ref. Req.} & \textbf{Action} & \textbf{Expected Result} & \textbf{Actual Result} & \textbf{Result} \\ 
  \midrule
  \endhead

  \multicolumn{6}{r}{\textit{Continued on next page}} \\
  \endfoot

  \bottomrule
  \caption{Detect Smells Command Test Cases}
  \label{table:plugin_detect_command_tests}
  \endlastfoot

  TC\testcount & FR10, OER-IAS1 & No active editor is found. & Shows error message: ``Eco: No active editor found.'' & All assertions pass. & \cellcolor{green} Pass \\ 
  \midrule
  TC\testcount & FR10, OER-IAS1 & Active editor has no valid file path. & Shows error message: ``Eco: Active editor has no valid file path.'' & All assertions pass. & \cellcolor{green} Pass \\ 
  \midrule
  TC\testcount & FR10, OER-IAS1 & No smells are enabled. & Shows warning message: ``Eco: No smells are enabled! Detection skipped.'' & All assertions pass. & \cellcolor{green} Pass \\ 
  \midrule
  TC\testcount & FR10, OER-IAS1 & Uses cached smells when hash is unchanged and same smells are enabled. & Shows info message: ``Eco: Using cached smells for fake.path'' & All assertions pass. & \cellcolor{green} Pass \\ 
  \midrule
  TC\testcount & FR10, OER-IAS1 & Fetches new smells when enabled smells change. & Calls \texttt{wipeWorkCache}, \texttt{updateHash}, and \texttt{fetchSmells}. Updates workspace data. & All assertions pass. & \cellcolor{green} Pass \\ 
  \midrule
  TC\testcount & FR10, OER-IAS1 & Fetches new smells when hash changes but enabled smells remain the same. & Calls \texttt{updateHash} and \texttt{fetchSmells}. Updates workspace data. & All assertions pass. & \cellcolor{green} Pass \\ 
  \midrule
  TC\testcount & FR10, OER-IAS1 & No cached smells and server is down. & Shows warning message: ``Action blocked: Server is down and no cached smells exist for this file version.'' & All assertions pass. & \cellcolor{green} Pass \\ 
  \midrule
  TC\testcount & FR10, OER-IAS1 & Highlights smells when smells are found. & Shows info messages and calls \texttt{highlightSmells}. & All assertions pass. & \cellcolor{green} Pass \\ 
\end{longtable}

\subsubsection{Refactor Smell Command}

\begin{longtable}{c 
  >{\raggedright\arraybackslash}p{1.5cm} 
  >{\raggedright\arraybackslash}p{4.5cm} 
  >{\raggedright\arraybackslash}p{4cm} 
  >{\raggedright\arraybackslash}p{3cm} c}
  \toprule
  \textbf{ID} & \textbf{Ref. Req.} & \textbf{Action} & \textbf{Expected Result} & \textbf{Actual Result} & \textbf{Result} \\ 
  \midrule
  \endfirsthead

  \multicolumn{6}{l}{\textit{(Continued from previous page)}} \\ 
  \toprule
  \textbf{ID} & \textbf{Ref. Req.} & \textbf{Action} & \textbf{Expected Result} & \textbf{Actual Result} & \textbf{Result} \\ 
  \midrule
  \endhead

  \multicolumn{6}{r}{\textit{Continued on next page}} \\
  \endfoot

  \bottomrule
  \caption{Refactor Smell Command Test Cases}
  \label{table:plugin_refactor_command_tests}
  \endlastfoot

  TC\testcount & PR-RFT1 & No active editor is found. & Shows error message ``Eco: Unable to proceed as no active editor or file path found.'' & All assertions pass. & \cellcolor{green} Pass \\ 
  \midrule
  TC\testcount & PR-RFT1, FR6 & Attempting to refactor when no smells are detected in the file & Shows error message ``Eco: No smells detected in the file for refactoring.'' & All assertions pass. & \cellcolor{green} Pass \\ 
  \midrule
  TC\testcount & FR6 & Attempting to refactor when selected line doesn't match any smell & Shows error message ``Eco: No matching smell found for refactoring.'' & All assertions pass. & \cellcolor{green} Pass \\ 
  \midrule
  TC\testcount & FR5, FR6, FR10 & Refactoring a smell when found on the selected line & Saves the current file. Calls \texttt{refactorSmell} method with correct parameters. Shows message ``Refactoring report available in sidebar''. Executes command to focus refactor sidebar. Opens and shows the refactored preview. Highlights updated smells. Updates the UI with new smells & All assertions pass. & \cellcolor{green} Pass \\ 
  \midrule
  TC\testcount & PR-RFT2 & Handling API failure during refactoring & Shows error message ``Eco: Refactoring failed. See console for details.'' & All assertions pass. & \cellcolor{green} Pass \\ 
  \end{longtable}

\subsubsection{File Highlighter}

\begin{longtable}{c 
  >{\raggedright\arraybackslash}p{1.5cm} 
  >{\raggedright\arraybackslash}p{4.5cm} 
  >{\raggedright\arraybackslash}p{4cm} 
  >{\raggedright\arraybackslash}p{3cm} c}
  \toprule
  \textbf{ID} & \textbf{Ref. Req.} & \textbf{Action} & \textbf{Expected Result} & \textbf{Actual Result} & \textbf{Result} \\ 
  \midrule
  \endfirsthead

  \multicolumn{6}{l}{\textit{(Continued from previous page)}} \\ 
  \toprule
  \textbf{ID} & \textbf{Ref. Req.} & \textbf{Action} & \textbf{Expected Result} & \textbf{Actual Result} & \textbf{Result} \\ 
  \midrule
  \endhead

  \multicolumn{6}{r}{\textit{Continued on next page}} \\
  \endfoot

  \bottomrule
  \caption{File Highlighter Test Cases}
  \label{table:plugin_file_highlighter_tests}
  \endlastfoot

  TC\testcount & FR10, OER-IAS1, LFR-AP2 & Creates decorations for a given color. & Decoration is created using \lstinline|vscode.window.createTextEditor DecorationType|. & All assertions pass. & \cellcolor{green} Pass \\ 
  \midrule
  TC\testcount & FR10, OER-IAS1, LFR-AP2 & Highlights smells in the active text editor. & Decorations are set using \texttt{setDecorations}. & All assertions pass. & \cellcolor{green} Pass \\ 
  \midrule
  TC\testcount & FR10, OER-IAS1, LFR-AP2 & Does not reset highlight decorations on first initialization. & Decorations are not disposed of on the first call. & All assertions pass. & \cellcolor{green} Pass \\ 
  \midrule
  TC\testcount & FR10, OER-IAS1, LFR-AP2 & Resets highlight decorations on subsequent calls. & Decorations are disposed of on subsequent calls. & All assertions pass. & \cellcolor{green} Pass \\ 
\end{longtable}

\subsubsection{File Hashing}

\begin{longtable}{c 
  >{\raggedright\arraybackslash}p{1.5cm} 
  >{\raggedright\arraybackslash}p{4.5cm} 
  >{\raggedright\arraybackslash}p{4cm} 
  >{\raggedright\arraybackslash}p{3cm} c}
  \toprule
  \textbf{ID} & \textbf{Ref. Req.} & \textbf{Action} & \textbf{Expected Result} & \textbf{Actual Result} & \textbf{Result} \\ 
  \midrule
  \endfirsthead

  \multicolumn{6}{l}{\textit{(Continued from previous page)}} \\ 
  \toprule
  \textbf{ID} & \textbf{Ref. Req.} & \textbf{Action} & \textbf{Expected Result} & \textbf{Actual Result} & \textbf{Result} \\ 
  \midrule
  \endhead

  \multicolumn{6}{r}{\textit{Continued on next page}} \\
  \endfoot

  \bottomrule
  \caption{Hashing Tools Test Cases}
  \label{table:plugin_hashing_tests}
  \endlastfoot

  TC\testcount & FR10, OER-IAS1 & Document hash has not changed. & Does not update workspace storage. & All assertions pass. & \cellcolor{green} Pass \\ 
  \midrule
  TC\testcount & FR10, OER-IAS1 & Document hash has changed. & Updates workspace storage. & All assertions pass. & \cellcolor{green} Pass \\ 
  \midrule
  TC\testcount & FR10, OER-IAS1 & No hash exists for the document. & Updates workspace storage. & All assertions pass. & \cellcolor{green} Pass \\ 
\end{longtable}

\subsubsection{Line Selection Manager Module}
\begin{longtable}{c 
  >{\raggedright\arraybackslash}p{1.5cm} 
  >{\raggedright\arraybackslash}p{4.5cm} 
  >{\raggedright\arraybackslash}p{4cm} 
  >{\raggedright\arraybackslash}p{3cm} c}
  \toprule
  \textbf{ID} & \textbf{Ref. Req.} & \textbf{Action} & \textbf{Expected Result} & \textbf{Actual Result} & \textbf{Result} \\ 
  \midrule
  \endfirsthead

  \multicolumn{6}{l}{\textit{(Continued from previous page)}} \\ 
  \toprule
  \textbf{ID} & \textbf{Ref. Req.} & \textbf{Action} & \textbf{Expected Result} & \textbf{Actual Result} & \textbf{Result} \\ 
  \midrule
  \endhead

  \multicolumn{6}{r}{\textit{Continued on next page}} \\
  \endfoot

  \bottomrule
  \caption{Line Selection Module Test Cases}
  \label{table:line_selection_tests}
  \endlastfoot

  TC\testcount & UHR-EOU1 & Call the `removeLastComment` method after adding a comment. & The decoration is removed and no comment remains on the line. & The decoration is removed, and no comment appears on the selected line. & \cellcolor{green} Pass \\ \midrule
  TC\testcount & UHR-EOU1 & Call `commentLine` method with null editor. & The method does not throw an error. & The method does not throw an error. & \cellcolor{green} Pass \\ \midrule
  TC\testcount & UHR-EOU1 & Call `commentLine` on a file with no detected smells. & No comment is added to the line. & No decoration is added, and the line remains unchanged. & \cellcolor{green} Pass \\ \midrule
  TC\testcount & UHR-EOU1 & Call `commentLine` on a file where the document hash does not match. & The method does not add a comment because the document has changed. & No decoration is added due to the document hash mismatch. & \cellcolor{green} Pass \\ \midrule
  TC\testcount & UHR-EOU1 & Call `commentLine` with a multi-line selection. & The method returns early without adding a comment. & No comment is added to any lines in the selection. & \cellcolor{green} Pass \\ \midrule
  TC\testcount & UHR-EOU1 & Call `commentLine` on a line with no detected smells. & No comment is added for the line. & No decoration is added, and the line remains unchanged. & \cellcolor{green} Pass \\ \midrule
  TC\testcount & UHR-EOU1 & Call `commentLine` on a line with a single detected smell. & The comment shows the first smell symbol without a count. & Comment shows the first smell symbol: `Smell: PERF-001`. & \cellcolor{green} Pass \\ \midrule
  TC\testcount & UHR-EOU1 & Call `commentLine` on a line with a detected smell. & A comment is added on the selected line in the editor showing the detected smell. & Comment added with the correct smell symbol and count. & \cellcolor{green} Pass \\ \midrule
  TC\testcount & UHR-EOU1 & Call `commentLine` on a line with multiple detected smells. & The comment shows the first smell followed by the count of additional smells. & Comment shows `Smell: PERF-001 | (+1)`. & \cellcolor{green} Pass \\
\end{longtable}

\subsubsection{Hover Manager Module}
\begin{longtable}{c 
  >{\raggedright\arraybackslash}p{1.5cm} 
  >{\raggedright\arraybackslash}p{4.5cm} 
  >{\raggedright\arraybackslash}p{4cm} 
  >{\raggedright\arraybackslash}p{3cm} c}
  \toprule
  \textbf{ID} & \textbf{Ref. Req.} & \textbf{Action} & \textbf{Expected Result} & \textbf{Actual Result} & \textbf{Result} \\ 
  \midrule
  \endfirsthead


  \multicolumn{6}{l}{\textit{(Continued from previous page)}} \\ 
  \toprule
  \textbf{ID} & \textbf{Ref. Req.} & \textbf{Action} & \textbf{Expected Result} & \textbf{Actual Result} & \textbf{Result} \\ 
  \midrule
  \endhead

  \multicolumn{6}{r}{\textit{Continued on next page}} \\
  \endfoot

  \bottomrule
  \caption{Hover Manager Module Test Cases}
  \label{table:hover_manager_tests}
  \endlastfoot

  TC\testcount & LFR-AP2 & Register hover provider for Python files. & Hover provider registered for Python files. & Hover provider is registered for Python files. & \cellcolor{green} Pass \\ \midrule
  TC\testcount & LFR-AP2 & Subscribe hover provider. & Hover provider subscription registered. & Hover provider subscription registered. & \cellcolor{green} Pass \\ \midrule
  TC\testcount & LFR-AP2 & Return hover content with no smells. & Returns null for hover content. & Hover content = null. & \cellcolor{green} Pass \\ \midrule
  TC\testcount & LFR-AP2, FR2 & Update smells with new data. & Smells updated correctly with new data. & Smells are updated correctly with new smells data. & \cellcolor{green} Pass \\ \midrule
  TC\testcount & LFR-AP2, FR2 & Update smells correctly. & Smells updated with new content. & Current smells content updated to new smells content provided.  & \cellcolor{green} Pass \\ \midrule
  TC\testcount & LFR-AP2 & Generate valid hover content. & Generates hover content with correct smell information. & Correct and valid hover content generated for given smell. & \cellcolor{green} Pass \\ \midrule
  TC\testcount & LFR-AP2 & Register refactor commands. & Both commands registered correctly on initialization & Refactor commands registered correctly. & \cellcolor{green} Pass \\
\end{longtable}

\subsubsection{Handle Smell Settings Module}

\begin{longtable}{c 
  >{\raggedright\arraybackslash}p{1.5cm} 
  >{\raggedright\arraybackslash}p{4.5cm} 
  >{\raggedright\arraybackslash}p{4cm} 
  >{\raggedright\arraybackslash}p{3cm} c}
  \toprule
  \textbf{ID} & \textbf{Ref. Req.} & \textbf{Action} & \textbf{Expected Result} & \textbf{Actual Result} & \textbf{Result} \\ 
  \midrule
  \endfirsthead


  \multicolumn{6}{l}{\textit{(Continued from previous page)}} \\ 
  \toprule
  \textbf{ID} & \textbf{Ref. Req.} & \textbf{Action} & \textbf{Expected Result} & \textbf{Actual Result} & \textbf{Result} \\ 
  \midrule
  \endhead

  \multicolumn{6}{r}{\textit{Continued on next page}} \\
  \endfoot

  \bottomrule

  \caption{VS Code Settings Management Module Test Cases}
  \label{table:vs_code_settings_tests}
  \endlastfoot

  TC\testcount & FR10, UHR-PSI1 & Test retrieval of enabled smells from settings. & Function should return the current enabled smells. & All assertions pass. & \cellcolor{green} Pass \\ \midrule
  TC\testcount & FR10, UHR-PSI1 & Test retrieval of enabled smells when no settings exist. & Function should return an empty object. & All assertions pass. & \cellcolor{green} Pass \\ \midrule
  TC\testcount & FR10, UHR-PSI1, UHR-EOU2 & Test enabling a smell and verifying notification. & Notification should be displayed and cache wiped. & All assertions pass. & \cellcolor{green} Pass \\ \midrule
  TC\testcount & FR10, UHR-PSI1, UHR-EOU2 & Test disabling a smell and verifying notification. & Notification should be displayed and cache wiped. & All assertions pass. & \cellcolor{green} Pass \\ \midrule
  TC\testcount & FR10, UHR-PSI1, UHR-EOU2 & Test that cache is not wiped if no changes occur. & No notification or cache wipe should happen. & All assertions pass. & \cellcolor{green} Pass \\ \midrule
  TC\testcount & FR10, UHR-PSI1 & Test formatting of kebab-case smell names. & Smell names should be correctly converted to readable format. & All assertions pass. & \cellcolor{green} Pass \\ \midrule
  TC\testcount & FR10, UHR-PSI1 & Test formatting with an empty string input. & Function should return an empty string without errors. & All assertions pass. & \cellcolor{green} Pass \\ 

\end{longtable}

\subsubsection{Handle Smell Settings Module}


\subsubsection{Wipe Workspace Cache Command}

\begin{longtable}{c 
  >{\raggedright\arraybackslash}p{1.5cm} 
  >{\raggedright\arraybackslash}p{4.5cm} 
  >{\raggedright\arraybackslash}p{4cm} 
  >{\raggedright\arraybackslash}p{3cm} c}
  \toprule
  \textbf{ID} & \textbf{Ref. Req.} & \textbf{Action} & \textbf{Expected Result} & \textbf{Actual Result} & \textbf{Result} \\ 
  \midrule
  \endfirsthead

  \multicolumn{6}{l}{\textit{(Continued from previous page)}} \\ 
  \toprule
  \textbf{ID} & \textbf{Ref. Req.} & \textbf{Action} & \textbf{Expected Result} & \textbf{Actual Result} & \textbf{Result} \\ 
  \midrule
  \endhead

  \multicolumn{6}{r}{\textit{Continued on next page}} \\
  \endfoot

  \bottomrule
  \caption{Wipe Workspace Cache Command Test Cases}
  \label{table:plugin_wipe_cache_tests}
  \endlastfoot

  TC\testcount & FR5, FR8 & Trigger the cache wipe with no reason provided. & The smells cache should be cleared and reset to an empty state. A success message indicating that the workspace cache was successfully wiped should be displayed. & All assertions pass. & \cellcolor{green} Pass \\ 
  \midrule
  TC\testcount & FR5, FR8 & Trigger the cache wipe with the reason "manual." & Both the smells cache and file changes cache should be cleared and reset to empty states. A success message indicating that the workspace cache was manually wiped by the user should be displayed. & All assertions pass. & \cellcolor{green} Pass \\ 
  \midrule
  TC\testcount & FR5, FR8 & Trigger the cache wipe when there are no open files. & A log message indicating that there are no open files to update should be generated. & All assertions pass. & \cellcolor{green} Pass \\ 
  \midrule
  TC\testcount & FR5, FR8 & Trigger the cache wipe when there are open files. & A message indicating the number of visible files should be logged, and the hashes for each open file should be updated. & All assertions pass. & \cellcolor{green} Pass \\ 
  \midrule
  TC\testcount & FR5, FR8 & Trigger the cache wipe with the reason "settings." & Only the smells cache should be cleared. A success message indicating that the cache was wiped due to smell detection settings changes should be displayed. & All assertions pass. & \cellcolor{green} Pass \\ 
  \midrule
  TC\testcount & FR3, FR5, FR8 & Trigger the cache wipe when an error occurs. & An error message should be logged, and an error message indicating failure to wipe the workspace cache should be displayed to the user. & All assertions pass. & \cellcolor{green} Pass \\ 

\end{longtable}

\subsubsection{Backend}

\begin{longtable}{c 
  >{\raggedright\arraybackslash}p{1.5cm} 
  >{\raggedright\arraybackslash}p{4.5cm} 
  >{\raggedright\arraybackslash}p{4cm} 
  >{\raggedright\arraybackslash}p{3cm} c}
  \toprule
  \textbf{ID} & \textbf{Ref. Req.} & \textbf{Action} & \textbf{Expected Result} & \textbf{Actual Result} & \textbf{Result} \\ 
  \midrule
  \endfirsthead

  \multicolumn{6}{l}{\textit{(Continued from previous page)}} \\ 
  \toprule
  \textbf{ID} & \textbf{Ref. Req.} & \textbf{Action} & \textbf{Expected Result} & \textbf{Actual Result} & \textbf{Result} \\ 
  \midrule
  \endhead

  \multicolumn{6}{r}{\textit{Continued on next page}} \\
  \endfoot

  \bottomrule
  \caption{Backend Test Cases}
  \label{table:plugin_backend_tests}
  \endlastfoot

  TC\testcount & PR-SCR1, PR-RFT1 & Trigger request to check server status when server responds with a successful status. & The set status method should be called with the \texttt{ServerStatusType.UP} status & All assertions pass. & \cellcolor{green} Pass \\ 
  \midrule
  TC\testcount & PR-SCR1, PR-RFT2 & Trigger request to check server status when server responds with an error status or fails to respond. & The set status method should be called with the \texttt{ServerStatusType.DOWN} status & All assertions pass. & \cellcolor{green} Pass \\ 
  \midrule
  TC\testcount & FR-6, PR-RFT1 & Trigger intialize logs call with a valid directory path, and backend responds with success. & The function should return \texttt{true} indicating successful log initialization. & All assertions pass. & \cellcolor{green} Pass \\ 
  \midrule
  TC\testcount & PR-SCR1, PR-RFT2 & Trigger intialize logs call with a valid directory path, and backend responds with a failure. & TThe function should return \texttt{false} indicating failure to initialize logs. & All assertions pass. & \cellcolor{green} Pass \\ 
\end{longtable}

\section{Changes Due to Testing}

\wss{This section should highlight how feedback from the users and from 
the supervisor (when one exists) shaped the final product.  In particular 
the feedback from the Rev 0 demo to the supervisor (or to potential users) 
should be highlighted.}

\section{Automated Testing}

All test for the Python backend as well as the individual modules on the TypeScript side (for the VSCode extension) are automated. The Python tests are run using Pytest by simply typing \texttt{pytest} in the command line in the root project directory. All the Typescript tests can be run similarly, though they run with Jest and through the command \texttt{npm run test}. The results for both are printed to the console.
		
\section{Trace to Requirements}
		
\section{Trace to Modules}		

\section{Code Coverage Metrics}

The following analyzes the code coverage metrics for the Python backend and frontend (TypeScript) of the VSCode extension. The analysis is based on the coverage data provided in \ref{img:python-cov} (Python backend) and \ref{img:vscode-cov} (frontend). Code coverage is a measure of how well the codebase is tested, and it helps identify areas that may require additional testing.

\begin{figure}[H]
  \centering
  \includegraphics[width=0.7\textwidth]{../Images/python-coverage.png}
  \label{img:python-cov}
  \caption{Coverage Report of the Python Backend Library}
\end{figure}

\begin{figure}[H]
  \centering
  \includegraphics[width=0.7\textwidth]{../Images/vscode-coverage.png}
  \label{img:vscode-cov}
  \caption{Coverage Report of the VSCode Extension}
\end{figure}

\subsection{VSCode Extension}
The frontend codebase has an overall coverage of 45.43\% for statements, 36.48\% for branches, 42.62\% for functions, and 45.53\% for lines (\ref{img:vscode-cov}). These metrics fall below the global coverage thresholds of 80\% for the following reasons. The file \texttt{extension.ts}, which contains the core logic for the VSCode extension, has 0\% coverage as it is mainly made up of initialization commands with no real logic that can be tested. The file \texttt{refactorView.ts}, responsible for the refactoring view, also has 0\% coverage. This module is a UI component and will be tested for revision 1. Since \texttt{handleEditorChange.ts} is closely related to the UI component, its testing has also been put off.\\

The file \texttt{refactorSmell.ts} has moderate coverage (55.37\% statements, 45.23\% branches), with significant gaps in testing around lines 143–269 and 328–337 (Image 2). This is due to a feature that is not fully implemented and therefore not tested. Finally, \texttt{configManager.ts} has not been tested as yet due to evolving configuration options, but will be tested for revision 1.

\subsection{Python Backend}
The backend codebase has an overall coverage of 91\% (Image 1) and has been thoroughly tested as it contains the key features of project and the bulk of the logic. The exception is \texttt{show\_logs.py}, which handles the websocket endpoint for logging, due to the complex nature of this module testing has been omitted. Since its function is mainly to broadcast logs it is also relatively simple to verify its functionality manually\\


\bibliographystyle{plainnat}
\bibliography{../../refs/References}

\newpage
\section*{Appendix A -- Usability Testing Data} \label{appendix:usability}

\subsection*{Protocol}

\section*{Purpose}
The purpose of this usability test is to evaluate the ease of use, efficiency, and overall user experience of the VSCode extension for refactoring Python code to improve energy efficiency. The test will identify usability issues that may hinder adoption by software developers.

\section*{Objective}
Evaluate the usability of the extension’s \textbf{smell detection}, \textbf{refactoring process}, \textbf{customization settings}, and \textbf{refactoring view}.

\begin{itemize}
    \item Assess how easily developers can navigate the extension interface.
    \item Measure the efficiency of the workflow when applying or rejecting refactorings.
    \item Identify areas of confusion or frustration.
\end{itemize}

\section*{Methodology}
\subsection*{Test Type}
Moderated usability testing.

\subsection*{Participants}
\begin{itemize}
    \item \textbf{Target Users:} Python developers who use VSCode.
    \item \textbf{Number of Participants:} 5–7.
    \item \textbf{Recruitment Criteria:}
        \begin{itemize}
            \item Experience with Python development.
            \item Familiarity with VSCode.
            \item No prior experience with this extension.
        \end{itemize}
\end{itemize}

\subsection*{Testing Environment}
\begin{itemize}
    \item \textbf{Hardware:} Provided computer.
    \item \textbf{Software:}
        \begin{itemize}
            \item VSCode (latest stable release).
            \item The VSCode extension installed.
            \item Screen recording software (optional, for post-test analysis).
            \item A sample project with \textbf{predefined code snippets} containing various \textbf{code smells}.
        \end{itemize}
    \item \textbf{Network Requirements:} Stable internet connection for remote testing.
\end{itemize}

\subsection*{Test Moderator Role}
\begin{itemize}
    \item Introduce the test and explain objectives.
    \item Observe user interactions without providing assistance unless necessary.
    \item Take notes on usability issues, pain points, and confusion.
    \item Ask follow-up questions after each task.
    \item Encourage participants to \textbf{think aloud}.
\end{itemize}

\section*{Data Collection}
\subsection*{Metrics}
\begin{itemize}
    \item \textbf{Task Success Rate:} Percentage of users who complete tasks without assistance.
    \item \textbf{Error Rate:} Number of errors or missteps per task.
    \item \textbf{User Satisfaction:} Post-test rating on a scale of 1–5.
\end{itemize}

\subsection*{Qualitative Data}
\begin{itemize}
    \item Observations of confusion, hesitation, or frustration.
    \item Participant comments and feedback.
    \item Follow-up questions about expectations vs. actual experience.
    \item Pre-test survey.
    \item Post-test survey.
\end{itemize}

\section*{Analysis and Reporting}
\begin{itemize}
    \item Identify common pain points and recurring issues.
    \item Categorize usability issues by severity:
        \begin{itemize}
            \item \textbf{Critical:} Blocks users from completing tasks.
            \item \textbf{Major:} Causes significant frustration but has workarounds.
            \item \textbf{Minor:} Slight inconvenience, but doesn’t impact core functionality.
        \end{itemize}
    \item Provide recommendations for UI/UX improvements.
    \item Summarize key findings and next steps.
\end{itemize}

\section*{Next Steps}
\begin{itemize}
    \item Fix major usability issues before release.
    \item Conduct follow-up usability tests if significant changes are made.
    \item Gather further feedback from real users post-release.
\end{itemize}

\subsection*{Task List}

\section*{Mock Installation Documentation}
The extension can be installed to detect energy inefficiencies (smells) in your code and refactor them.

\subsection*{Commands}
Open the VSCode command palette (\texttt{CTRL+SHIFT+P}):

\begin{itemize}
    \item \textbf{Detect Smells:} \texttt{Eco: Detect Smells}
    \item \textbf{Refactor Smells:} \texttt{Eco: Refactor Smell} or \texttt{CTRL+SHIFT+R} (or to be discovered).
\end{itemize}

\section*{Tasks}
Report your observations \textbf{aloud}!

\subsection*{Task 1: Smell Detection}
\begin{enumerate}
    \item Open the \texttt{sample.py} file.
    \item Detect the smells in the file.
    \item What do you see?
\end{enumerate}

\subsection*{Task 2: Line Selection}
\begin{enumerate}
    \item In the same \texttt{sample.py} file, select one of the highlighted lines.
    \item What do you see?
    \item Select another line.
\end{enumerate}

\subsection*{Task 3: Hover}
\begin{enumerate}
    \item In the same file, hover over a highlighted line.
    \item What do you see?
\end{enumerate}

\subsection*{Task 4: Initiate Refactoring (Single)}
\begin{enumerate}
    \item In the same file, refactor any smell of your choice.
    \item What do you observe immediately after?
    \item Does a sidebar pop up after some time?
\end{enumerate}

\subsection*{Task 5: Refactor Smell (Sidebar)}
\begin{enumerate}
    \item What information do you see in the sidebar?
    \item Do you understand the information communicated?
    \item Do you see what was changed in the file?
    \item Try rejecting a smell. Did the file change?
    \item Repeat Tasks 1, 4, and 5, but reject a smell. Did the file stay the same?
\end{enumerate}

\subsection*{Task 6: Refactor Multi-File Smell}
\begin{enumerate}
    \item Open the \texttt{main.py} file.
    \item Detect the smells in the file.
    \item Refactor any smell of your choice.
    \item Do you see anything different in the sidebar?
    \item Try clicking on the new addition to the sidebar. Notice anything?
    \item Try accepting the refactoring. Did both files change?
\end{enumerate}

\subsection*{Task 7: Change Smell Settings}
\begin{enumerate}
    \item Open the \texttt{sample.py} file.
    \item Detect the smells in the file.
    \item Take note of the smells detected.
    \item Open the settings page (\texttt{CTRL+,}).
    \item Navigate to the \textbf{Extensions} drop-down and select \textbf{Eco Optimizer}.
    \item Unselect one of the smells you noticed earlier.
    \item Navigate back to the \texttt{sample.py} file.
    \item Detect the smells again. Is the smell you unselected still there?
\end{enumerate}

\subsection*{Participant Data}
The following links point to the data collected from each participant:\\

{\noindent
\href{run:./../Extras/UsabilityTesting/test_data/participant1-data.csv}{Participant 1} \\[2mm]
\href{run:./../Extras/UsabilityTesting/test_data/participant2-data.csv}{Participant 2} \\[2mm]
\href{run:./../Extras/UsabilityTesting/test_data/participant3-data.csv}{Participant 3} \\[2mm]
\href{run:./../Extras/UsabilityTesting/test_data/participant4-data.csv}{Participant 4} \\[2mm]
\href{run:./../Extras/UsabilityTesting/test_data/participant5-data.csv}{Participant 5}
}

\subsection*{Pre-Test Survey Data}
The following link points to a CSV file containing the pre-survey data:\\

\noindent
\href{run:./../Extras/UsabilityTesting/surveys/pre-test-survey-data.csv}{Click here to access the survey results CSV file}.

\subsection*{Post-Test Survey Data}
The following link points to a CSV file containing the post-survey data:\\

\noindent
\href{run:./../Extras/UsabilityTesting/surveys/post-test-survey-data.csv}{Click here to access the survey results CSV file}.

\newpage{}
\section*{Appendix --- Reflection}

The information in this section will be used to evaluate the team members on the
graduate attribute of Reflection.

\input{../Reflection.tex}

\begin{enumerate}
  \item What went well while writing this deliverable? 
  \item What pain points did you experience during this deliverable, and how
    did you resolve them?
  \item Which parts of this document stemmed from speaking to your client(s) or
  a proxy (e.g. your peers)? Which ones were not, and why?
  \item In what ways was the Verification and Validation (VnV) Plan different
  from the activities that were actually conducted for VnV?  If there were
  differences, what changes required the modification in the plan?  Why did
  these changes occur?  Would you be able to anticipate these changes in future
  projects?  If there weren't any differences, how was your team able to clearly
  predict a feasible amount of effort and the right tasks needed to build the
  evidence that demonstrates the required quality?  (It is expected that most
  teams will have had to deviate from their original VnV Plan.)
\end{enumerate}

\end{document}<|MERGE_RESOLUTION|>--- conflicted
+++ resolved
@@ -12,14 +12,10 @@
 }
 \usepackage{longtable}
 \usepackage[round]{natbib}
-<<<<<<< HEAD
-\usepackage{graphicx}
-\usepackage{array}
-=======
 \usepackage{colortbl}
 \usepackage{graphicx} 
 \usepackage{placeins}
->>>>>>> 4d3d4012
+\usepackage{array}
 \usepackage{float}
 \usepackage{colortbl}
 \usepackage{caption}
@@ -160,9 +156,6 @@
 
 \subsection{Performance}
 
-<<<<<<< HEAD
-	
-=======
 \subsection{Maintainability and Support}
 \begin{enumerate}
 
@@ -184,8 +177,6 @@
 this approach guarantees that users will be able to revert to a previous stable version if needed, maintaining system integrity and minimizing disruptions.
 \end{enumerate}
 
-
-\subsection{etc.}
 
 \subsection{Look and Feel}
 \begin{enumerate}
@@ -236,7 +227,6 @@
 \end{enumerate}
 
 
->>>>>>> 4d3d4012
 \section{Comparison to Existing Implementation}	
 
 This section will not be appropriate for every project.
