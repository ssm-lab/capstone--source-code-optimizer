--- conflicted
+++ resolved
@@ -139,14 +139,9 @@
 \end{enumerate}
 
 \subsection{Code Smell Detection Tests and Refactoring Suggestion (RS) Tests}
-<<<<<<< HEAD
 \label{subsec:code-smells-detection}
 
 This area includes tests to verify the detection and refactoring of specified code smells that impact energy efficiency. These tests will be done through unit testing. For a comprehensive list and explanation of all code smells supported by the system, see the code smells reference table in Section~\ref{tab:code-smells}.
-=======
-
-This area includes tests to verify the detection and refactoring of specified code smells that impact energy efficiency. These tests will be done through unit testing.
-
 \begin{enumerate}
   \item \textbf{test-FR-IA-1 Successful Refactoring Execution} \\[2mm]
     \textbf{Control:} Automated \\
@@ -180,41 +175,6 @@
     \textbf{Test Case Derivation:} Confirms the tool handles no-op refactorers correctly, per FR4. \\
     \textbf{How test will be performed:} Supply a file where the refactorer returns an unchanged version of the code and verify that no new files are created and that appropriate feedback is displayed or logged.
 \end{enumerate}
->>>>>>> df9e72b5
-
-\begin{enumerate}
-  \item \textbf{test-FR-IA-1 Successful Refactoring Execution} \\[2mm]
-    \textbf{Control:} Automated \\
-    \textbf{Initial State:} Tool is idle in the VS Code environment. \\
-    \textbf{Input:} A valid Python file with a detectable code smell. \\
-    \textbf{Output:} The system applies the appropriate refactoring and updates the code view. \\
-    \textbf{Test Case Derivation:} Ensures the tool correctly identifies a smell (e.g., LEC001), chooses an applicable refactoring, and applies it successfully, per FR2 and FR3. \\
-    \textbf{How test will be performed:} Provide a valid Python file containing a known smell, trigger refactoring via the VS Code interface, and confirm the output includes refactored code as expected.
-
-  \item \textbf{test-FR-IA-2 No Available Refactorer Handling} \\[2mm]
-    \textbf{Control:} Automated \\
-    \textbf{Initial State:} Tool is idle. \\
-    \textbf{Input:} A valid Python file containing a code smell that does not yet have a supported refactorer. \\
-    \textbf{Output:} The system does not apply changes and logs or displays an informative message. \\
-    \textbf{Test Case Derivation:} Verifies that unsupported code smells are gracefully handled without errors, per FR2. \\
-    \textbf{How test will be performed:} Provide a valid Python file with an unsupported smell and observe that the system notifies the user without attempting modification.
-
-  \item \textbf{test-FR-IA-3 Multiple Refactoring Calls on Same File} \\[2mm]
-    \textbf{Control:} Automated \\
-    \textbf{Initial State:} Tool is idle. \\
-    \textbf{Input:} A valid Python file with a detectable code smell, refactored more than once. \\
-    \textbf{Output:} The tool processes the file repeatedly and applies changes incrementally. \\
-    \textbf{Test Case Derivation:} Confirms the system can handle repeated invocations and re-apply applicable refactorings, per FR3. \\
-    \textbf{How test will be performed:} Refactor a file containing a supported smell multiple times and verify that each run performs valid operations and results in updated outputs.
-
-  \item \textbf{test-FR-IA-4 Handling Empty Modified Files List} \\[2mm]
-    \textbf{Control:} Automated \\
-    \textbf{Initial State:} Tool is idle. \\
-    \textbf{Input:} A valid Python file where the code smell is detected, but the refactorer makes no modifications. \\
-    \textbf{Output:} The system does not generate output files and notifies the user appropriately. \\
-    \textbf{Test Case Derivation:} Confirms the tool handles no-op refactorers correctly, per FR4. \\
-    \textbf{How test will be performed:} Supply a file where the refactorer returns an unchanged version of the code and verify that no new files are created and that appropriate feedback is displayed or logged.
-\end{enumerate}
 
 \subsection{Tests for Reporting Functionality}
 
@@ -238,17 +198,8 @@
     \textbf{How test will be performed:} Open a code file with detectable smells, trigger a refactor, and inspect the view displaying the summary of changes and available actions.
 \end{enumerate}
 
-<<<<<<< HEAD
+
 \subsection{Visual Studio Code Interactions}
-=======
-\subsection{IDE Extension Tests}
-The following tests ensure that users can integrate the tool as a VS
-Code extension in compliance with \textbf{FR11}. Local testing has
-been conducted successfully, confirming the extension's ability to
-function within the development environment. Once all features are
-implemented, the extension will be packaged and tested in a deployed
-environment.
->>>>>>> df9e72b5
 
 This section corresponds to features related to the user's interaction with the Visual Studio Code extension interface, including previewing and toggling smells, customizing the UI, and reviewing code comparisons. These tests verify that the extension enables users to interact with refactorings in an intuitive and informative manner, as outlined in FR8, FR9, FR10, FR11, FR12, FR13, FR14, FR15, FR16, and FR17.
 
