--- conflicted
+++ resolved
@@ -198,7 +198,6 @@
 \end{longtable}
 
 
-<<<<<<< HEAD
 
 \subsection{CodeCarbon Measurement}
 
@@ -237,8 +236,6 @@
   TC\testcount & PR-RFT1, FR5 & Given CSV Path for results produced by CodeCarbon does not have a file. & An error message ``File \texttt{file path} does not exist." should be logged.The function should return \texttt{None} since the file does not exist. & All assertions pass. & \cellcolor{green} Pass \\ 
 \end{longtable}
 
-=======
->>>>>>> 78d53b38
 \subsection{Smell Analyzers}
 
 \subsubsection{String Concatenation in Loop}
@@ -628,7 +625,7 @@
   TC\testcount & FR3, FR5 & Test refactoring when `all()` or `any()` calls are nested. & The refactored code should handle nested expressions correctly. & All assertions pass. & \cellcolor{green} Pass \\ 
 \end{longtable}
 
-<<<<<<< HEAD
+
 \subsubsection{Long Parameter List}
 
 \begin{longtable}{c 
@@ -665,9 +662,7 @@
   \midrule
   TC\testcount & FR3, FR6 & Refactors a standalone function with 8 parameters (1 with default value that is also unused in body) and the call made to it (1 positional arguments) & Declares grouping classes. Updates method call with grouped instantiations. Also updates method signature and body to reflect new used parameters. & All assertions pass. & \cellcolor{green} Pass \\ 
 \end{longtable}
-=======
-
->>>>>>> 78d53b38
+
 
 \subsection{VS Code Extension}
 
@@ -829,7 +824,6 @@
   \textbf{ID} & \textbf{Ref. Req.} & \textbf{Action} & \textbf{Expected Result} & \textbf{Actual Result} & \textbf{Result} \\ 
   \midrule
   \endfirsthead
-<<<<<<< HEAD
 
   \multicolumn{6}{l}{\textit{(Continued from previous page)}} \\ 
   \toprule
@@ -866,20 +860,18 @@
   \textbf{ID} & \textbf{Ref. Req.} & \textbf{Action} & \textbf{Expected Result} & \textbf{Actual Result} & \textbf{Result} \\ 
   \midrule
   \endfirsthead
-=======
->>>>>>> 78d53b38
-
-  \multicolumn{6}{l}{\textit{(Continued from previous page)}} \\ 
-  \toprule
-  \textbf{ID} & \textbf{Ref. Req.} & \textbf{Action} & \textbf{Expected Result} & \textbf{Actual Result} & \textbf{Result} \\ 
-  \midrule
-  \endhead
-
-  \multicolumn{6}{r}{\textit{Continued on next page}} \\
-  \endfoot
-
-  \bottomrule
-<<<<<<< HEAD
+
+
+  \multicolumn{6}{l}{\textit{(Continued from previous page)}} \\ 
+  \toprule
+  \textbf{ID} & \textbf{Ref. Req.} & \textbf{Action} & \textbf{Expected Result} & \textbf{Actual Result} & \textbf{Result} \\ 
+  \midrule
+  \endhead
+
+  \multicolumn{6}{r}{\textit{Continued on next page}} \\
+  \endfoot
+
+  \bottomrule
   \caption{Hover Manager Module Test Cases}
   \label{table:hover_manager_tests}
   \endlastfoot
@@ -905,45 +897,18 @@
   \midrule
   \endfirsthead
 
-=======
-  \caption{Line Selection Module Test Cases}
-  \label{table:line_selection_tests}
-  \endlastfoot
-
-  TC\testcount & UHR-EOU1 & Call the `removeLastComment` method after adding a comment. & The decoration is removed and no comment remains on the line. & The decoration is removed, and no comment appears on the selected line. & \cellcolor{green} Pass \\ \midrule
-  TC\testcount & UHR-EOU1 & Call `commentLine` method with null editor. & The method does not throw an error. & The method does not throw an error. & \cellcolor{green} Pass \\ \midrule
-  TC\testcount & UHR-EOU1 & Call `commentLine` on a file with no detected smells. & No comment is added to the line. & No decoration is added, and the line remains unchanged. & \cellcolor{green} Pass \\ \midrule
-  TC\testcount & UHR-EOU1 & Call `commentLine` on a file where the document hash does not match. & The method does not add a comment because the document has changed. & No decoration is added due to the document hash mismatch. & \cellcolor{green} Pass \\ \midrule
-  TC\testcount & UHR-EOU1 & Call `commentLine` with a multi-line selection. & The method returns early without adding a comment. & No comment is added to any lines in the selection. & \cellcolor{green} Pass \\ \midrule
-  TC\testcount & UHR-EOU1 & Call `commentLine` on a line with no detected smells. & No comment is added for the line. & No decoration is added, and the line remains unchanged. & \cellcolor{green} Pass \\ \midrule
-  TC\testcount & UHR-EOU1 & Call `commentLine` on a line with a single detected smell. & The comment shows the first smell symbol without a count. & Comment shows the first smell symbol: `Smell: PERF-001`. & \cellcolor{green} Pass \\ \midrule
-  TC\testcount & UHR-EOU1 & Call `commentLine` on a line with a detected smell. & A comment is added on the selected line in the editor showing the detected smell. & Comment added with the correct smell symbol and count. & \cellcolor{green} Pass \\ \midrule
-  TC\testcount & UHR-EOU1 & Call `commentLine` on a line with multiple detected smells. & The comment shows the first smell followed by the count of additional smells. & Comment shows `Smell: PERF-001 | (+1)`. & \cellcolor{green} Pass \\
-\end{longtable}
-
-\subsubsection{Hover Manager Module}
-\begin{longtable}{c 
-  >{\raggedright\arraybackslash}p{1.5cm} 
-  >{\raggedright\arraybackslash}p{4.5cm} 
-  >{\raggedright\arraybackslash}p{4cm} 
-  >{\raggedright\arraybackslash}p{3cm} c}
-  \toprule
-  \textbf{ID} & \textbf{Ref. Req.} & \textbf{Action} & \textbf{Expected Result} & \textbf{Actual Result} & \textbf{Result} \\ 
-  \midrule
-  \endfirsthead
-
->>>>>>> 78d53b38
-  \multicolumn{6}{l}{\textit{(Continued from previous page)}} \\ 
-  \toprule
-  \textbf{ID} & \textbf{Ref. Req.} & \textbf{Action} & \textbf{Expected Result} & \textbf{Actual Result} & \textbf{Result} \\ 
-  \midrule
-  \endhead
-
-  \multicolumn{6}{r}{\textit{Continued on next page}} \\
-  \endfoot
-
-  \bottomrule
-<<<<<<< HEAD
+
+  \multicolumn{6}{l}{\textit{(Continued from previous page)}} \\ 
+  \toprule
+  \textbf{ID} & \textbf{Ref. Req.} & \textbf{Action} & \textbf{Expected Result} & \textbf{Actual Result} & \textbf{Result} \\ 
+  \midrule
+  \endhead
+
+  \multicolumn{6}{r}{\textit{Continued on next page}} \\
+  \endfoot
+
+  \bottomrule
+
   \caption{VS Code Settings Management Module Test Cases}
   \label{table:vs_code_settings_tests}
   \endlastfoot
@@ -955,24 +920,10 @@
   TC\testcount & FR10, UHR-PSI1, UHR-EOU2 & Test that cache is not wiped if no changes occur. & No notification or cache wipe should happen. & All assertions pass. & \cellcolor{green} Pass \\ \midrule
   TC\testcount & FR10, UHR-PSI1 & Test formatting of kebab-case smell names. & Smell names should be correctly converted to readable format. & All assertions pass. & \cellcolor{green} Pass \\ \midrule
   TC\testcount & FR10, UHR-PSI1 & Test formatting with an empty string input. & Function should return an empty string without errors. & All assertions pass. & \cellcolor{green} Pass \\ 
-=======
-  \caption{Hover Manager Module Test Cases}
-  \label{table:hover_manager_tests}
-  \endlastfoot
-
-  TC\testcount & LFR-AP2 & Register hover provider for Python files. & Hover provider registered for Python files. & Hover provider is registered for Python files. & \cellcolor{green} Pass \\ \midrule
-  TC\testcount & LFR-AP2 & Subscribe hover provider. & Hover provider subscription registered. & Hover provider subscription registered. & \cellcolor{green} Pass \\ \midrule
-  TC\testcount & LFR-AP2 & Return hover content with no smells. & Returns null for hover content. & Hover content = null. & \cellcolor{green} Pass \\ \midrule
-  TC\testcount & LFR-AP2, FR2 & Update smells with new data. & Smells updated correctly with new data. & Smells are updated correctly with new smells data. & \cellcolor{green} Pass \\ \midrule
-  TC\testcount & LFR-AP2, FR2 & Update smells correctly. & Smells updated with new content. & Current smells content updated to new smells content provided.  & \cellcolor{green} Pass \\ \midrule
-  TC\testcount & LFR-AP2 & Generate valid hover content. & Generates hover content with correct smell information. & Correct and valid hover content generated for given smell. & \cellcolor{green} Pass \\ \midrule
-  TC\testcount & LFR-AP2 & Register refactor commands. & Both commands registered correctly on initialization & Refactor commands registered correctly. & \cellcolor{green} Pass \\
->>>>>>> 78d53b38
+
 \end{longtable}
 
 \subsubsection{Handle Smell Settings Module}
-
-<<<<<<< HEAD
 
 
 \subsubsection{Wipe Workspace Cache Command}
@@ -1012,39 +963,7 @@
   TC\testcount & FR5, FR8 & Trigger the cache wipe with the reason "settings." & Only the smells cache should be cleared. A success message indicating that the cache was wiped due to smell detection settings changes should be displayed. & All assertions pass. & \cellcolor{green} Pass \\ 
   \midrule
   TC\testcount & FR3, FR5, FR8 & Trigger the cache wipe when an error occurs. & An error message should be logged, and an error message indicating failure to wipe the workspace cache should be displayed to the user. & All assertions pass. & \cellcolor{green} Pass \\ 
-=======
-\begin{longtable}{c 
-  >{\raggedright\arraybackslash}p{1.5cm} 
-  >{\raggedright\arraybackslash}p{4.5cm} 
-  >{\raggedright\arraybackslash}p{4cm} 
-  >{\raggedright\arraybackslash}p{3cm} c}
-  \toprule
-  \textbf{ID} & \textbf{Ref. Req.} & \textbf{Action} & \textbf{Expected Result} & \textbf{Actual Result} & \textbf{Result} \\ 
-  \midrule
-  \endfirsthead
-
-  \multicolumn{6}{l}{\textit{(Continued from previous page)}} \\ 
-  \toprule
-  \textbf{ID} & \textbf{Ref. Req.} & \textbf{Action} & \textbf{Expected Result} & \textbf{Actual Result} & \textbf{Result} \\ 
-  \midrule
-  \endhead
-
-  \multicolumn{6}{r}{\textit{Continued on next page}} \\
-  \endfoot
-
-  \bottomrule
-  \caption{VS Code Settings Management Module Test Cases}
-  \label{table:vs_code_settings_tests}
-  \endlastfoot
-
-  TC\testcount & FR10, UHR-PSI1 & Test retrieval of enabled smells from settings. & Function should return the current enabled smells. & All assertions pass. & \cellcolor{green} Pass \\ \midrule
-  TC\testcount & FR10, UHR-PSI1 & Test retrieval of enabled smells when no settings exist. & Function should return an empty object. & All assertions pass. & \cellcolor{green} Pass \\ \midrule
-  TC\testcount & FR10, UHR-PSI1, UHR-EOU2 & Test enabling a smell and verifying notification. & Notification should be displayed and cache wiped. & All assertions pass. & \cellcolor{green} Pass \\ \midrule
-  TC\testcount & FR10, UHR-PSI1, UHR-EOU2 & Test disabling a smell and verifying notification. & Notification should be displayed and cache wiped. & All assertions pass. & \cellcolor{green} Pass \\ \midrule
-  TC\testcount & FR10, UHR-PSI1, UHR-EOU2 & Test that cache is not wiped if no changes occur. & No notification or cache wipe should happen. & All assertions pass. & \cellcolor{green} Pass \\ \midrule
-  TC\testcount & FR10, UHR-PSI1 & Test formatting of kebab-case smell names. & Smell names should be correctly converted to readable format. & All assertions pass. & \cellcolor{green} Pass \\ \midrule
-  TC\testcount & FR10, UHR-PSI1 & Test formatting with an empty string input. & Function should return an empty string without errors. & All assertions pass. & \cellcolor{green} Pass \\ 
->>>>>>> 78d53b38
+
 \end{longtable}
 
 \subsubsection{Backend}
@@ -1068,7 +987,6 @@
   \multicolumn{6}{r}{\textit{Continued on next page}} \\
   \endfoot
 
-<<<<<<< HEAD
   \bottomrule
   \caption{Backend Test Cases}
   \label{table:plugin_backend_tests}
@@ -1082,9 +1000,7 @@
   \midrule
   TC\testcount & PR-SCR1, PR-RFT2 & Trigger intialize logs call with a valid directory path, and backend responds with a failure. & TThe function should return \texttt{false} indicating failure to initialize logs. & All assertions pass. & \cellcolor{green} Pass \\ 
 \end{longtable}
-=======
-
->>>>>>> 78d53b38
+
 \section{Changes Due to Testing}
 
 \wss{This section should highlight how feedback from the users and from 
