\documentclass{article}

\usepackage{booktabs}
\usepackage{tabularx}
\usepackage{hyperref}

\usepackage[round]{natbib}
\usepackage{tabularx}
\usepackage{booktabs}
\usepackage{xcolor}
\usepackage{blindtext}

\hypersetup{
    colorlinks=true,       % false: boxed links; true: colored links
    linkcolor=red,          % color of internal links (change box color with linkbordercolor)
    citecolor=green,        % color of links to bibliography
    filecolor=magenta,      % color of file links
    urlcolor=cyan           % color of external links
}

\title{Hazard Analysis\\\progname}

\author{\authname}

\date{}

\newcommand{\lips}{\textit{Insert your content here.}}

\input{../Comments}
\input{../Common}

\begin{document}

\maketitle
\thispagestyle{empty}

~\newpage

\pagenumbering{roman}

\begin{table}[hp]
\caption{Revision History} \label{TblRevisionHistory}
\begin{tabularx}{\textwidth}{llX}
\toprule
\textbf{Date} & \textbf{Developer(s)} & \textbf{Change}\\
\midrule
Date1 & Name(s) & Description of changes\\
Date2 & Name(s) & Description of changes\\
... & ... & ...\\
\bottomrule
\end{tabularx}
\end{table}

~\newpage

\tableofcontents

~\newpage

\pagenumbering{arabic}



\section{Introduction}

\subsection{Problem Statement}
The Information and Communications Technology (ICT) sector is currently responsible
for approximately 2-4\% of global CO2 emissions, a figure projected to rise to 14\% 
by 2040 without intervention ~\citep{BelkhirAndElmeligi2018}. To align with broader 
economic sustainability goals, the ICT industry must reduce its CO2 emissions by 72\% 
by 2040 ~\citep{FreitagAndBernersLee2021}. Optimizing energy consumption in software 
systems is a complex task that cannot rely solely on software engineers, who often 
face strict deadlines and busy schedules. This creates a pressing need for supporting 
technologies that help automate this process. This project aims to develop a tool that 
applies automated refactoring techniques to optimize Python code for energy efficiency 
while preserving its original functionality. 

\subsection{Hazard Analysis Introduction}

A hazard is defined as a property or condition in the system, 
combined with a condition in the environment, that has the potential to cause harm 
or damage—referred to as loss ~\citep{Leveson2021}. In software development, hazards can take various 
forms beyond just safety hazards, including security risks, usability challenges, 
incorrect inputs, or technical limitations like lack of internet connectivity.
\\

This project focuses on developing an automated tool to refactor Python code 
for energy efficiency while preserving its original functionality. While this 
initiative holds significant potential for reducing CO2 emissions in the 
Information and Communications Technology (ICT) sector, it also introduces 
various hazards. These hazards could arise from technical shortcomings, ethical 
challenges, or the inadvertent introduction of new problems during the refactoring 
process. This hazard analysis aims to identify and assess these risks to ensure 
the successful development and adoption of the tool.

\section{Scope and Purpose of Hazard Analysis}

The scope of this hazard analysis covers the potential risks and losses associated 
with the automated refactoring tool throughout its lifecycle. The primary hazards include:

\begin{itemize}

    \item \textbf{Technical Failures}: Inaccurate refactorings, undetected code 
    smells, or energy optimization that does not meet its intended goals could 
    result in performance issues or loss of functionality. 

    \item \textbf{Security Risks}: The automated nature of the tool may introduce 
    security vulnerabilities, particularly if the refactorings unintentionally 
    affect the security posture of the original code.

    \item \textbf{User Insensitivity}: If the tool is not designed with the users 
    in mind, it could disrupt developer workflows or lead to the rejection of the 
    tool. This can result in loss of productivity or missed opportunities for 
    energy efficiency.

    \item \textbf{External Conditions}: The tool’s dependency on environmental 
    factors, such as the availability of internet connection or access to 
    third-party libraries, could limit its usefulness in certain scenarios. 
    This can lead to delays or failures in the refactoring process.

\end{itemize}

The purpose of this analysis is to identify these hazards, assess their potential 
impact, and outline strategies for mitigating them. By doing so, we aim to prevent 
losses related to time, resources, security, and the overall effectiveness of the 
tool, ensuring that it contributes positively to reducing the ICT sector's energy 
consumption and CO2 emissions.

\section{System Boundaries and Components}

\wss{Dividing the system into components will help you brainstorm the hazards.
You shouldn't do a full design of the components, just get a feel for the major
ones.  For projects that involve hardware, the components will typically include
each individual piece of hardware.  If your software will have a database, or an
important library, these are also potential components.}

\section{Critical Assumptions}

\wss{These assumptions that are made about the software or system.  You should
minimize the number of assumptions that remove potential hazards.  For instance,
you could assume a part will never fail, but it is generally better to include
this potential failure mode.}

\section{Failure Mode and Effect Analysis}

\wss{Include your FMEA table here. This is the most important part of this document.}
\wss{The safety requirements in the table do not have to have the prefix SR.
The most important thing is to show traceability to your SRS. You might trace to
requirements you have already written, or you might need to add new
requirements.}
\wss{If no safety requirement can be devised, other mitigation strategies can be
entered in the table, including strategies involving providing additional
documentation, and/or test cases.}

\section{Safety and Security Requirements}

\wss{Newly discovered requirements.  These should also be added to the SRS.  (A
rationale design process how and why to fake it.)}

\section{Roadmap}

\wss{Which safety requirements will be implemented as part of the capstone timeline?
Which requirements will be implemented in the future?}

\newpage{}

\section*{Appendix --- Reflection}

\subsubsection*{Nivetha Kuruparan}

\begin{enumerate}
  \item \textit{What went well while writing this deliverable?}
  
  \lips

  \item \textit{What pain points did you experience during this deliverable, and how did you resolve them?}
  
  \lips
  
  \item[4.] \textit{Other than the risk of physical harm (some projects may not have any appreciable risks of this form),
  list at least 2 other types of risk in software products. Why are they important to consider?}

  \lips

\end{enumerate}

\subsubsection*{Sevhena Walker}

\begin{enumerate}
  \item \textit{What went well while writing this deliverable?}
  
  \lips

  \item \textit{What pain points did you experience during this deliverable, and how did you resolve them?}
  
  \lips
  
  \item[4.] \textit{Other than the risk of physical harm (some projects may not have any appreciable risks of this form),
  list at least 2 other types of risk in software products. Why are they important to consider?}

  \lips

\end{enumerate}

\subsubsection*{Tanveer Brar}

\begin{enumerate}
  \item \textit{What went well while writing this deliverable?}
  
  \lips

  \item \textit{What pain points did you experience during this deliverable, and how did you resolve them?}
  
  \lips
  
  \item[4.] \textit{Other than the risk of physical harm (some projects may not have any appreciable risks of this form),
  list at least 2 other types of risk in software products. Why are they important to consider?}

  \lips

\end{enumerate}

<<<<<<< HEAD
\subsubsection*{Mya Hussain}

\begin{enumerate}
  \item \textit{What went well while writing this deliverable?}
  
  \lips

  \item \textit{What pain points did you experience during this deliverable, and how did you resolve them?}
  
  \lips
  
  \item[4.] \textit{Other than the risk of physical harm (some projects may not have any appreciable risks of this form),
  list at least 2 other types of risk in software products. Why are they important to consider?}

  \lips

\end{enumerate}

\subsubsection*{Ayushi Amin}

\begin{enumerate}
  \item \textit{What went well while writing this deliverable?}
  
  \lips

  \item \textit{What pain points did you experience during this deliverable, and how did you resolve them?}
  
  \lips
  
  \item[4.] \textit{Other than the risk of physical harm (some projects may not have any appreciable risks of this form),
  list at least 2 other types of risk in software products. Why are they important to consider?}

  \lips

\end{enumerate}

\subsubsection*{Group Answer}

3. \textit{Which of your listed risks had your team thought of before this deliverable, and which did you think of while doing this deliverable? For the latter ones (ones you thought of while doing the Hazard Analysis), how did they come about?}

=======
\bibliographystyle {plainnat}
\bibliography{../../refs/References}
>>>>>>> 4772df01
\end{document}<|MERGE_RESOLUTION|>--- conflicted
+++ resolved
@@ -220,7 +220,6 @@
 
 \end{enumerate}
 
-<<<<<<< HEAD
 \subsubsection*{Mya Hussain}
 
 \begin{enumerate}
@@ -261,8 +260,7 @@
 
 3. \textit{Which of your listed risks had your team thought of before this deliverable, and which did you think of while doing this deliverable? For the latter ones (ones you thought of while doing the Hazard Analysis), how did they come about?}
 
-=======
 \bibliographystyle {plainnat}
 \bibliography{../../refs/References}
->>>>>>> 4772df01
+
 \end{document}