import json
from io import StringIO
# ONLY UNCOMMENT IF RUNNING FROM THIS FILE NOT MAIN
# you will need to change imports too
# ======================================================
# from os.path import dirname, abspath
# import sys


# # Sets src as absolute path, everything needs to be relative to src folder
# REFACTOR_DIR = dirname(abspath(__file__))
# sys.path.append(dirname(REFACTOR_DIR))

from pylint.lint import Run
from pylint.reporters.json_reporter import JSON2Reporter

from analyzers.base_analyzer import BaseAnalyzer
from refactorer.large_class_refactorer import LargeClassRefactorer
from refactorer.long_lambda_function_refactorer import LongLambdaFunctionRefactorer
from refactorer.long_message_chain_refactorer import LongMessageChainRefactorer

<<<<<<< HEAD
from utils.code_smells import CodeSmells
from utils.ast_parser import parse_line, parse_file

# THIS WORKS ITS JUST THE PATH
=======
>>>>>>> 9d117100

class PylintAnalyzer(BaseAnalyzer):
    def __init__(self, code_path: str):
        super().__init__(code_path)
        # We are going to use the codes to identify the smells this is a dict of all of them

    def analyze(self):
        """
        Runs pylint on the specified Python file and returns the output as a list of dictionaries.
        Each dictionary contains information about a code smell or warning identified by pylint.

        :param file_path: The path to the Python file to be analyzed.
        :return: A list of dictionaries with pylint messages.
        """
        # Capture pylint output into a string stream
        output_stream = StringIO()
        reporter = JSON2Reporter(output_stream)

        # Run pylint
        Run(["--max-line-length=80", "--max-nested-blocks=3", "--max-branches=3", "--max-parents=3", self.code_path], reporter=reporter, exit=False)

        # Retrieve and parse output as JSON
        output = output_stream.getvalue()

        try:
            pylint_results = json.loads(output)
        except json.JSONDecodeError:
            print("Error: Could not decode pylint output")
            pylint_results = []

        return pylint_results

    def filter_for_all_wanted_code_smells(self, pylint_results):
        statistics = {}
        report = []
        filtered_results = []

        for error in pylint_results:
            if error["messageId"] in CodeSmells.list():
                statistics[error["messageId"]] = True
                filtered_results.append(error)
        
        report.append(filtered_results)
        report.append(statistics)

        with open("src/output/report.txt", "w+") as f:
            print(json.dumps(report, indent=2), file=f)

        return report

    def filter_for_one_code_smell(self, pylint_results, code):
        filtered_results = []
        for error in pylint_results:
            if error["messageId"] == code:
                filtered_results.append(error)

        return filtered_results

# Example usage
# if __name__ == "__main__":

#     FILE_PATH = abspath("test/inefficent_code_example.py")

#     analyzer = PylintAnalyzer(FILE_PATH)

#     # print("THIS IS REPORT for our smells:")
#     report = analyzer.analyze()

#     with open("src/output/ast.txt", "w+") as f:
#         print(parse_file(FILE_PATH), file=f)

#     filtered_results = analyzer.filter_for_one_code_smell(report["messages"], "C0301")


#     with open(FILE_PATH, "r") as f:
#         file_lines = f.readlines()

#     for smell in filtered_results:
#         with open("src/output/ast_lines.txt", "a+") as f:
#             print("Parsing line ", smell["line"], file=f)
#             print(parse_line(file_lines, smell["line"]), end="\n", file=f)
        


    <|MERGE_RESOLUTION|>--- conflicted
+++ resolved
@@ -19,13 +19,11 @@
 from refactorer.long_lambda_function_refactorer import LongLambdaFunctionRefactorer
 from refactorer.long_message_chain_refactorer import LongMessageChainRefactorer
 
-<<<<<<< HEAD
 from utils.code_smells import CodeSmells
 from utils.ast_parser import parse_line, parse_file
 
-# THIS WORKS ITS JUST THE PATH
-=======
->>>>>>> 9d117100
+from utils.code_smells import CodeSmells
+from utils.ast_parser import parse_line, parse_file
 
 class PylintAnalyzer(BaseAnalyzer):
     def __init__(self, code_path: str):
