import subprocess
import sys
from codecarbon import EmissionsTracker
from pathlib import Path
import pandas as pd
<<<<<<< HEAD
=======

from os.path import dirname, abspath
import sys

# FOR TESTING!!! Not necessary when running from main
# Sets src as absolute path, everything needs to be relative to src folder
REFACTOR_DIR = dirname(abspath(__file__))
sys.path.append(dirname(REFACTOR_DIR))

# To run run
# pip install codecarbon
>>>>>>> 0e512d23
from os.path import dirname, abspath

REFACTOR_DIR = dirname(abspath(__file__))
sys.path.append(dirname(REFACTOR_DIR))

class CarbonAnalyzer:
<<<<<<< HEAD
    def __init__(self, script_path: str):
=======
    def __init__(self, script_path: str, report_path: str):
        """
        Initialize with the path to the Python script to analyze.
        """
>>>>>>> 0e512d23
        self.script_path = script_path
        self.tracker = EmissionsTracker(allow_multiple_runs=True, output_file=report_path)

    def run_and_measure(self):
        script = Path(self.script_path)
        if not script.exists() or script.suffix != ".py":
            raise ValueError("Please provide a valid Python script path.")
        self.tracker.start()
        try:
            subprocess.run([sys.executable, str(script)], check=True)
        except subprocess.CalledProcessError as e:
            print(f"Error: The script encountered an error: {e}")
        finally:
            # Stop tracking and get emissions data
            emissions = self.tracker.stop()
            if emissions is None or pd.isna(emissions):
                print("Warning: No valid emissions data collected. Check system compatibility.")
            else:
                print("Emissions data:", emissions)

    def save_report(self, report_path: str):
        """
        Save the emissions report to a CSV file with two columns: attribute and value.
        """
<<<<<<< HEAD
        emissions_data = self.tracker.final_emissions_data
        if emissions_data:
            # Convert EmissionsData object to a dictionary and create rows for each attribute
            emissions_dict = emissions_data.__dict__
            attributes = list(emissions_dict.keys())
            values = list(emissions_dict.values())

            # Create a DataFrame with two columns: 'Attribute' and 'Value'
            df = pd.DataFrame({
                "Attribute": attributes,
                "Value": values
            })

            # Save the DataFrame to CSV
=======
        data = self.tracker.final_emissions_data
        if data:
            df = pd.DataFrame(data)
            print("THIS IS THE DF:")
            print(df)
>>>>>>> 0e512d23
            df.to_csv(report_path, index=False)
            print(f"Report saved to {report_path}")
        else:
            print("No data to save. Ensure CodeCarbon supports your system hardware for emissions tracking.")

# Example usage
if __name__ == "__main__":

    TEST_FILE_PATH = abspath("test/inefficent_code_example.py")
    REPORT_FILE_PATH = abspath("src/output/carbon_report.csv")
    
    analyzer = CarbonAnalyzer(TEST_FILE_PATH, REPORT_FILE_PATH)
    analyzer.run_and_measure()
    analyzer.save_report(REPORT_FILE_PATH)<|MERGE_RESOLUTION|>--- conflicted
+++ resolved
@@ -3,36 +3,15 @@
 from codecarbon import EmissionsTracker
 from pathlib import Path
 import pandas as pd
-<<<<<<< HEAD
-=======
-
-from os.path import dirname, abspath
-import sys
-
-# FOR TESTING!!! Not necessary when running from main
-# Sets src as absolute path, everything needs to be relative to src folder
-REFACTOR_DIR = dirname(abspath(__file__))
-sys.path.append(dirname(REFACTOR_DIR))
-
-# To run run
-# pip install codecarbon
->>>>>>> 0e512d23
 from os.path import dirname, abspath
 
 REFACTOR_DIR = dirname(abspath(__file__))
 sys.path.append(dirname(REFACTOR_DIR))
 
 class CarbonAnalyzer:
-<<<<<<< HEAD
     def __init__(self, script_path: str):
-=======
-    def __init__(self, script_path: str, report_path: str):
-        """
-        Initialize with the path to the Python script to analyze.
-        """
->>>>>>> 0e512d23
         self.script_path = script_path
-        self.tracker = EmissionsTracker(allow_multiple_runs=True, output_file=report_path)
+        self.tracker = EmissionsTracker(allow_multiple_runs=True)
 
     def run_and_measure(self):
         script = Path(self.script_path)
@@ -55,7 +34,6 @@
         """
         Save the emissions report to a CSV file with two columns: attribute and value.
         """
-<<<<<<< HEAD
         emissions_data = self.tracker.final_emissions_data
         if emissions_data:
             # Convert EmissionsData object to a dictionary and create rows for each attribute
@@ -70,13 +48,6 @@
             })
 
             # Save the DataFrame to CSV
-=======
-        data = self.tracker.final_emissions_data
-        if data:
-            df = pd.DataFrame(data)
-            print("THIS IS THE DF:")
-            print(df)
->>>>>>> 0e512d23
             df.to_csv(report_path, index=False)
             print(f"Report saved to {report_path}")
         else:
@@ -84,10 +55,6 @@
 
 # Example usage
 if __name__ == "__main__":
-
-    TEST_FILE_PATH = abspath("test/inefficent_code_example.py")
-    REPORT_FILE_PATH = abspath("src/output/carbon_report.csv")
-    
-    analyzer = CarbonAnalyzer(TEST_FILE_PATH, REPORT_FILE_PATH)
+    analyzer = CarbonAnalyzer("test/inefficent_code_example.py")
     analyzer.run_and_measure()
-    analyzer.save_report(REPORT_FILE_PATH)+    analyzer.save_report("test/carbon_report.csv")