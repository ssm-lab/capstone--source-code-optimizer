# pyright: reportOptionalMemberAccess=false
import shutil
import math
from pathlib import Path
from tempfile import mkdtemp
import traceback
from fastapi import APIRouter, HTTPException
from pydantic import BaseModel
from typing import Any, Optional

from ...config import CONFIG
from ...exceptions import EnergySavingsError, RefactoringError, remove_readonly
from ...refactorers.refactorer_controller import RefactorerController
from ...measurements.codecarbon_energy_meter import CodeCarbonEnergyMeter
from ...data_types.smell import Smell

logger = CONFIG["refactorLogger"]

router = APIRouter()
refactorer_controller = RefactorerController()
energy_meter = CodeCarbonEnergyMeter()


class ChangedFile(BaseModel):
    original: str
    refactored: str


class RefactoredData(BaseModel):
    tempDir: str
    targetFile: ChangedFile
    energySaved: Optional[float] = None
    affectedFiles: list[ChangedFile]


class RefactorRqModel(BaseModel):
    source_dir: str
    smell: Smell


@router.post("/refactor", response_model=RefactoredData)
def refactor(request: RefactorRqModel):
    """Handles the refactoring process for a given smell."""
    logger.info(f"{'=' * 100}")
    logger.info("🔄 Received refactor request.")

    try:
<<<<<<< HEAD
        CONFIG["refactorLogger"].info(
            f"🔍 Analyzing smell: {request.smell.symbol} in {request.source_dir}"
        )
        refactor_data = perform_refactoring(Path(request.source_dir), request.smell)

        CONFIG["refactorLogger"].info("✅ Refactoring process completed.")

        if refactor_data:
            refactor_data = clean_refactored_data(refactor_data)
            CONFIG["refactorLogger"].info(f"{'=' * 100}\n")
            return refactor_data

        CONFIG["refactorLogger"].info(f"{'=' * 100}\n")
        return None
=======
        logger.info(f"🔍 Analyzing smell: {request.smell.symbol} in {request.source_dir}")
        refactor_data, updated_smells = perform_refactoring(Path(request.source_dir), request.smell)

        logger.info(f"✅ Refactoring process completed. Updated smells: {len(updated_smells)}")

        if refactor_data:
            refactor_data = clean_refactored_data(refactor_data)
            logger.info(f"{'=' * 100}\n")
            return RefactorResModel(refactoredData=refactor_data, updatedSmells=updated_smells)

        logger.info(f"{'=' * 100}\n")
        return RefactorResModel(updatedSmells=updated_smells)
>>>>>>> 8831c77e

    except OSError as e:
        logger.error(f"❌ OS error: {e!s}")
        raise HTTPException(status_code=404, detail=str(e)) from e
<<<<<<< HEAD
    except EnergySavingsError as e:
        CONFIG["refactorLogger"].error(f"❌ Energy savings error: {e!s}")
        raise HTTPException(status_code=400, detail=str(e)) from e
    except NotImplementedError as e:
        CONFIG["refactorLogger"].error(f"❌ Refactoring not implemented: {e!s}")
        raise HTTPException(
            status_code=400,
            detail=f"No refactoring implementation found for smell: {request.smell.symbol}",
        ) from e
    except RefactoringError as e:
        CONFIG["refactorLogger"].error(f"❌ Refactoring error: {e!s}")
=======
    except Exception as e:
        logger.error(f"❌ Refactoring error: {e!s}")
        logger.info(f"{'=' * 100}\n")
>>>>>>> 8831c77e
        raise HTTPException(status_code=400, detail=str(e)) from e
    except Exception as e:
        CONFIG["refactorLogger"].error(f"❌ Unexpected error: {e!s}")
        raise HTTPException(status_code=400, detail="An unexpected error occurred.") from e


def perform_refactoring(source_dir: Path, smell: Smell):
    """Executes the refactoring process for a given smell."""
    target_file = Path(smell.path)

    logger.info(
        f"🚀 Starting refactoring for {smell.symbol} at line {smell.occurences[0].line} in {target_file}"
    )

    if not source_dir.is_dir():
        logger.error(f"❌ Directory does not exist: {source_dir}")
        raise OSError(f"Directory {source_dir} does not exist.")

    initial_emissions = measure_energy(target_file)

    if not initial_emissions:
        logger.error("❌ Could not retrieve initial emissions.")
        raise RuntimeError("Could not retrieve initial emissions.")

    logger.info(f"📊 Initial emissions: {initial_emissions} kg CO2")

    temp_dir = mkdtemp(prefix="ecooptimizer-")
    source_copy = Path(temp_dir) / source_dir.name
    target_file_copy = Path(str(target_file).replace(str(source_dir), str(source_copy), 1))

    shutil.copytree(source_dir, source_copy, ignore=shutil.ignore_patterns(".git*"))

    modified_files = []
    try:
        modified_files: list[Path] = refactorer_controller.run_refactorer(
            target_file_copy, source_copy, smell
        )
    except NotImplementedError:
        print("Not implemented yet.")
    except Exception as e:
        print(f"An unexpected error occured: {e!s}")
        traceback.print_exc()
        shutil.rmtree(temp_dir, onerror=remove_readonly)
        raise RefactoringError(str(target_file), str(e)) from e

    final_emissions = measure_energy(target_file_copy)

    if not final_emissions:
        print("❌ Could not retrieve final emissions. Discarding refactoring.")

        logger.error("❌ Could not retrieve final emissions. Discarding refactoring.")

        shutil.rmtree(temp_dir, onerror=remove_readonly)
        raise RuntimeError("Could not retrieve final emissions.")

    if CONFIG["mode"] == "production" and final_emissions >= initial_emissions:
        logger.info(f"📊 Final emissions: {final_emissions} kg CO2")
        logger.info("⚠️ No measured energy savings. Discarding refactoring.")

        print("❌ Could not retrieve final emissions. Discarding refactoring.")

        shutil.rmtree(temp_dir, onerror=remove_readonly)
        raise EnergySavingsError(str(target_file), "Energy was not saved after refactoring.")

    logger.info(f"✅ Energy saved! Initial: {initial_emissions}, Final: {final_emissions}")

    refactor_data = {
        "tempDir": temp_dir,
        "targetFile": {
            "original": str(target_file.resolve()),
            "refactored": str(target_file_copy.resolve()),
        },
        "energySaved": initial_emissions - final_emissions
        if not math.isnan(initial_emissions - final_emissions)
        else None,
        "affectedFiles": [
            {
                "original": str(file.resolve()).replace(
                    str(source_copy.resolve()), str(source_dir.resolve())
                ),
                "refactored": str(file.resolve()),
            }
            for file in modified_files
        ],
    }

    return refactor_data


def measure_energy(file: Path):
    energy_meter.measure_energy(file)
    return energy_meter.emissions


def clean_refactored_data(refactor_data: dict[str, Any]):
    """Ensures the refactored data is correctly structured and handles missing fields."""
    try:
        return RefactoredData(
            tempDir=refactor_data.get("tempDir", ""),
            targetFile=ChangedFile(
                original=refactor_data["targetFile"].get("original", ""),
                refactored=refactor_data["targetFile"].get("refactored", ""),
            ),
            energySaved=refactor_data.get("energySaved", None),
            affectedFiles=[
                ChangedFile(
                    original=file.get("original", ""),
                    refactored=file.get("refactored", ""),
                )
                for file in refactor_data.get("affectedFiles", [])
            ],
        )
    except KeyError as e:
        logger.error(f"❌ Missing expected key in refactored data: {e}")
        raise HTTPException(status_code=500, detail=f"Missing key: {e}") from e<|MERGE_RESOLUTION|>--- conflicted
+++ resolved
@@ -45,59 +45,34 @@
     logger.info("🔄 Received refactor request.")
 
     try:
-<<<<<<< HEAD
-        CONFIG["refactorLogger"].info(
-            f"🔍 Analyzing smell: {request.smell.symbol} in {request.source_dir}"
-        )
+        logger.info(f"🔍 Analyzing smell: {request.smell.symbol} in {request.source_dir}")
         refactor_data = perform_refactoring(Path(request.source_dir), request.smell)
-
-        CONFIG["refactorLogger"].info("✅ Refactoring process completed.")
-
-        if refactor_data:
-            refactor_data = clean_refactored_data(refactor_data)
-            CONFIG["refactorLogger"].info(f"{'=' * 100}\n")
-            return refactor_data
-
-        CONFIG["refactorLogger"].info(f"{'=' * 100}\n")
-        return None
-=======
-        logger.info(f"🔍 Analyzing smell: {request.smell.symbol} in {request.source_dir}")
-        refactor_data, updated_smells = perform_refactoring(Path(request.source_dir), request.smell)
-
-        logger.info(f"✅ Refactoring process completed. Updated smells: {len(updated_smells)}")
 
         if refactor_data:
             refactor_data = clean_refactored_data(refactor_data)
             logger.info(f"{'=' * 100}\n")
-            return RefactorResModel(refactoredData=refactor_data, updatedSmells=updated_smells)
+            return refactor_data
 
         logger.info(f"{'=' * 100}\n")
-        return RefactorResModel(updatedSmells=updated_smells)
->>>>>>> 8831c77e
+        return None
 
     except OSError as e:
         logger.error(f"❌ OS error: {e!s}")
         raise HTTPException(status_code=404, detail=str(e)) from e
-<<<<<<< HEAD
     except EnergySavingsError as e:
-        CONFIG["refactorLogger"].error(f"❌ Energy savings error: {e!s}")
+        logger.error(f"❌ Energy savings error: {e!s}")
         raise HTTPException(status_code=400, detail=str(e)) from e
     except NotImplementedError as e:
-        CONFIG["refactorLogger"].error(f"❌ Refactoring not implemented: {e!s}")
+        logger.error(f"❌ Refactoring not implemented: {e!s}")
         raise HTTPException(
             status_code=400,
             detail=f"No refactoring implementation found for smell: {request.smell.symbol}",
         ) from e
     except RefactoringError as e:
-        CONFIG["refactorLogger"].error(f"❌ Refactoring error: {e!s}")
-=======
-    except Exception as e:
         logger.error(f"❌ Refactoring error: {e!s}")
-        logger.info(f"{'=' * 100}\n")
->>>>>>> 8831c77e
         raise HTTPException(status_code=400, detail=str(e)) from e
     except Exception as e:
-        CONFIG["refactorLogger"].error(f"❌ Unexpected error: {e!s}")
+        logger.error(f"❌ Unexpected error: {e!s}")
         raise HTTPException(status_code=400, detail="An unexpected error occurred.") from e
 
 
