--- conflicted
+++ resolved
@@ -8,6 +8,7 @@
 
 from .api.main import ChangedFile, RefactoredData
 
+from .testing.test_runner import TestRunner
 
 from .measurements.codecarbon_energy_meter import CodeCarbonEnergyMeter
 
@@ -35,7 +36,7 @@
     # Measure initial energy
     energy_meter = CodeCarbonEnergyMeter()
     energy_meter.measure_energy(Path(SOURCE))
-    initial_emissions = 1000
+    initial_emissions = energy_meter.emissions
 
     if not initial_emissions:
         logging.error("Could not retrieve initial emissions. Exiting.")
@@ -52,18 +53,15 @@
     output_paths = []
 
     for smell in smells_data:
-        if smell.messageId == "R0913" and smell.occurences[0].line == 83:
-            # Use the line below and comment out "with TemporaryDirectory()" if you want to see the refactored code
-            # It basically copies the source directory into a temp dir that you can find in your systems TEMP folder
-            # It varies per OS. The location of the folder can be found in the 'refactored-data.json' file in outputs.
-            # If you use the other line know that you will have to manually delete the temp dir after running the
-            # code. It will NOT auto delete which, hence allowing you to see the refactoring results
+        # Use the line below and comment out "with TemporaryDirectory()" if you want to see the refactored code
+        # It basically copies the source directory into a temp dir that you can find in your systems TEMP folder
+        # It varies per OS. The location of the folder can be found in the 'refactored-data.json' file in outputs.
+        # If you use the other line know that you will have to manually delete the temp dir after running the
+        # code. It will NOT auto delete which, hence allowing you to see the refactoring results
 
-            tempDir = mkdtemp(
-                prefix="ecooptimizer-"
-            )  # < UNCOMMENT THIS LINE and shift code under to the left
+        # tempDir = mkdtemp(prefix="ecooptimizer-") # < UNCOMMENT THIS LINE and shift code under to the left
 
-            # with TemporaryDirectory() as tempDir:  # COMMENT OUT THIS ONE
+        with TemporaryDirectory() as tempDir:  # COMMENT OUT THIS ONE
             source_copy = Path(tempDir) / SAMPLE_PROJ_DIR.name
             target_file_copy = Path(str(SOURCE).replace(str(SAMPLE_PROJ_DIR), str(source_copy), 1))
 
@@ -80,7 +78,7 @@
                 continue
 
             energy_meter.measure_energy(target_file_copy)
-            final_emissions = 1
+            final_emissions = energy_meter.emissions
 
             if not final_emissions:
                 logging.error("Could not retrieve final emissions. Discarding refactoring.")
@@ -96,26 +94,6 @@
                     f"Initial emissions: {initial_emissions} | Final emissions: {final_emissions}"
                 )
 
-<<<<<<< HEAD
-                # if not TestRunner("pytest", Path(tempDir)).retained_functionality():
-                #     logging.info("Functionality not maintained. Discarding refactoring.\n")
-                #     print("Refactoring Failed.\n")
-
-                # else:
-                logging.info("Functionality maintained! Retaining refactored file.\n")
-                print("Refactoring Succesful!\n")
-
-                refactor_data = RefactoredData(
-                    tempDir=tempDir,
-                    targetFile=str(target_file_copy).replace(
-                        str(source_copy), str(SAMPLE_PROJ_DIR), 1
-                    ),
-                    energySaved=(final_emissions - initial_emissions),
-                    refactoredFiles=[str(file) for file in modified_files],
-                )
-
-                output_paths = refactor_data.refactoredFiles
-=======
                 if not TestRunner("pytest", Path(tempDir)).retained_functionality():
                     logging.info("Functionality not maintained. Discarding refactoring.\n")
                     print("Refactoring Failed.\n")
@@ -140,12 +118,13 @@
                     )
 
                     output_paths = refactor_data.affectedFiles
->>>>>>> fd58426d
 
-                # In reality the original code will now be overwritten but thats too much work
+                    # In reality the original code will now be overwritten but thats too much work
 
-                OUTPUT_MANAGER.save_json_files("refactoring-data.json", refactor_data.model_dump())  # type: ignore
-            print(output_paths)
+                    OUTPUT_MANAGER.save_json_files(
+                        "refactoring-data.json", refactor_data.model_dump()
+                    )  # type: ignore
+    print(output_paths)
 
 
 if __name__ == "__main__":
