--- conflicted
+++ resolved
@@ -14,11 +14,7 @@
         self.parameter_encapsulator = ParameterEncapsulator()
         self.function_updater = FunctionCallUpdater()
 
-<<<<<<< HEAD
-    def refactor(self, file_path: Path, pylint_smell: Smell):
-=======
-    def refactor(self, file_path: Path, pylint_smell: LPLSmell, initial_emissions: float):
->>>>>>> 4d22454a
+    def refactor(self, file_path: Path, pylint_smell: LPLSmell):
         """
         Refactors function/method with more than 6 parameters by encapsulating those with related names and removing those that are unused
         """
