import ast
import astor
import logging
from pathlib import Path

from ..data_wrappers.smell import Smell
from .base_refactorer import BaseRefactorer
from ..testing.run_tests import run_tests


class LongParameterListRefactorer(BaseRefactorer):
    def __init__(self):
        super().__init__()
        self.parameter_analyzer = ParameterAnalyzer()
        self.parameter_encapsulator = ParameterEncapsulator()
        self.function_updater = FunctionCallUpdater()

    def refactor(self, file_path: Path, pylint_smell: Smell, initial_emissions: float):
        """
        Refactors function/method with more than 6 parameters by encapsulating those with related names and removing those that are unused
        """
        # maximum limit on number of parameters beyond which the code smell is configured to be detected(see analyzers_config.py)
<<<<<<< HEAD
        maxParamLimit = 6
=======
        max_param_limit = 6
>>>>>>> ae1bf365

        with file_path.open() as f:
            tree = ast.parse(f.read())

        # find the line number of target function indicated by the code smell object
        target_line = pylint_smell["line"]
        logging.info(
            f"Applying 'Fix Too Many Parameters' refactor on '{file_path.name}' at line {target_line} for identified code smell."
        )
<<<<<<< HEAD

        # use target_line to find function definition at the specific line for given code smell object
        for node in ast.walk(tree):
            if isinstance(node, ast.FunctionDef) and node.lineno == target_line:
                params = [arg.arg for arg in node.args.args]

                if (
                    len(params) > maxParamLimit
                ):  # max limit beyond which the code smell is configured to be detected
                    # need to identify used parameters so unused ones can be removed
                    used_params = self.parameter_analyzer.get_used_parameters(node, params)
                    if len(used_params) > maxParamLimit:
                        # classify used params into data and config types and store the results in a dictionary, if number of used params is beyond the configured limit
                        classifiedParams = self.parameter_analyzer.classify_parameters(used_params)

                        class_nodes = self.parameter_encapsulator.encapsulate_parameters(
                            classifiedParams
=======
        # use target_line to find function definition at the specific line for given code smell object
        for node in ast.walk(tree):
            if isinstance(node, ast.FunctionDef) and node.lineno == target_line:
                params = [arg.arg for arg in node.args.args if arg.arg != "self"]
                default_value_params = self.parameter_analyzer.get_parameters_with_default_value(
                    node.args.defaults, params
                )  # params that have default value assigned in function definition, stored as a dict of param name to default value

                if (
                    len(params) > max_param_limit
                ):  # max limit beyond which the code smell is configured to be detected
                    # need to identify used parameters so unused ones can be removed
                    used_params = self.parameter_analyzer.get_used_parameters(node, params)
                    if len(used_params) > max_param_limit:
                        # classify used params into data and config types and store the results in a dictionary, if number of used params is beyond the configured limit
                        classified_params = self.parameter_analyzer.classify_parameters(used_params)

                        # add class defitions for data and config encapsulations to the tree
                        class_nodes = self.parameter_encapsulator.encapsulate_parameters(
                            classified_params, default_value_params
>>>>>>> ae1bf365
                        )
                        for class_node in class_nodes:
                            tree.body.insert(0, class_node)

<<<<<<< HEAD
                        updated_function = self.function_updater.update_function_signature(
                            node, classifiedParams
                        )
                        updated_function = self.function_updater.update_parameter_usages(
                            updated_function, classifiedParams
                        )
                        updated_tree = self.function_updater.update_function_calls(
                            tree, node.name, classifiedParams
                        )
                    else:
                        # just remove the unused params if used parameters are within the maxParamLimit
                        updated_function = self.function_updater.remove_unused_params(
                            node, used_params
=======
                        # first update calls to this function(this needs to use existing params)
                        updated_tree = self.function_updater.update_function_calls(
                            tree, node, classified_params
                        )
                        # then update function signature and parameter usages with function body)
                        updated_function = self.function_updater.update_function_signature(
                            node, classified_params
                        )
                        updated_function = self.function_updater.update_parameter_usages(
                            node, classified_params
                        )

                    else:
                        # just remove the unused params if used parameters are within the max param list
                        updated_function = self.function_updater.remove_unused_params(
                            node, used_params, default_value_params
>>>>>>> ae1bf365
                        )

                    # update the tree by replacing the old function with the updated one
                    for i, body_node in enumerate(tree.body):
                        if body_node == node:
                            tree.body[i] = updated_function
                            break
                    updated_tree = tree

        temp_file_path = self.temp_dir / Path(f"{file_path.stem}_LPLR_line_{target_line}.py")
        with temp_file_path.open("w") as temp_file:
            temp_file.write(astor.to_source(updated_tree))

            # Measure emissions of the modified code
            final_emission = self.measure_energy(temp_file_path)

            if not final_emission:
                logging.info(
                    f"Could not measure emissions for '{temp_file_path.name}'. Discarded refactoring."
                )
                return

            if self.check_energy_improvement(initial_emissions, final_emission):
                if run_tests() == 0:
                    logging.info("All tests pass! Refactoring applied.")
                    logging.info(
                        f"Refactored long parameter list into data groups on line {target_line} and saved.\n"
                    )
                    return
                else:
                    logging.info("Tests Fail! Discarded refactored changes")
            else:
                logging.info(
                    "No emission improvement after refactoring. Discarded refactored changes.\n"
                )


class ParameterAnalyzer:
    @staticmethod
    def get_used_parameters(function_node: ast.FunctionDef, params: list[str]) -> set[str]:
        """
        Identifies parameters that actually are used within the function/method body using AST analysis
        """
        source_code = astor.to_source(function_node)
        tree = ast.parse(source_code)

        used_set = set()

        # visitor class that tracks parameter usage
        class ParamUsageVisitor(ast.NodeVisitor):
            def visit_Name(self, node: ast.Name):
                if isinstance(node.ctx, ast.Load) and node.id in params:
                    used_set.add(node.id)

        ParamUsageVisitor().visit(tree)

        # preserve the order of params by filtering used parameters
        used_params = [param for param in params if param in used_set]
        return used_params

    @staticmethod
<<<<<<< HEAD
=======
    def get_parameters_with_default_value(default_values: list[ast.Constant], params: list[str]):
        """
        Given list of default values for params and params, creates a dictionary mapping param names to default values
        """
        default_params_len = len(default_values)
        params_len = len(params)
        # default params are always defined towards the end of param list, so offest is needed to access param names
        offset = params_len - default_params_len

        defaultsDict = dict()
        for i in range(0, default_params_len):
            defaultsDict[params[offset + i]] = default_values[i].value
        return defaultsDict

    @staticmethod
>>>>>>> ae1bf365
    def classify_parameters(params: list[str]) -> dict:
        """
        Classifies parameters into 'data' and 'config' groups based on naming conventions
        """
        data_params: list[str] = []
        config_params: list[str] = []

        data_keywords = {"data", "input", "output", "result", "record", "item"}
        config_keywords = {"config", "setting", "option", "env", "parameter", "path"}

        for param in params:
            param_lower = param.lower()
            if any(keyword in param_lower for keyword in data_keywords):
                data_params.append(param)
            elif any(keyword in param_lower for keyword in config_keywords):
                config_params.append(param)
            else:
                data_params.append(param)
        return {"data": data_params, "config": config_params}


class ParameterEncapsulator:
    @staticmethod
    def create_parameter_object_class(
<<<<<<< HEAD
        param_names: list[str], class_name: str = "ParamsObject"
=======
        param_names: list[str], default_value_params: dict, class_name: str = "ParamsObject"
>>>>>>> ae1bf365
    ) -> str:
        """
        Creates a class definition for encapsulating related parameters
        """
<<<<<<< HEAD
        class_def = f"class {class_name}:\n"
        init_method = "    def __init__(self, {}):\n".format(", ".join(param_names))
        init_body = "".join([f"        self.{param} = {param}\n" for param in param_names])
        return class_def + init_method + init_body

    def encapsulate_parameters(self, params: dict) -> list[ast.ClassDef]:
        """
        Injects parameter object classes into the AST tree
        """
        data_params, config_params = params["data"], params["config"]
=======
        # class_def = f"class {class_name}:\n"
        # init_method = "    def __init__(self, {}):\n".format(", ".join(param_names))
        # init_body = "".join([f"        self.{param} = {param}\n" for param in param_names])
        # return class_def + init_method + init_body
        class_def = f"class {class_name}:\n"
        init_params = []
        init_body = []
        for param in param_names:
            if param in default_value_params:  # Include default value in the constructor
                init_params.append(f"{param}={default_value_params[param]}")
            else:
                init_params.append(param)
            init_body.append(f"        self.{param} = {param}\n")

        init_method = "    def __init__(self, {}):\n".format(", ".join(init_params))
        return class_def + init_method + "".join(init_body)

    def encapsulate_parameters(
        self, classified_params: dict, default_value_params: dict
    ) -> list[ast.ClassDef]:
        """
        Injects parameter object classes into the AST tree
        """
        data_params, config_params = classified_params["data"], classified_params["config"]
>>>>>>> ae1bf365
        class_nodes = []

        if data_params:
            data_param_object_code = self.create_parameter_object_class(
<<<<<<< HEAD
                data_params, class_name="DataParams"
=======
                data_params, default_value_params, class_name="DataParams"
>>>>>>> ae1bf365
            )
            class_nodes.append(ast.parse(data_param_object_code).body[0])

        if config_params:
            config_param_object_code = self.create_parameter_object_class(
<<<<<<< HEAD
                config_params, class_name="ConfigParams"
=======
                config_params, default_value_params, class_name="ConfigParams"
>>>>>>> ae1bf365
            )
            class_nodes.append(ast.parse(config_param_object_code).body[0])

        return class_nodes


class FunctionCallUpdater:
    @staticmethod
<<<<<<< HEAD
    def remove_unused_params(
        function_node: ast.FunctionDef, used_params: set[str]
=======
    def get_method_type(func_node: ast.FunctionDef):
        # Check decorators
        for decorator in func_node.decorator_list:
            if isinstance(decorator, ast.Name) and decorator.id == "staticmethod":
                return "static method"
            if isinstance(decorator, ast.Name) and decorator.id == "classmethod":
                return "class method"

        # Check first argument
        if func_node.args.args:
            first_arg = func_node.args.args[0].arg
            if first_arg == "self":
                return "instance method"
            elif first_arg == "cls":
                return "class method"

        return "unknown method type"

    @staticmethod
    def remove_unused_params(
        function_node: ast.FunctionDef, used_params: set[str], default_value_params: dict
>>>>>>> ae1bf365
    ) -> ast.FunctionDef:
        """
        Removes unused parameters from the function signature.
        """
<<<<<<< HEAD
        function_node.args.args = [arg for arg in function_node.args.args if arg.arg in used_params]
=======
        method_type = FunctionCallUpdater.get_method_type(function_node)
        updated_node_args = (
            [ast.arg(arg="self", annotation=None)]
            if method_type == "instance method"
            else [ast.arg(arg="cls", annotation=None)]
            if method_type == "class method"
            else []
        )

        updated_node_defaults = []
        for arg in function_node.args.args:
            if arg.arg in used_params:
                updated_node_args.append(arg)
                if arg.arg in default_value_params.keys():
                    updated_node_defaults.append(default_value_params[arg.arg])

        function_node.args.args = updated_node_args
        function_node.args.defaults = updated_node_defaults
>>>>>>> ae1bf365
        return function_node

    @staticmethod
    def update_function_signature(function_node: ast.FunctionDef, params: dict) -> ast.FunctionDef:
        """
        Updates the function signature to use encapsulated parameter objects.
        """
        data_params, config_params = params["data"], params["config"]

<<<<<<< HEAD
        # function_node.args.args = [ast.arg(arg="self", annotation=None)]
        # if data_params:
        #     function_node.args.args.append(ast.arg(arg="data_params", annotation=None))
        # if config_params:
        #     function_node.args.args.append(ast.arg(arg="config_params", annotation=None))

        function_node.args.args = [
            ast.arg(arg="self", annotation=None),
            *(ast.arg(arg="data_params", annotation=None) for _ in [1] if data_params),
            *(ast.arg(arg="config_params", annotation=None) for _ in [1] if config_params),
        ]

=======
        method_type = FunctionCallUpdater.get_method_type(function_node)
        updated_node_args = (
            [ast.arg(arg="self", annotation=None)]
            if method_type == "instance method"
            else [ast.arg(arg="cls", annotation=None)]
            if method_type == "class method"
            else []
        )

        updated_node_args += [
            ast.arg(arg="data_params", annotation=None) for _ in [data_params] if data_params
        ] + [
            ast.arg(arg="config_params", annotation=None) for _ in [config_params] if config_params
        ]

        function_node.args.args = updated_node_args
        function_node.args.defaults = []

>>>>>>> ae1bf365
        return function_node

    @staticmethod
    def update_parameter_usages(function_node: ast.FunctionDef, params: dict) -> ast.FunctionDef:
        """
        Updates all parameter usages within the function body with encapsulated objects.
        """
        data_params, config_params = params["data"], params["config"]

        class ParameterUsageTransformer(ast.NodeTransformer):
            def visit_Name(self, node: ast.Name):
                if node.id in data_params and isinstance(node.ctx, ast.Load):
                    return ast.Attribute(
                        value=ast.Name(id="data_params", ctx=ast.Load()), attr=node.id, ctx=node.ctx
                    )
                if node.id in config_params and isinstance(node.ctx, ast.Load):
                    return ast.Attribute(
                        value=ast.Name(id="config_params", ctx=ast.Load()),
                        attr=node.id,
                        ctx=node.ctx,
                    )
                return node

        function_node.body = [
            ParameterUsageTransformer().visit(stmt) for stmt in function_node.body
        ]
        return function_node

    @staticmethod
<<<<<<< HEAD
    def update_function_calls(tree: ast.Module, function_name: str, params: dict) -> ast.Module:
=======
    def get_enclosing_class_name(tree: ast.Module, init_node: ast.FunctionDef) -> str | None:
        """
        Finds the class name enclosing the given __init__ function node. This will be the class that is instantiaeted by the init method.

        :param tree: AST tree
        :param init_node: __init__ function node
        :return: name of the enclosing class, or None if not found
        """
        # Stack to track parent nodes
        parent_stack = []

        class ClassNameVisitor(ast.NodeVisitor):
            def visit_ClassDef(self, node: ast.ClassDef):
                # Push the class onto the stack
                parent_stack.append(node)
                self.generic_visit(node)
                # Pop the class after visiting its children
                parent_stack.pop()

            def visit_FunctionDef(self, node: ast.FunctionDef):
                # If this is the target __init__ function, get the enclosing class
                if node is init_node:
                    # Find the nearest enclosing class from the stack
                    for parent in reversed(parent_stack):
                        if isinstance(parent, ast.ClassDef):
                            raise StopIteration(parent.name)  # Return the class name
                self.generic_visit(node)

        # Traverse the AST with the visitor
        try:
            ClassNameVisitor().visit(tree)
        except StopIteration as e:
            return e.value

        # If no enclosing class is found
        return None

    @staticmethod
    def update_function_calls(
        tree: ast.Module, function_node: ast.FunctionDef, params: dict
    ) -> ast.Module:
>>>>>>> ae1bf365
        """
        Updates all calls to a given function in the provided AST tree to reflect new encapsulated parameters.

        :param tree: The AST tree of the code.
        :param function_name: The name of the function to update calls for.
        :param params: A dictionary containing 'data' and 'config' parameters.
        :return: The updated AST tree.
        """

        class FunctionCallTransformer(ast.NodeTransformer):
<<<<<<< HEAD
            def __init__(self, function_name: str, params: dict):
                self.function_name = function_name
                self.params = params

            def visit_Call(self, node: ast.Call):
=======
            def __init__(
                self,
                function_node: ast.FunctionDef,
                params: dict,
                is_constructor: bool = False,
                class_name: str = "",
            ):
                self.function_node = function_node
                self.params = params
                self.is_constructor = is_constructor
                self.class_name = class_name

            def visit_Call(self, node: ast.Call):
                # node.func is a ast.Name if it is a function call, and ast.Attribute if it is a a method class
>>>>>>> ae1bf365
                if isinstance(node.func, ast.Name):
                    node_name = node.func.id
                elif isinstance(node.func, ast.Attribute):
                    node_name = node.func.attr
<<<<<<< HEAD
                if node_name == self.function_name:
                    return self.transform_call(node)
                return node

            def transform_call(self, node: ast.Call):
                data_params, config_params = self.params["data"], self.params["config"]

                args = node.args
                keywords = {kw.arg: kw.value for kw in node.keywords}

                # extract values for data and config params from positional and keyword arguments
                data_dict = {key: args[i] for i, key in enumerate(data_params) if i < len(args)}
                data_dict.update({key: keywords[key] for key in data_params if key in keywords})
                config_dict = {key: args[i] for i, key in enumerate(config_params) if i < len(args)}
                config_dict.update({key: keywords[key] for key in config_params if key in keywords})

                # create AST nodes for new arguments
                data_node = ast.Call(
                    func=ast.Name(id="DataParams", ctx=ast.Load()),
                    args=[data_dict[key] for key in data_params if key in data_dict],
                    keywords=[],
                )

                config_node = ast.Call(
                    func=ast.Name(id="ConfigParams", ctx=ast.Load()),
                    args=[config_dict[key] for key in config_params if key in config_dict],
                    keywords=[],
                )

                # replace original arguments with new encapsulated arguments
                node.args = [data_node, config_node]
                node.keywords = []
                return node

        # apply the transformer to update all function calls
        transformer = FunctionCallTransformer(function_name, params)
=======

                if self.is_constructor and node_name == self.class_name:
                    return self.transform_call(node)
                elif node_name == self.function_node.name:
                    return self.transform_call(node)
                return node

            def create_ast_call(
                self,
                function_name: str,
                param_list: dict,
                args_map: list[ast.expr],
                keywords_map: list[ast.keyword],
            ):
                """
                Creates a AST for function call
                """

                return (
                    ast.Call(
                        func=ast.Name(id=function_name, ctx=ast.Load()),
                        args=[args_map[key] for key in param_list if key in args_map],
                        keywords=[
                            ast.keyword(arg=key, value=keywords_map[key])
                            for key in param_list
                            if key in keywords_map
                        ],
                    )
                    if param_list
                    else None
                )

            def transform_call(self, node: ast.Call):
                # original and classified params from function node
                params = [arg.arg for arg in self.function_node.args.args if arg.arg != "self"]
                data_params, config_params = self.params["data"], self.params["config"]

                # positional and keyword args passed in function call
                args, keywords = node.args, node.keywords

                data_args = {
                    param: args[i]
                    for i, param in enumerate(params)
                    if i < len(args) and param in data_params
                }
                config_args = {
                    param: args[i]
                    for i, param in enumerate(params)
                    if i < len(args) and param in config_params
                }

                data_keywords = {kw.arg: kw.value for kw in keywords if kw.arg in data_params}
                config_keywords = {kw.arg: kw.value for kw in keywords if kw.arg in config_params}

                updated_node_args = []
                if data_node := self.create_ast_call(
                    "DataParams", data_params, data_args, data_keywords
                ):
                    updated_node_args.append(data_node)
                if config_node := self.create_ast_call(
                    "ConfigParams", config_params, config_args, config_keywords
                ):
                    updated_node_args.append(config_node)

                # update function call node. note that keyword arguments are updated within encapsulated param objects above
                node.args, node.keywords = updated_node_args, []
                return node

        # apply the transformer to update all function calls to given function node
        if function_node.name == "__init__":
            # if function is a class initialization, then we need to fetch class name
            class_name = FunctionCallUpdater.get_enclosing_class_name(tree, function_node)
            transformer = FunctionCallTransformer(function_node, params, True, class_name)
        else:
            transformer = FunctionCallTransformer(function_node, params)
>>>>>>> ae1bf365
        updated_tree = transformer.visit(tree)

        return updated_tree<|MERGE_RESOLUTION|>--- conflicted
+++ resolved
@@ -20,11 +20,7 @@
         Refactors function/method with more than 6 parameters by encapsulating those with related names and removing those that are unused
         """
         # maximum limit on number of parameters beyond which the code smell is configured to be detected(see analyzers_config.py)
-<<<<<<< HEAD
-        maxParamLimit = 6
-=======
         max_param_limit = 6
->>>>>>> ae1bf365
 
         with file_path.open() as f:
             tree = ast.parse(f.read())
@@ -34,25 +30,6 @@
         logging.info(
             f"Applying 'Fix Too Many Parameters' refactor on '{file_path.name}' at line {target_line} for identified code smell."
         )
-<<<<<<< HEAD
-
-        # use target_line to find function definition at the specific line for given code smell object
-        for node in ast.walk(tree):
-            if isinstance(node, ast.FunctionDef) and node.lineno == target_line:
-                params = [arg.arg for arg in node.args.args]
-
-                if (
-                    len(params) > maxParamLimit
-                ):  # max limit beyond which the code smell is configured to be detected
-                    # need to identify used parameters so unused ones can be removed
-                    used_params = self.parameter_analyzer.get_used_parameters(node, params)
-                    if len(used_params) > maxParamLimit:
-                        # classify used params into data and config types and store the results in a dictionary, if number of used params is beyond the configured limit
-                        classifiedParams = self.parameter_analyzer.classify_parameters(used_params)
-
-                        class_nodes = self.parameter_encapsulator.encapsulate_parameters(
-                            classifiedParams
-=======
         # use target_line to find function definition at the specific line for given code smell object
         for node in ast.walk(tree):
             if isinstance(node, ast.FunctionDef) and node.lineno == target_line:
@@ -73,26 +50,10 @@
                         # add class defitions for data and config encapsulations to the tree
                         class_nodes = self.parameter_encapsulator.encapsulate_parameters(
                             classified_params, default_value_params
->>>>>>> ae1bf365
                         )
                         for class_node in class_nodes:
                             tree.body.insert(0, class_node)
 
-<<<<<<< HEAD
-                        updated_function = self.function_updater.update_function_signature(
-                            node, classifiedParams
-                        )
-                        updated_function = self.function_updater.update_parameter_usages(
-                            updated_function, classifiedParams
-                        )
-                        updated_tree = self.function_updater.update_function_calls(
-                            tree, node.name, classifiedParams
-                        )
-                    else:
-                        # just remove the unused params if used parameters are within the maxParamLimit
-                        updated_function = self.function_updater.remove_unused_params(
-                            node, used_params
-=======
                         # first update calls to this function(this needs to use existing params)
                         updated_tree = self.function_updater.update_function_calls(
                             tree, node, classified_params
@@ -109,7 +70,6 @@
                         # just remove the unused params if used parameters are within the max param list
                         updated_function = self.function_updater.remove_unused_params(
                             node, used_params, default_value_params
->>>>>>> ae1bf365
                         )
 
                     # update the tree by replacing the old function with the updated one
@@ -171,8 +131,6 @@
         return used_params
 
     @staticmethod
-<<<<<<< HEAD
-=======
     def get_parameters_with_default_value(default_values: list[ast.Constant], params: list[str]):
         """
         Given list of default values for params and params, creates a dictionary mapping param names to default values
@@ -188,7 +146,6 @@
         return defaultsDict
 
     @staticmethod
->>>>>>> ae1bf365
     def classify_parameters(params: list[str]) -> dict:
         """
         Classifies parameters into 'data' and 'config' groups based on naming conventions
@@ -213,27 +170,11 @@
 class ParameterEncapsulator:
     @staticmethod
     def create_parameter_object_class(
-<<<<<<< HEAD
-        param_names: list[str], class_name: str = "ParamsObject"
-=======
         param_names: list[str], default_value_params: dict, class_name: str = "ParamsObject"
->>>>>>> ae1bf365
     ) -> str:
         """
         Creates a class definition for encapsulating related parameters
         """
-<<<<<<< HEAD
-        class_def = f"class {class_name}:\n"
-        init_method = "    def __init__(self, {}):\n".format(", ".join(param_names))
-        init_body = "".join([f"        self.{param} = {param}\n" for param in param_names])
-        return class_def + init_method + init_body
-
-    def encapsulate_parameters(self, params: dict) -> list[ast.ClassDef]:
-        """
-        Injects parameter object classes into the AST tree
-        """
-        data_params, config_params = params["data"], params["config"]
-=======
         # class_def = f"class {class_name}:\n"
         # init_method = "    def __init__(self, {}):\n".format(", ".join(param_names))
         # init_body = "".join([f"        self.{param} = {param}\n" for param in param_names])
@@ -258,26 +199,17 @@
         Injects parameter object classes into the AST tree
         """
         data_params, config_params = classified_params["data"], classified_params["config"]
->>>>>>> ae1bf365
         class_nodes = []
 
         if data_params:
             data_param_object_code = self.create_parameter_object_class(
-<<<<<<< HEAD
-                data_params, class_name="DataParams"
-=======
                 data_params, default_value_params, class_name="DataParams"
->>>>>>> ae1bf365
             )
             class_nodes.append(ast.parse(data_param_object_code).body[0])
 
         if config_params:
             config_param_object_code = self.create_parameter_object_class(
-<<<<<<< HEAD
-                config_params, class_name="ConfigParams"
-=======
                 config_params, default_value_params, class_name="ConfigParams"
->>>>>>> ae1bf365
             )
             class_nodes.append(ast.parse(config_param_object_code).body[0])
 
@@ -286,10 +218,6 @@
 
 class FunctionCallUpdater:
     @staticmethod
-<<<<<<< HEAD
-    def remove_unused_params(
-        function_node: ast.FunctionDef, used_params: set[str]
-=======
     def get_method_type(func_node: ast.FunctionDef):
         # Check decorators
         for decorator in func_node.decorator_list:
@@ -311,14 +239,10 @@
     @staticmethod
     def remove_unused_params(
         function_node: ast.FunctionDef, used_params: set[str], default_value_params: dict
->>>>>>> ae1bf365
     ) -> ast.FunctionDef:
         """
         Removes unused parameters from the function signature.
         """
-<<<<<<< HEAD
-        function_node.args.args = [arg for arg in function_node.args.args if arg.arg in used_params]
-=======
         method_type = FunctionCallUpdater.get_method_type(function_node)
         updated_node_args = (
             [ast.arg(arg="self", annotation=None)]
@@ -337,7 +261,6 @@
 
         function_node.args.args = updated_node_args
         function_node.args.defaults = updated_node_defaults
->>>>>>> ae1bf365
         return function_node
 
     @staticmethod
@@ -347,20 +270,6 @@
         """
         data_params, config_params = params["data"], params["config"]
 
-<<<<<<< HEAD
-        # function_node.args.args = [ast.arg(arg="self", annotation=None)]
-        # if data_params:
-        #     function_node.args.args.append(ast.arg(arg="data_params", annotation=None))
-        # if config_params:
-        #     function_node.args.args.append(ast.arg(arg="config_params", annotation=None))
-
-        function_node.args.args = [
-            ast.arg(arg="self", annotation=None),
-            *(ast.arg(arg="data_params", annotation=None) for _ in [1] if data_params),
-            *(ast.arg(arg="config_params", annotation=None) for _ in [1] if config_params),
-        ]
-
-=======
         method_type = FunctionCallUpdater.get_method_type(function_node)
         updated_node_args = (
             [ast.arg(arg="self", annotation=None)]
@@ -379,7 +288,6 @@
         function_node.args.args = updated_node_args
         function_node.args.defaults = []
 
->>>>>>> ae1bf365
         return function_node
 
     @staticmethod
@@ -409,9 +317,6 @@
         return function_node
 
     @staticmethod
-<<<<<<< HEAD
-    def update_function_calls(tree: ast.Module, function_name: str, params: dict) -> ast.Module:
-=======
     def get_enclosing_class_name(tree: ast.Module, init_node: ast.FunctionDef) -> str | None:
         """
         Finds the class name enclosing the given __init__ function node. This will be the class that is instantiaeted by the init method.
@@ -453,7 +358,6 @@
     def update_function_calls(
         tree: ast.Module, function_node: ast.FunctionDef, params: dict
     ) -> ast.Module:
->>>>>>> ae1bf365
         """
         Updates all calls to a given function in the provided AST tree to reflect new encapsulated parameters.
 
@@ -464,13 +368,6 @@
         """
 
         class FunctionCallTransformer(ast.NodeTransformer):
-<<<<<<< HEAD
-            def __init__(self, function_name: str, params: dict):
-                self.function_name = function_name
-                self.params = params
-
-            def visit_Call(self, node: ast.Call):
-=======
             def __init__(
                 self,
                 function_node: ast.FunctionDef,
@@ -485,49 +382,10 @@
 
             def visit_Call(self, node: ast.Call):
                 # node.func is a ast.Name if it is a function call, and ast.Attribute if it is a a method class
->>>>>>> ae1bf365
                 if isinstance(node.func, ast.Name):
                     node_name = node.func.id
                 elif isinstance(node.func, ast.Attribute):
                     node_name = node.func.attr
-<<<<<<< HEAD
-                if node_name == self.function_name:
-                    return self.transform_call(node)
-                return node
-
-            def transform_call(self, node: ast.Call):
-                data_params, config_params = self.params["data"], self.params["config"]
-
-                args = node.args
-                keywords = {kw.arg: kw.value for kw in node.keywords}
-
-                # extract values for data and config params from positional and keyword arguments
-                data_dict = {key: args[i] for i, key in enumerate(data_params) if i < len(args)}
-                data_dict.update({key: keywords[key] for key in data_params if key in keywords})
-                config_dict = {key: args[i] for i, key in enumerate(config_params) if i < len(args)}
-                config_dict.update({key: keywords[key] for key in config_params if key in keywords})
-
-                # create AST nodes for new arguments
-                data_node = ast.Call(
-                    func=ast.Name(id="DataParams", ctx=ast.Load()),
-                    args=[data_dict[key] for key in data_params if key in data_dict],
-                    keywords=[],
-                )
-
-                config_node = ast.Call(
-                    func=ast.Name(id="ConfigParams", ctx=ast.Load()),
-                    args=[config_dict[key] for key in config_params if key in config_dict],
-                    keywords=[],
-                )
-
-                # replace original arguments with new encapsulated arguments
-                node.args = [data_node, config_node]
-                node.keywords = []
-                return node
-
-        # apply the transformer to update all function calls
-        transformer = FunctionCallTransformer(function_name, params)
-=======
 
                 if self.is_constructor and node_name == self.class_name:
                     return self.transform_call(node)
@@ -603,7 +461,6 @@
             transformer = FunctionCallTransformer(function_node, params, True, class_name)
         else:
             transformer = FunctionCallTransformer(function_node, params)
->>>>>>> ae1bf365
         updated_tree = transformer.visit(tree)
 
         return updated_tree