--- conflicted
+++ resolved
@@ -5,6 +5,7 @@
 from pathlib import Path
 
 from ..measurements.codecarbon_energy_meter import CodeCarbonEnergyMeter
+from ..data_wrappers.smell import Smell
 
 
 class BaseRefactorer(ABC):
@@ -18,11 +19,7 @@
         self.temp_dir.mkdir(exist_ok=True)
 
     @abstractmethod
-<<<<<<< HEAD
-    def refactor(self, file_path: Path, pylint_smell):  # noqa: ANN001
-=======
-    def refactor(self, file_path: Path, pylint_smell: Smell, initial_emissions: float):  # type: ignore
->>>>>>> 4d22454a
+    def refactor(self, file_path: Path, pylint_smell: Smell):
         """
         Abstract method for refactoring the code smell.
         Each subclass should implement this method.
@@ -33,7 +30,6 @@
         """
         pass
 
-<<<<<<< HEAD
     # def validate_refactoring(
     #     self,
     #     temp_file_path: Path,
@@ -71,45 +67,6 @@
 
     #     # Remove the temporary file if no energy improvement or failing tests
     #     temp_file_path.unlink()
-=======
-    def validate_refactoring(
-        self,
-        temp_file_path: Path,
-        original_file_path: Path,  # noqa: ARG002
-        initial_emissions: float,
-        smell_name: str,
-        refactor_name: str,
-        smell_line: int,
-    ):
-        # Measure emissions of the modified code
-        final_emission = self.measure_energy(temp_file_path)
-
-        if not final_emission:
-            logging.info(
-                f"Could not measure emissions for '{temp_file_path.name}'. Discarded refactoring."
-            )
-        # Check for improvement in emissions
-        elif self.check_energy_improvement(initial_emissions, final_emission):
-            # If improved, replace the original file with the modified content
-
-            if run_tests() == 0:
-                logging.info("All test pass! Functionality maintained.")
-                # temp_file_path.replace(original_file_path)
-                logging.info(
-                    f"Refactored '{smell_name}' to '{refactor_name}' on line {smell_line} and saved.\n"
-                )
-                return
-
-            logging.info("Tests Fail! Discarded refactored changes")
-
-        else:
-            logging.info(
-                "No emission improvement after refactoring. Discarded refactored changes.\n"
-            )
-
-        # Remove the temporary file if no energy improvement or failing tests
-        # temp_file_path.unlink()
->>>>>>> 4d22454a
 
     def measure_energy(self, file_path: Path):
         """
