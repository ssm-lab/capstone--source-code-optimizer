# refactorers/base_refactor.py

from abc import ABC, abstractmethod
import logging
from pathlib import Path

from ..measurements.codecarbon_energy_meter import CodeCarbonEnergyMeter
from ..data_wrappers.smell import Smell


class BaseRefactorer(ABC):
    def __init__(self):
        """
        Base class for refactoring specific code smells.

        :param logger: Logger instance to handle log messages.
        """
        self.temp_dir = (
<<<<<<< HEAD
            Path(__file__) / Path("../../../../outputs/refactored_source")
            # Path(__file__) / Path("../../../../../../outputs/refactored_source")
=======
            Path(__file__).parent / Path("../../../outputs/refactored_source")
>>>>>>> 95f00ca0
        ).resolve()
        self.temp_dir.mkdir(exist_ok=True)

    @abstractmethod
    def refactor(self, file_path: Path, pylint_smell: Smell, initial_emissions: float):
        """
        Abstract method for refactoring the code smell.
        Each subclass should implement this method.

        :param file_path: Path to the file to be refactored.
        :param pylint_smell: Dictionary containing details of the Pylint smell.
        :param initial_emission: Initial emission value before refactoring.
        """
        pass

    def measure_energy(self, file_path: Path):
        """
        Method for measuring the energy after refactoring.
        """
        codecarbon_energy_meter = CodeCarbonEnergyMeter(file_path)
        codecarbon_energy_meter.measure_energy()  # measure emissions
        emissions = codecarbon_energy_meter.emissions  # get emission

        if not emissions:
            return None

        # Log the measured emissions
        logging.info(f"Measured emissions for '{file_path.name}': {emissions}")

        return emissions

    def check_energy_improvement(self, initial_emissions: float, final_emissions: float):
        """
        Checks if the refactoring has reduced energy consumption.

        :return: True if the final emission is lower than the initial emission, indicating improvement;
                 False otherwise.
        """
        improved = final_emissions and (final_emissions < initial_emissions)
        logging.info(
            f"Initial Emissions: {initial_emissions} kg CO2. Final Emissions: {final_emissions} kg CO2."
        )
        return improved


print(__file__)<|MERGE_RESOLUTION|>--- conflicted
+++ resolved
@@ -16,12 +16,7 @@
         :param logger: Logger instance to handle log messages.
         """
         self.temp_dir = (
-<<<<<<< HEAD
-            Path(__file__) / Path("../../../../outputs/refactored_source")
-            # Path(__file__) / Path("../../../../../../outputs/refactored_source")
-=======
             Path(__file__).parent / Path("../../../outputs/refactored_source")
->>>>>>> 95f00ca0
         ).resolve()
         self.temp_dir.mkdir(exist_ok=True)
 
