# refactorers/use_a_generator_refactorer.py

import ast
import logging
from pathlib import Path
import astor  # For converting AST back to source code

<<<<<<< HEAD
from ..data_wrappers.smell import Smell

=======
from ..data_wrappers.smell import UGESmell
from ..testing.run_tests import run_tests
>>>>>>> 4d22454a
from .base_refactorer import BaseRefactorer


class UseAGeneratorRefactorer(BaseRefactorer):
    def __init__(self, output_dir: Path):
        """
        Initializes the UseAGeneratorRefactor with a file path, pylint
        smell, initial emission, and logger.

        :param file_path: Path to the file to be refactored.
        :param pylint_smell: Dictionary containing details of the Pylint smell.
        :param initial_emission: Initial emission value before refactoring.
        :param logger: Logger instance to handle log messages.
        """
        super().__init__(output_dir)

<<<<<<< HEAD
    def refactor(self, file_path: Path, pylint_smell: Smell):
=======
    def refactor(self, file_path: Path, pylint_smell: UGESmell, initial_emissions: float):
>>>>>>> 4d22454a
        """
        Refactors an unnecessary list comprehension by converting it to a generator expression.
        Modifies the specified instance in the file directly if it results in lower emissions.
        """
        line_number = pylint_smell["occurences"][0]["line"]
        logging.info(
            f"Applying 'Use a Generator' refactor on '{file_path.name}' at line {line_number} for identified code smell."
        )

        # Load the source code as a list of lines
        with file_path.open() as file:
            original_lines = file.readlines()

        # Check if the line number is valid within the file
        if not (1 <= line_number <= len(original_lines)):
            logging.info("Specified line number is out of bounds.\n")
            return

        # Target the specific line and remove leading whitespace for parsing
        line = original_lines[line_number - 1]
        stripped_line = line.lstrip()  # Strip leading indentation
        indentation = line[: len(line) - len(stripped_line)]  # Track indentation

        # Parse the line as an AST
        line_ast = ast.parse(stripped_line, mode="exec")  # Use 'exec' mode for full statements

        # Look for a list comprehension within the AST of this line
        modified = False
        for node in ast.walk(line_ast):
            if isinstance(node, ast.ListComp):
                # Convert the list comprehension to a generator expression
                generator_expr = ast.GeneratorExp(elt=node.elt, generators=node.generators)
                ast.copy_location(generator_expr, node)

                # Replace the list comprehension node with the generator expression
                self._replace_node(line_ast, node, generator_expr)
                modified = True
                break

        if modified:
            # Convert the modified AST back to source code
            modified_line = astor.to_source(line_ast).strip()
            # Reapply the original indentation
            modified_lines = original_lines[:]
            modified_lines[line_number - 1] = indentation + modified_line + "\n"

            # Temporarily write the modified content to a temporary file
            temp_file_path = self.temp_dir / Path(f"{file_path.stem}_UGENR_line_{line_number}.py")

            with temp_file_path.open("w") as temp_file:
                temp_file.writelines(modified_lines)

            with file_path.open("w") as f:
                f.writelines(modified_lines)

            logging.info(f"Refactoring completed and saved to: {temp_file_path}")

    def _replace_node(self, tree: ast.Module, old_node: ast.ListComp, new_node: ast.GeneratorExp):
        """
        Helper function to replace an old AST node with a new one within a tree.

        :param tree: The AST tree or node containing the node to be replaced.
        :param old_node: The node to be replaced.
        :param new_node: The new node to replace it with.
        """
        for parent in ast.walk(tree):
            for field, value in ast.iter_fields(parent):
                if isinstance(value, list):
                    for i, item in enumerate(value):
                        if item is old_node:
                            value[i] = new_node
                            return
                elif value is old_node:
                    setattr(parent, field, new_node)
                    return<|MERGE_RESOLUTION|>--- conflicted
+++ resolved
@@ -5,13 +5,8 @@
 from pathlib import Path
 import astor  # For converting AST back to source code
 
-<<<<<<< HEAD
-from ..data_wrappers.smell import Smell
+from ..data_wrappers.smell import UGESmell
 
-=======
-from ..data_wrappers.smell import UGESmell
-from ..testing.run_tests import run_tests
->>>>>>> 4d22454a
 from .base_refactorer import BaseRefactorer
 
 
@@ -28,11 +23,7 @@
         """
         super().__init__(output_dir)
 
-<<<<<<< HEAD
-    def refactor(self, file_path: Path, pylint_smell: Smell):
-=======
-    def refactor(self, file_path: Path, pylint_smell: UGESmell, initial_emissions: float):
->>>>>>> 4d22454a
+    def refactor(self, file_path: Path, pylint_smell: UGESmell):
         """
         Refactors an unnecessary list comprehension by converting it to a generator expression.
         Modifies the specified instance in the file directly if it results in lower emissions.
