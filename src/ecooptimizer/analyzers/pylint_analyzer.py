from io import StringIO
import json
from pathlib import Path
from pylint.lint import Run
from pylint.reporters.json_reporter import JSON2Reporter

from .base_analyzer import Analyzer
<<<<<<< HEAD
from ..data_wrappers.smell import Smell
=======
from ..utils.analyzers_config import (
    PylintSmell,
    CustomSmell,
    EXTRA_PYLINT_OPTIONS,
)
from ..data_wrappers.smell import LECSmell, LLESmell, LMCSmell, Smell, CRCSmell, UVASmell

from .custom_checkers.str_concat_in_loop import StringConcatInLoopChecker
>>>>>>> 46dbe7f2


class PylintAnalyzer(Analyzer):
    def analyze(self, file_path: Path, extra_options: list[str]) -> list[Smell]:
        smells_data: list[Smell] = []
        pylint_options = [str(file_path), *extra_options]

<<<<<<< HEAD
=======
    def build_smells(self, pylint_smells: dict):  # type: ignore
        """Casts inital list of pylint smells to the proper Smell configuration."""
        for smell in pylint_smells:
            self.smells_data.append(
                {
                    "confidence": smell["confidence"],
                    "message": smell["message"],
                    "messageId": smell["messageId"],
                    "module": smell["module"],
                    "obj": smell["obj"],
                    "path": smell["absolutePath"],
                    "symbol": smell["symbol"],
                    "type": smell["type"],
                    "occurences": [
                        {
                            "line": smell["line"],
                            "endLine": smell["endLine"],
                            "column": smell["column"],
                            "endColumn": smell["endColumn"],
                        }
                    ],
                    "additionalInfo": None,
                }
            )

    def analyze(self):
        """
        Executes pylint on the specified file and captures the output in JSON format.
        """
        if not self.validate_file():
            return

        logging.info(f"Running Pylint analysis on {self.file_path.name}")

        # Capture pylint output in a JSON format buffer
>>>>>>> 46dbe7f2
        with StringIO() as buffer:
            reporter = JSON2Reporter(buffer)

            try:
                Run(pylint_options, reporter=reporter, exit=False)
                buffer.seek(0)
<<<<<<< HEAD
                smells_data.extend(json.loads(buffer.getvalue())["messages"])
=======
                self.build_smells(json.loads(buffer.getvalue())["messages"])
                logging.info("Pylint analyzer completed successfully.")
>>>>>>> 46dbe7f2
            except json.JSONDecodeError as e:
                print(f"Failed to parse JSON output from pylint: {e}")
            except Exception as e:
<<<<<<< HEAD
                print(f"An error occurred during pylint analysis: {e}")

        return smells_data
=======
                logging.error(f"An error occurred during pylint analysis: {e}")

        logging.info("Running custom parsers:")

        lmc_data = self.detect_long_message_chain()
        self.smells_data.extend(lmc_data)

        llf_data = self.detect_long_lambda_expression()
        self.smells_data.extend(llf_data)

        uva_data = self.detect_unused_variables_and_attributes()
        self.smells_data.extend(uva_data)

        lec_data = self.detect_long_element_chain()
        self.smells_data.extend(lec_data)

        scl_checker = StringConcatInLoopChecker(self.file_path)
        self.smells_data.extend(scl_checker.smells)

        crc_checker = self.detect_repeated_calls()
        self.smells_data.extend(crc_checker)

    def configure_smells(self):
        """
        Filters the report data to retrieve only the smells with message IDs specified in the config.
        """
        logging.info("Filtering pylint smells")

        configured_smells: list[Smell] = []

        for smell in self.smells_data:
            if smell["messageId"] in PylintSmell.list():
                configured_smells.append(smell)
            elif smell["messageId"] in CustomSmell.list():
                configured_smells.append(smell)

            # if smell["messageId"] == IntermediateSmells.LINE_TOO_LONG.value:
            #     self.filter_ternary(smell)

        self.smells_data = configured_smells

    def filter_for_one_code_smell(self, pylint_results: list[Smell], code: str):
        filtered_results: list[Smell] = []
        for error in pylint_results:
            if error["messageId"] == code:  # type: ignore
                filtered_results.append(error)

        return filtered_results

    # def filter_ternary(self, smell: Smell):
    #     """
    #     Filters LINE_TOO_LONG smells to find ternary expression smells
    #     """
    #     root_node = parse_line(self.file_path, smell["line"])

    #     if root_node is None:
    #         return

    #     for node in ast.walk(root_node):
    #         if isinstance(node, ast.IfExp):  # Ternary expression node
    #             smell["messageId"] = CustomSmell.LONG_TERN_EXPR.value
    #             smell["message"] = "Ternary expression has too many branches"
    #             self.smells_data.append(smell)
    #             break

    def detect_long_message_chain(self, threshold: int = 3):
        """
        Detects long message chains in the given Python code and returns a list of results.

        Args:
        - code (str): Python source code to be analyzed.
        - file_path (str): The path to the file being analyzed (for reporting purposes).
        - module_name (str): The name of the module (for reporting purposes).
        - threshold (int): The minimum number of chained method calls to flag as a long chain.

        Returns:
        - List of dictionaries: Each dictionary contains details about the detected long chain.
        """
        # Parse the code into an Abstract Syntax Tree (AST)
        results: list[LMCSmell] = []
        used_lines = set()

        # Function to detect long chains
        def check_chain(node: ast.Attribute | ast.expr, chain_length: int = 0):
            # If the chain length exceeds the threshold, add it to results
            if chain_length >= threshold:
                # Create the message for the convention
                message = f"Method chain too long ({chain_length}/{threshold})"
                # Add the result in the required format

                result: LMCSmell = {
                    "path": str(self.file_path),
                    "module": self.file_path.stem,
                    "obj": None,
                    "type": "convention",
                    "symbol": "",
                    "message": message,
                    "messageId": CustomSmell.LONG_MESSAGE_CHAIN,
                    "confidence": "UNDEFINED",
                    "occurences": [
                        {
                            "line": node.lineno,
                            "endLine": node.end_lineno,
                            "column": node.col_offset,
                            "endColumn": node.end_col_offset,
                        }
                    ],
                    "additionalInfo": None,
                }

                if node.lineno in used_lines:
                    return
                used_lines.add(node.lineno)
                results.append(result)
                return

            if isinstance(node, ast.Call):
                # If the node is a function call, increment the chain length
                chain_length += 1
                # Recursively check if there's a chain in the function being called
                if isinstance(node.func, ast.Attribute):
                    check_chain(node.func, chain_length)

            elif isinstance(node, ast.Attribute):
                # Increment chain length for attribute access (part of the chain)
                chain_length += 1
                check_chain(node.value, chain_length)

        # Walk through the AST
        for node in ast.walk(self.source_code):
            # We are only interested in method calls (attribute access)
            if isinstance(node, ast.Call) and isinstance(node.func, ast.Attribute):
                # Call check_chain to detect long chains
                check_chain(node.func)

        return results

    def detect_long_lambda_expression(self, threshold_length: int = 100, threshold_count: int = 3):
        """
        Detects lambda functions that are too long, either by the number of expressions or the total length in characters.
        Returns a list of results.

        Args:
        - threshold_length (int): The maximum number of characters allowed in the lambda expression.
        - threshold_count (int): The maximum number of expressions allowed inside the lambda function.

        Returns:
        - List of dictionaries: Each dictionary contains details about the detected long lambda.
        """
        results: list[LLESmell] = []
        used_lines = set()

        # Function to check the length of lambda expressions
        def check_lambda(node: ast.Lambda):
            # Count the number of expressions in the lambda body
            if isinstance(node.body, list):
                lambda_length = len(node.body)
            else:
                lambda_length = 1  # Single expression if it's not a list
            print("this is length", lambda_length)
            # Check if the lambda expression exceeds the threshold based on the number of expressions
            if lambda_length >= threshold_count:
                message = (
                    f"Lambda function too long ({lambda_length}/{threshold_count} expressions)"
                )

                result: LLESmell = {
                    "path": str(self.file_path),
                    "module": self.file_path.stem,
                    "obj": None,
                    "type": "convention",
                    "symbol": "long-lambda-expr",
                    "message": message,
                    "messageId": CustomSmell.LONG_LAMBDA_EXPR,
                    "confidence": "UNDEFINED",
                    "occurences": [
                        {
                            "line": node.lineno,
                            "endLine": node.end_lineno,
                            "column": node.col_offset,
                            "endColumn": node.end_col_offset,
                        }
                    ],
                    "additionalInfo": None,
                }

                if node.lineno in used_lines:
                    return
                used_lines.add(node.lineno)
                results.append(result)

            # Convert the lambda function to a string and check its total length in characters
            lambda_code = get_lambda_code(node)
            print(lambda_code)
            print("this is length of char: ", len(lambda_code))
            if len(lambda_code) > threshold_length:
                message = f"Lambda function too long ({len(lambda_code)} characters, max {threshold_length})"
                result: LLESmell = {
                    "path": str(self.file_path),
                    "module": self.file_path.stem,
                    "obj": None,
                    "type": "convention",
                    "symbol": "long-lambda-expr",
                    "message": message,
                    "messageId": CustomSmell.LONG_LAMBDA_EXPR,
                    "confidence": "UNDEFINED",
                    "occurences": [
                        {
                            "line": node.lineno,
                            "endLine": node.end_lineno,
                            "column": node.col_offset,
                            "endColumn": node.end_col_offset,
                        }
                    ],
                    "additionalInfo": None,
                }

                if node.lineno in used_lines:
                    return
                used_lines.add(node.lineno)
                results.append(result)

        # Helper function to get the string representation of the lambda expression
        def get_lambda_code(lambda_node: ast.Lambda) -> str:
            # Reconstruct the lambda arguments and body as a string
            args = ", ".join(arg.arg for arg in lambda_node.args.args)

            # Convert the body to a string by using ast's built-in functionality
            body = ast.unparse(lambda_node.body)

            # Combine to form the lambda expression
            return f"lambda {args}: {body}"

        # Walk through the AST to find lambda expressions
        for node in ast.walk(self.source_code):
            if isinstance(node, ast.Lambda):
                print("found a lambda")
                check_lambda(node)

        return results

    def detect_unused_variables_and_attributes(self):
        """
        Detects unused variables and class attributes in the given Python code and returns a list of results.

        Returns:
        - List of dictionaries: Each dictionary contains details about the detected unused variable or attribute.
        """
        # Store variable and attribute declarations and usage
        declared_vars = set()
        used_vars = set()
        results: list[UVASmell] = []

        # Helper function to gather declared variables (including class attributes)
        def gather_declarations(node: ast.AST):
            # For assignment statements (variables or class attributes)
            if isinstance(node, ast.Assign):
                for target in node.targets:
                    if isinstance(target, ast.Name):  # Simple variable
                        declared_vars.add(target.id)
                    elif isinstance(target, ast.Attribute):  # Class attribute
                        declared_vars.add(f"{target.value.id}.{target.attr}")  # type: ignore

            # For class attribute assignments (e.g., self.attribute)
            elif isinstance(node, ast.ClassDef):
                for class_node in ast.walk(node):
                    if isinstance(class_node, ast.Assign):
                        for target in class_node.targets:
                            if isinstance(target, ast.Name):
                                declared_vars.add(target.id)
                            elif isinstance(target, ast.Attribute):
                                declared_vars.add(f"{target.value.id}.{target.attr}")  # type: ignore

        # Helper function to gather used variables and class attributes
        def gather_usages(node: ast.AST):
            if isinstance(node, ast.Name) and isinstance(node.ctx, ast.Load):  # Variable usage
                used_vars.add(node.id)
            elif isinstance(node, ast.Attribute) and isinstance(
                node.ctx, ast.Load
            ):  # Attribute usage
                # Check if the attribute is accessed as `self.attribute`
                if isinstance(node.value, ast.Name) and node.value.id == "self":
                    # Only add to used_vars if it’s in the form of `self.attribute`
                    used_vars.add(f"self.{node.attr}")

        # Gather declared and used variables
        for node in ast.walk(self.source_code):
            gather_declarations(node)
            gather_usages(node)

        # Detect unused variables by finding declared variables not in used variables
        unused_vars = declared_vars - used_vars

        for var in unused_vars:
            # Locate the line number for each unused variable or attribute
            var_node = None
            symbol = ""
            for node in ast.walk(self.source_code):
                if isinstance(node, ast.Name) and node.id == var:
                    symbol = "unused-variable"
                    var_node = node
                    break
                elif (
                    isinstance(node, ast.Attribute)
                    and f"self.{node.attr}" == var
                    and isinstance(node.value, ast.Name)
                    and node.value.id == "self"
                ):
                    symbol = "unused-attribute"
                    var_node = node
                    break

            if var_node:
                result: UVASmell = {
                    "path": str(self.file_path),
                    "module": self.file_path.stem,
                    "obj": None,
                    "type": "convention",
                    "symbol": symbol,
                    "message": f"Unused variable or attribute '{var}'",
                    "messageId": CustomSmell.UNUSED_VAR_OR_ATTRIBUTE,
                    "confidence": "UNDEFINED",
                    "occurences": [
                        {
                            "line": var_node.lineno,
                            "endLine": var_node.end_lineno,
                            "column": var_node.col_offset,
                            "endColumn": var_node.end_col_offset,
                        }
                    ],
                    "additionalInfo": None,
                }

                results.append(result)

        return results

    def detect_long_element_chain(self, threshold: int = 3):
        """
        Detects long element chains in the given Python code and returns a list of results.

        Returns:
        - List of dictionaries: Each dictionary contains details about the detected long chain.
        """
        # Parse the code into an Abstract Syntax Tree (AST)
        results: list[LECSmell] = []
        used_lines = set()

        # Function to calculate the length of a dictionary chain
        def check_chain(node: ast.Subscript, chain_length: int = 0):
            current = node
            while isinstance(current, ast.Subscript):
                chain_length += 1
                current = current.value

            if chain_length >= threshold:
                # Create the message for the convention
                message = f"Dictionary chain too long ({chain_length}/{threshold})"

                result: LECSmell = {
                    "path": str(self.file_path),
                    "module": self.file_path.stem,
                    "obj": None,
                    "type": "convention",
                    "symbol": "long-element-chain",
                    "message": message,
                    "messageId": CustomSmell.LONG_ELEMENT_CHAIN,
                    "confidence": "UNDEFINED",
                    "occurences": [
                        {
                            "line": node.lineno,
                            "endLine": node.end_lineno,
                            "column": node.col_offset,
                            "endColumn": node.end_col_offset,
                        }
                    ],
                    "additionalInfo": None,
                }

                if node.lineno in used_lines:
                    return
                used_lines.add(node.lineno)
                results.append(result)

        # Walk through the AST
        for node in ast.walk(self.source_code):
            if isinstance(node, ast.Subscript):
                check_chain(node)

        return results

    def detect_repeated_calls(self, threshold: int = 2):
        results: list[CRCSmell] = []

        tree = self.source_code

        for node in ast.walk(tree):
            if isinstance(node, (ast.FunctionDef, ast.For, ast.While)):
                call_counts: dict[str, list[ast.Call]] = defaultdict(list)
                modified_lines = set()

                for subnode in ast.walk(node):
                    if isinstance(subnode, (ast.Assign, ast.AugAssign)):
                        # targets = [target.id for target in getattr(subnode, "targets", []) if isinstance(target, ast.Name)]
                        modified_lines.add(subnode.lineno)

                for subnode in ast.walk(node):
                    if isinstance(subnode, ast.Call):
                        call_string = astor.to_source(subnode).strip()
                        call_counts[call_string].append(subnode)

                for call_string, occurrences in call_counts.items():
                    if len(occurrences) >= threshold:
                        skip_due_to_modification = any(
                            line in modified_lines
                            for start_line, end_line in zip(
                                [occ.lineno for occ in occurrences[:-1]],
                                [occ.lineno for occ in occurrences[1:]],
                            )
                            for line in range(start_line + 1, end_line)
                        )

                        if skip_due_to_modification:
                            continue

                        smell: CRCSmell = {
                            "path": str(self.file_path),
                            "module": self.file_path.stem,
                            "obj": None,
                            "type": "performance",
                            "symbol": "cached-repeated-calls",
                            "message": f"Repeated function call detected ({len(occurrences)}/{threshold}). "
                            f"Consider caching the result: {call_string}",
                            "messageId": CustomSmell.CACHE_REPEATED_CALLS,
                            "confidence": "HIGH" if len(occurrences) > threshold else "MEDIUM",
                            "occurences": [
                                {
                                    "line": occ.lineno,
                                    "endLine": occ.end_lineno,
                                    "column": occ.col_offset,
                                    "endColumn": occ.end_col_offset,
                                    "call_string": call_string,
                                }
                                for occ in occurrences
                            ],
                            "additionalInfo": {
                                "repetitions": len(occurrences),
                            },
                        }
                        results.append(smell)

        return results
>>>>>>> 46dbe7f2
<|MERGE_RESOLUTION|>--- conflicted
+++ resolved
@@ -5,31 +5,15 @@
 from pylint.reporters.json_reporter import JSON2Reporter
 
 from .base_analyzer import Analyzer
-<<<<<<< HEAD
 from ..data_wrappers.smell import Smell
-=======
-from ..utils.analyzers_config import (
-    PylintSmell,
-    CustomSmell,
-    EXTRA_PYLINT_OPTIONS,
-)
-from ..data_wrappers.smell import LECSmell, LLESmell, LMCSmell, Smell, CRCSmell, UVASmell
-
-from .custom_checkers.str_concat_in_loop import StringConcatInLoopChecker
->>>>>>> 46dbe7f2
 
 
 class PylintAnalyzer(Analyzer):
-    def analyze(self, file_path: Path, extra_options: list[str]) -> list[Smell]:
-        smells_data: list[Smell] = []
-        pylint_options = [str(file_path), *extra_options]
-
-<<<<<<< HEAD
-=======
     def build_smells(self, pylint_smells: dict):  # type: ignore
         """Casts inital list of pylint smells to the proper Smell configuration."""
+        smells: list[Smell] = []
         for smell in pylint_smells:
-            self.smells_data.append(
+            smells.append(
                 {
                     "confidence": smell["confidence"],
                     "message": smell["message"],
@@ -50,488 +34,22 @@
                     "additionalInfo": None,
                 }
             )
+        return smells
 
-    def analyze(self):
-        """
-        Executes pylint on the specified file and captures the output in JSON format.
-        """
-        if not self.validate_file():
-            return
+    def analyze(self, file_path: Path, extra_options: list[str]) -> list[Smell]:
+        smells_data: list[Smell] = []
+        pylint_options = [str(file_path), *extra_options]
 
-        logging.info(f"Running Pylint analysis on {self.file_path.name}")
-
-        # Capture pylint output in a JSON format buffer
->>>>>>> 46dbe7f2
         with StringIO() as buffer:
             reporter = JSON2Reporter(buffer)
 
             try:
                 Run(pylint_options, reporter=reporter, exit=False)
                 buffer.seek(0)
-<<<<<<< HEAD
-                smells_data.extend(json.loads(buffer.getvalue())["messages"])
-=======
-                self.build_smells(json.loads(buffer.getvalue())["messages"])
-                logging.info("Pylint analyzer completed successfully.")
->>>>>>> 46dbe7f2
+                smells_data.extend(self.build_smells(json.loads(buffer.getvalue())["messages"]))
             except json.JSONDecodeError as e:
                 print(f"Failed to parse JSON output from pylint: {e}")
             except Exception as e:
-<<<<<<< HEAD
                 print(f"An error occurred during pylint analysis: {e}")
 
-        return smells_data
-=======
-                logging.error(f"An error occurred during pylint analysis: {e}")
-
-        logging.info("Running custom parsers:")
-
-        lmc_data = self.detect_long_message_chain()
-        self.smells_data.extend(lmc_data)
-
-        llf_data = self.detect_long_lambda_expression()
-        self.smells_data.extend(llf_data)
-
-        uva_data = self.detect_unused_variables_and_attributes()
-        self.smells_data.extend(uva_data)
-
-        lec_data = self.detect_long_element_chain()
-        self.smells_data.extend(lec_data)
-
-        scl_checker = StringConcatInLoopChecker(self.file_path)
-        self.smells_data.extend(scl_checker.smells)
-
-        crc_checker = self.detect_repeated_calls()
-        self.smells_data.extend(crc_checker)
-
-    def configure_smells(self):
-        """
-        Filters the report data to retrieve only the smells with message IDs specified in the config.
-        """
-        logging.info("Filtering pylint smells")
-
-        configured_smells: list[Smell] = []
-
-        for smell in self.smells_data:
-            if smell["messageId"] in PylintSmell.list():
-                configured_smells.append(smell)
-            elif smell["messageId"] in CustomSmell.list():
-                configured_smells.append(smell)
-
-            # if smell["messageId"] == IntermediateSmells.LINE_TOO_LONG.value:
-            #     self.filter_ternary(smell)
-
-        self.smells_data = configured_smells
-
-    def filter_for_one_code_smell(self, pylint_results: list[Smell], code: str):
-        filtered_results: list[Smell] = []
-        for error in pylint_results:
-            if error["messageId"] == code:  # type: ignore
-                filtered_results.append(error)
-
-        return filtered_results
-
-    # def filter_ternary(self, smell: Smell):
-    #     """
-    #     Filters LINE_TOO_LONG smells to find ternary expression smells
-    #     """
-    #     root_node = parse_line(self.file_path, smell["line"])
-
-    #     if root_node is None:
-    #         return
-
-    #     for node in ast.walk(root_node):
-    #         if isinstance(node, ast.IfExp):  # Ternary expression node
-    #             smell["messageId"] = CustomSmell.LONG_TERN_EXPR.value
-    #             smell["message"] = "Ternary expression has too many branches"
-    #             self.smells_data.append(smell)
-    #             break
-
-    def detect_long_message_chain(self, threshold: int = 3):
-        """
-        Detects long message chains in the given Python code and returns a list of results.
-
-        Args:
-        - code (str): Python source code to be analyzed.
-        - file_path (str): The path to the file being analyzed (for reporting purposes).
-        - module_name (str): The name of the module (for reporting purposes).
-        - threshold (int): The minimum number of chained method calls to flag as a long chain.
-
-        Returns:
-        - List of dictionaries: Each dictionary contains details about the detected long chain.
-        """
-        # Parse the code into an Abstract Syntax Tree (AST)
-        results: list[LMCSmell] = []
-        used_lines = set()
-
-        # Function to detect long chains
-        def check_chain(node: ast.Attribute | ast.expr, chain_length: int = 0):
-            # If the chain length exceeds the threshold, add it to results
-            if chain_length >= threshold:
-                # Create the message for the convention
-                message = f"Method chain too long ({chain_length}/{threshold})"
-                # Add the result in the required format
-
-                result: LMCSmell = {
-                    "path": str(self.file_path),
-                    "module": self.file_path.stem,
-                    "obj": None,
-                    "type": "convention",
-                    "symbol": "",
-                    "message": message,
-                    "messageId": CustomSmell.LONG_MESSAGE_CHAIN,
-                    "confidence": "UNDEFINED",
-                    "occurences": [
-                        {
-                            "line": node.lineno,
-                            "endLine": node.end_lineno,
-                            "column": node.col_offset,
-                            "endColumn": node.end_col_offset,
-                        }
-                    ],
-                    "additionalInfo": None,
-                }
-
-                if node.lineno in used_lines:
-                    return
-                used_lines.add(node.lineno)
-                results.append(result)
-                return
-
-            if isinstance(node, ast.Call):
-                # If the node is a function call, increment the chain length
-                chain_length += 1
-                # Recursively check if there's a chain in the function being called
-                if isinstance(node.func, ast.Attribute):
-                    check_chain(node.func, chain_length)
-
-            elif isinstance(node, ast.Attribute):
-                # Increment chain length for attribute access (part of the chain)
-                chain_length += 1
-                check_chain(node.value, chain_length)
-
-        # Walk through the AST
-        for node in ast.walk(self.source_code):
-            # We are only interested in method calls (attribute access)
-            if isinstance(node, ast.Call) and isinstance(node.func, ast.Attribute):
-                # Call check_chain to detect long chains
-                check_chain(node.func)
-
-        return results
-
-    def detect_long_lambda_expression(self, threshold_length: int = 100, threshold_count: int = 3):
-        """
-        Detects lambda functions that are too long, either by the number of expressions or the total length in characters.
-        Returns a list of results.
-
-        Args:
-        - threshold_length (int): The maximum number of characters allowed in the lambda expression.
-        - threshold_count (int): The maximum number of expressions allowed inside the lambda function.
-
-        Returns:
-        - List of dictionaries: Each dictionary contains details about the detected long lambda.
-        """
-        results: list[LLESmell] = []
-        used_lines = set()
-
-        # Function to check the length of lambda expressions
-        def check_lambda(node: ast.Lambda):
-            # Count the number of expressions in the lambda body
-            if isinstance(node.body, list):
-                lambda_length = len(node.body)
-            else:
-                lambda_length = 1  # Single expression if it's not a list
-            print("this is length", lambda_length)
-            # Check if the lambda expression exceeds the threshold based on the number of expressions
-            if lambda_length >= threshold_count:
-                message = (
-                    f"Lambda function too long ({lambda_length}/{threshold_count} expressions)"
-                )
-
-                result: LLESmell = {
-                    "path": str(self.file_path),
-                    "module": self.file_path.stem,
-                    "obj": None,
-                    "type": "convention",
-                    "symbol": "long-lambda-expr",
-                    "message": message,
-                    "messageId": CustomSmell.LONG_LAMBDA_EXPR,
-                    "confidence": "UNDEFINED",
-                    "occurences": [
-                        {
-                            "line": node.lineno,
-                            "endLine": node.end_lineno,
-                            "column": node.col_offset,
-                            "endColumn": node.end_col_offset,
-                        }
-                    ],
-                    "additionalInfo": None,
-                }
-
-                if node.lineno in used_lines:
-                    return
-                used_lines.add(node.lineno)
-                results.append(result)
-
-            # Convert the lambda function to a string and check its total length in characters
-            lambda_code = get_lambda_code(node)
-            print(lambda_code)
-            print("this is length of char: ", len(lambda_code))
-            if len(lambda_code) > threshold_length:
-                message = f"Lambda function too long ({len(lambda_code)} characters, max {threshold_length})"
-                result: LLESmell = {
-                    "path": str(self.file_path),
-                    "module": self.file_path.stem,
-                    "obj": None,
-                    "type": "convention",
-                    "symbol": "long-lambda-expr",
-                    "message": message,
-                    "messageId": CustomSmell.LONG_LAMBDA_EXPR,
-                    "confidence": "UNDEFINED",
-                    "occurences": [
-                        {
-                            "line": node.lineno,
-                            "endLine": node.end_lineno,
-                            "column": node.col_offset,
-                            "endColumn": node.end_col_offset,
-                        }
-                    ],
-                    "additionalInfo": None,
-                }
-
-                if node.lineno in used_lines:
-                    return
-                used_lines.add(node.lineno)
-                results.append(result)
-
-        # Helper function to get the string representation of the lambda expression
-        def get_lambda_code(lambda_node: ast.Lambda) -> str:
-            # Reconstruct the lambda arguments and body as a string
-            args = ", ".join(arg.arg for arg in lambda_node.args.args)
-
-            # Convert the body to a string by using ast's built-in functionality
-            body = ast.unparse(lambda_node.body)
-
-            # Combine to form the lambda expression
-            return f"lambda {args}: {body}"
-
-        # Walk through the AST to find lambda expressions
-        for node in ast.walk(self.source_code):
-            if isinstance(node, ast.Lambda):
-                print("found a lambda")
-                check_lambda(node)
-
-        return results
-
-    def detect_unused_variables_and_attributes(self):
-        """
-        Detects unused variables and class attributes in the given Python code and returns a list of results.
-
-        Returns:
-        - List of dictionaries: Each dictionary contains details about the detected unused variable or attribute.
-        """
-        # Store variable and attribute declarations and usage
-        declared_vars = set()
-        used_vars = set()
-        results: list[UVASmell] = []
-
-        # Helper function to gather declared variables (including class attributes)
-        def gather_declarations(node: ast.AST):
-            # For assignment statements (variables or class attributes)
-            if isinstance(node, ast.Assign):
-                for target in node.targets:
-                    if isinstance(target, ast.Name):  # Simple variable
-                        declared_vars.add(target.id)
-                    elif isinstance(target, ast.Attribute):  # Class attribute
-                        declared_vars.add(f"{target.value.id}.{target.attr}")  # type: ignore
-
-            # For class attribute assignments (e.g., self.attribute)
-            elif isinstance(node, ast.ClassDef):
-                for class_node in ast.walk(node):
-                    if isinstance(class_node, ast.Assign):
-                        for target in class_node.targets:
-                            if isinstance(target, ast.Name):
-                                declared_vars.add(target.id)
-                            elif isinstance(target, ast.Attribute):
-                                declared_vars.add(f"{target.value.id}.{target.attr}")  # type: ignore
-
-        # Helper function to gather used variables and class attributes
-        def gather_usages(node: ast.AST):
-            if isinstance(node, ast.Name) and isinstance(node.ctx, ast.Load):  # Variable usage
-                used_vars.add(node.id)
-            elif isinstance(node, ast.Attribute) and isinstance(
-                node.ctx, ast.Load
-            ):  # Attribute usage
-                # Check if the attribute is accessed as `self.attribute`
-                if isinstance(node.value, ast.Name) and node.value.id == "self":
-                    # Only add to used_vars if it’s in the form of `self.attribute`
-                    used_vars.add(f"self.{node.attr}")
-
-        # Gather declared and used variables
-        for node in ast.walk(self.source_code):
-            gather_declarations(node)
-            gather_usages(node)
-
-        # Detect unused variables by finding declared variables not in used variables
-        unused_vars = declared_vars - used_vars
-
-        for var in unused_vars:
-            # Locate the line number for each unused variable or attribute
-            var_node = None
-            symbol = ""
-            for node in ast.walk(self.source_code):
-                if isinstance(node, ast.Name) and node.id == var:
-                    symbol = "unused-variable"
-                    var_node = node
-                    break
-                elif (
-                    isinstance(node, ast.Attribute)
-                    and f"self.{node.attr}" == var
-                    and isinstance(node.value, ast.Name)
-                    and node.value.id == "self"
-                ):
-                    symbol = "unused-attribute"
-                    var_node = node
-                    break
-
-            if var_node:
-                result: UVASmell = {
-                    "path": str(self.file_path),
-                    "module": self.file_path.stem,
-                    "obj": None,
-                    "type": "convention",
-                    "symbol": symbol,
-                    "message": f"Unused variable or attribute '{var}'",
-                    "messageId": CustomSmell.UNUSED_VAR_OR_ATTRIBUTE,
-                    "confidence": "UNDEFINED",
-                    "occurences": [
-                        {
-                            "line": var_node.lineno,
-                            "endLine": var_node.end_lineno,
-                            "column": var_node.col_offset,
-                            "endColumn": var_node.end_col_offset,
-                        }
-                    ],
-                    "additionalInfo": None,
-                }
-
-                results.append(result)
-
-        return results
-
-    def detect_long_element_chain(self, threshold: int = 3):
-        """
-        Detects long element chains in the given Python code and returns a list of results.
-
-        Returns:
-        - List of dictionaries: Each dictionary contains details about the detected long chain.
-        """
-        # Parse the code into an Abstract Syntax Tree (AST)
-        results: list[LECSmell] = []
-        used_lines = set()
-
-        # Function to calculate the length of a dictionary chain
-        def check_chain(node: ast.Subscript, chain_length: int = 0):
-            current = node
-            while isinstance(current, ast.Subscript):
-                chain_length += 1
-                current = current.value
-
-            if chain_length >= threshold:
-                # Create the message for the convention
-                message = f"Dictionary chain too long ({chain_length}/{threshold})"
-
-                result: LECSmell = {
-                    "path": str(self.file_path),
-                    "module": self.file_path.stem,
-                    "obj": None,
-                    "type": "convention",
-                    "symbol": "long-element-chain",
-                    "message": message,
-                    "messageId": CustomSmell.LONG_ELEMENT_CHAIN,
-                    "confidence": "UNDEFINED",
-                    "occurences": [
-                        {
-                            "line": node.lineno,
-                            "endLine": node.end_lineno,
-                            "column": node.col_offset,
-                            "endColumn": node.end_col_offset,
-                        }
-                    ],
-                    "additionalInfo": None,
-                }
-
-                if node.lineno in used_lines:
-                    return
-                used_lines.add(node.lineno)
-                results.append(result)
-
-        # Walk through the AST
-        for node in ast.walk(self.source_code):
-            if isinstance(node, ast.Subscript):
-                check_chain(node)
-
-        return results
-
-    def detect_repeated_calls(self, threshold: int = 2):
-        results: list[CRCSmell] = []
-
-        tree = self.source_code
-
-        for node in ast.walk(tree):
-            if isinstance(node, (ast.FunctionDef, ast.For, ast.While)):
-                call_counts: dict[str, list[ast.Call]] = defaultdict(list)
-                modified_lines = set()
-
-                for subnode in ast.walk(node):
-                    if isinstance(subnode, (ast.Assign, ast.AugAssign)):
-                        # targets = [target.id for target in getattr(subnode, "targets", []) if isinstance(target, ast.Name)]
-                        modified_lines.add(subnode.lineno)
-
-                for subnode in ast.walk(node):
-                    if isinstance(subnode, ast.Call):
-                        call_string = astor.to_source(subnode).strip()
-                        call_counts[call_string].append(subnode)
-
-                for call_string, occurrences in call_counts.items():
-                    if len(occurrences) >= threshold:
-                        skip_due_to_modification = any(
-                            line in modified_lines
-                            for start_line, end_line in zip(
-                                [occ.lineno for occ in occurrences[:-1]],
-                                [occ.lineno for occ in occurrences[1:]],
-                            )
-                            for line in range(start_line + 1, end_line)
-                        )
-
-                        if skip_due_to_modification:
-                            continue
-
-                        smell: CRCSmell = {
-                            "path": str(self.file_path),
-                            "module": self.file_path.stem,
-                            "obj": None,
-                            "type": "performance",
-                            "symbol": "cached-repeated-calls",
-                            "message": f"Repeated function call detected ({len(occurrences)}/{threshold}). "
-                            f"Consider caching the result: {call_string}",
-                            "messageId": CustomSmell.CACHE_REPEATED_CALLS,
-                            "confidence": "HIGH" if len(occurrences) > threshold else "MEDIUM",
-                            "occurences": [
-                                {
-                                    "line": occ.lineno,
-                                    "endLine": occ.end_lineno,
-                                    "column": occ.col_offset,
-                                    "endColumn": occ.end_col_offset,
-                                    "call_string": call_string,
-                                }
-                                for occ in occurrences
-                            ],
-                            "additionalInfo": {
-                                "repetitions": len(occurrences),
-                            },
-                        }
-                        results.append(smell)
-
-        return results
->>>>>>> 46dbe7f2
+        return smells_data