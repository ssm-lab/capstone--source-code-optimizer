<<<<<<< HEAD
# VS Code Plugin Directory

This directory contains the Visual Studio Code plugin implementation for the Source Code Optimizer project, providing integration with the VS Code IDE.

## Directory Structure

### Main Plugin Directory
- `capstone--sco-vs-code-plugin/` - VS Code extension implementation

## Plugin Features

1. Code Analysis Integration
   - Real-time code smell detection
   - Toggle automatic smell detection on/off

2. Refactoring Tools
   - Automated code refactoring
   - Refactor one smell of a type
   - Refactor all smells of a type

3. User Interface
   - Custom VS Code views
   - Command palette integration
   - Status bar indicators

4. Configuration
   - Plugin settings
   - Rule customization
   - Ignore certain smells

## Development

1. Setup Development Environment:
   ```bash
   cd capstone--sco-vs-code-plugin
   npm install
   ```

2. Build the Plugin:
   ```bash
   npm run build
   ```

3. Debug the Plugin:
   - Press F5 in VS Code
   - Select "Run Extension"

## Installation

1. From VS Code Marketplace:
   - Search for "Source Code Optimizer"
   - Click Install
=======
This submodule links to the vscode extension that wraps the python library created in this repository. It is the primary entry point for users to access our system.
>>>>>>> d7c2982c
<|MERGE_RESOLUTION|>--- conflicted
+++ resolved
@@ -1,4 +1,3 @@
-<<<<<<< HEAD
 # VS Code Plugin Directory
 
 This directory contains the Visual Studio Code plugin implementation for the Source Code Optimizer project, providing integration with the VS Code IDE.
@@ -50,7 +49,4 @@
 
 1. From VS Code Marketplace:
    - Search for "Source Code Optimizer"
-   - Click Install
-=======
-This submodule links to the vscode extension that wraps the python library created in this repository. It is the primary entry point for users to access our system.
->>>>>>> d7c2982c
+   - Click Install