--- conflicted
+++ resolved
@@ -6,7 +6,6 @@
 
 %% Saved with string encoding Unicode (UTF-8) 
 
-<<<<<<< HEAD
 @unpublished{SRS,
   author      = {Nivetha Kuruparan and Sevhena Walker and Mya Hussain and Ayushi Amin and Tanveer Brar},
   institution = {McMaster University},
@@ -39,8 +38,6 @@
   url         = {https://www.w3.org/WAI/standards-guidelines/wcag/}
 }
 
-=======
->>>>>>> b506494d
 @article{Leveson2021,
   author  = {Nancy Leveson},
   title   = {How to Perform Hazard Analysis on a ‘System-of-Systems’},
@@ -49,7 +46,6 @@
   url     = {http://sunnyday.mit.edu/SOS-hazard-analysis.pdf},
   note    = {Accessed: 2024-10-16}
 }
-
 
 @article{PCTemp,
   author  = {Per Christensson},
@@ -206,7 +202,6 @@
   year    = {2024},
   url     = {https://www.nationalarchives.gov.uk/documents/information-management/ssadm.pdf},
   note    = {Accessed: 2024-10-11}
-<<<<<<< HEAD
 }
 
 @misc{pytest,
@@ -242,6 +237,4 @@
   url    = {https://github.com/redcanaryco/atomic-red-team/wiki},
   title  = {Atomic Red Team},
   year   = {2023}
-=======
->>>>>>> b506494d
 }