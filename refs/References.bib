--- conflicted
+++ resolved
@@ -11,20 +11,6 @@
   title   = {Assessing ICT global emissions footprint: Trends to 2040 and recommendations},
   journal = {Journal of Cleaner Production},
   year    = {2018},
-<<<<<<< HEAD
-  url     = {https://www.researchgate.net/publication/322205565_Assessing_ICT_global_emissions_footprint_Trends_to_2040_recommendations}
-}
-
-@article{FreitagAndBernersLee2021,
-  author  = {Charlotte Freitag and Mike Berners-Lee},
-  title   = {The real climate and transformative impact of ICT: A critique of estimates, trends, and regulations},
-  journal = {Patterns},
-  volume  = {2},
-  number  = {9},
-  year    = {2021},
-  doi     = {10.1016/j.patter.2021.100340},
-  url     = {https://www.sciencedirect.com/science/article/pii/S2666389921001884}
-=======
   url     = {https://www.researchgate.net/publication/322205565_Assessing_ICT_global_emissions_footprint_Trends_to_2040_recommendations#:~:text=in%20industrial%20development.-,...,%25%20by%202040%20%5B11%5D%20}
 }
 
@@ -99,136 +85,13 @@
   bdsk-file-1   = {YnBsaXN0MDDSAQIDBFxyZWxhdGl2ZVBhdGhZYWxpYXNEYXRhXxAwLi4vLi4vLi4vV29yay9SZXNlYXJjaC9SZWZlcmVuY2VzL1Bhcm5hczE5NzIucGRmTxEBZgAAAAABZgACAAAMTWFjaW50b3NoIEhEAAAAAAAAAAAAAAAAAAAAAAAAAEJEAAH/////DlBhcm5hczE5NzIucGRmAAAAAAAAAAAAAAAAAAAAAAAAAAAAAAAAAAAAAAAAAAAAAAAAAAAAAAAAAAAAAAAAAP////8AAAAAAAAAAAAAAAAAAwAEAAAKIGN1AAAAAAAAAAAAAAAAAApSZWZlcmVuY2VzAAIANi86VXNlcnM6c21pdGhzOldvcms6UmVzZWFyY2g6UmVmZXJlbmNlczpQYXJuYXMxOTcyLnBkZgAOAB4ADgBQAGEAcgBuAGEAcwAxADkANwAyAC4AcABkAGYADwAaAAwATQBhAGMAaQBuAHQAbwBzAGgAIABIAEQAEgA0VXNlcnMvc21pdGhzL1dvcmsvUmVzZWFyY2gvUmVmZXJlbmNlcy9QYXJuYXMxOTcyLnBkZgATAAEvAAAVAAIADf//AAAACAANABoAJABXAAAAAAAAAgEAAAAAAAAABQAAAAAAAAAAAAAAAAAAAcE=}
 }
 
-@misc{SRS,
-  author        = {Author Author},
-  date-added    = {2019-12-06 16:45:06 -0500},
-  date-modified = {2019-12-06 16:45:26 -0500},
-  howpublished  = {\url{https://github.com/...}},
-  title         = {System Requirements Specification},
-  year          = {2019},
-  bdsk-url-1    = {https://github.com/smiths/GeomRecon/blob/master/docs/SRS/SRS.pdf}
-}
-
-@book{GhezziEtAl2003,
-  address       = {Upper Saddle River, NJ, USA},
-  author        = {Carlo Ghezzi and Mehdi Jazayeri and Dino Mandrioli},
-  date-added    = {2017-11-10 11:27:31 +0000},
-  date-modified = {2017-11-10 11:27:31 +0000},
-  edition       = {2nd},
-  keywords      = {software engineering},
-  publisher     = {Prentice Hall},
-  title         = {Fundamentals of Software Engineering},
-  year          = {2003}
-}
-
-@book{HoffmanAndStrooper1995,
-  address       = {New York, NY, USA},
-  author        = {Daniel M. Hoffman and Paul A. Strooper},
-  date-added    = {2017-11-10 11:27:24 +0000},
-  date-modified = {2017-11-10 11:27:24 +0000},
-  local-url     = {file://localhost/Users/smiths/LongTermArchives/Work/Research/References/SoftwareEngineering/software-design-automated-testing.pdf},
-  publisher     = {International Thomson Computer Press},
-  title         = {Software Design, Automated Testing, and Maintenance: A Practical Approach},
-  url           = {http:// citeseer.ist.psu.edu/428727.html},
-  year          = {1995},
-  bdsk-file-1   = {YnBsaXN0MDDSAQIDBFxyZWxhdGl2ZVBhdGhZYWxpYXNEYXRhXxA5Li4vLi4vc2UzeGEzL1JlZmVyZW5jZU1hdGVyaWFsL0hvZmZtYW5BbmRTdHJvb3BlcjE5OTUucGRmTxEBqgAAAAABqgACAAAMTWFjaW50b3NoIEhEAAAAAAAAAAAAAAAAAAAAAAAAAEJEAAH/////GkhvZmZtYW5BbmRTdHJvb3BlcjE5OTUucGRmAAAAAAAAAAAAAAAAAAAAAAAAAAAAAAAAAAAAAAAAAAAAAAAAAP////8AAAAAAAAAAAAAAAAAAgADAAAKIGN1AAAAAAAAAAAAAAAAABFSZWZlcmVuY2VNYXRlcmlhbAAAAgBILzpVc2VyczpzbWl0aHM6UmVwb3M6c2UzeGEzOlJlZmVyZW5jZU1hdGVyaWFsOkhvZmZtYW5BbmRTdHJvb3BlcjE5OTUucGRmAA4ANgAaAEgAbwBmAGYAbQBhAG4AQQBuAGQAUwB0AHIAbwBvAHAAZQByADEAOQA5ADUALgBwAGQAZgAPABoADABNAGEAYwBpAG4AdABvAHMAaAAgAEgARAASAEZVc2Vycy9zbWl0aHMvUmVwb3Mvc2UzeGEzL1JlZmVyZW5jZU1hdGVyaWFsL0hvZmZtYW5BbmRTdHJvb3BlcjE5OTUucGRmABMAAS8AABUAAgAN//8AAAAIAA0AGgAkAGAAAAAAAAACAQAAAAAAAAAFAAAAAAAAAAAAAAAAAAACDg==},
-  bdsk-url-1    = {http://%20citeseer.ist.psu.edu/428727.html}
-}
-
-@techreport{SmithMcCutchanAndCarette2017,
-  author        = {W. Spencer Smith and John McCutchan and Jacques Carette},
-  date-added    = {2017-09-14 19:16:56 +0000},
-  date-modified = {2017-09-14 19:16:56 +0000},
-  institution   = {McMaster University, Department of Computing and Software},
-  number        = {CAS-17-01-SS},
-  title         = {Commonality Analysis for a Family of Material Models},
-  type          = {Technical Report},
-  year          = {2017},
-  bdsk-file-1   = {YnBsaXN0MDDSAQIDBFxyZWxhdGl2ZVBhdGhZYWxpYXNEYXRhXxBOLi4vLi4vLi4vT0xEX1NWTi9tbXNjT0xEX1NWTi9GYW1pbHlPZk1hdGVyaWFsTW9kZWxzL0ZhbWlseU9mTWF0ZXJpYWxNb2RlbHMucGRmTxEB0gAAAAAB0gACAAAMTWFjaW50b3NoIEhEAAAAAAAAAAAAAAAAAAAAAAAAAEJEAAH/////GkZhbWlseU9mTWF0ZXJpYWxNb2RlbHMucGRmAAAAAAAAAAAAAAAAAAAAAAAAAAAAAAAAAAAAAAAAAAAAAAAAAP////8AAAAAAAAAAAAAAAAAAwAEAAAKIGN1AAAAAAAAAAAAAAAAABZGYW1pbHlPZk1hdGVyaWFsTW9kZWxzAAIAWi86VXNlcnM6c21pdGhzOlJlcG9zOk9MRF9TVk46bW1zY09MRF9TVk46RmFtaWx5T2ZNYXRlcmlhbE1vZGVsczpGYW1pbHlPZk1hdGVyaWFsTW9kZWxzLnBkZgAOADYAGgBGAGEAbQBpAGwAeQBPAGYATQBhAHQAZQByAGkAYQBsAE0AbwBkAGUAbABzAC4AcABkAGYADwAaAAwATQBhAGMAaQBuAHQAbwBzAGgAIABIAEQAEgBYVXNlcnMvc21pdGhzL1JlcG9zL09MRF9TVk4vbW1zY09MRF9TVk4vRmFtaWx5T2ZNYXRlcmlhbE1vZGVscy9GYW1pbHlPZk1hdGVyaWFsTW9kZWxzLnBkZgATAAEvAAAVAAIADf//AAAACAANABoAJAB1AAAAAAAAAgEAAAAAAAAABQAAAAAAAAAAAAAAAAAAAks=}
-}
-
-@inproceedings{SmithEtAl2008,
-  address       = {Leipzig, Germany},
-  author        = {W. Spencer Smith and John McCutchan and Jacques Carette},
-  booktitle     = {Proceedings of the First International Workshop on Software Engineering for Computational Science and Engineering (SECSE 2008)},
-  date-added    = {2017-09-14 19:15:18 +0000},
-  date-modified = {2017-09-14 19:15:18 +0000},
-  month         = {May},
-  note          = {8 pp},
-  organization  = {In conjunction with the 30th International Conference on Software Engineering (ICSE)},
-  title         = {Commonality Analysis of Families of Physical Models for use in Scientific Computing},
-  url           = {http://www.cse.msstate.edu/~SECSE08/schedule.htm},
-  year          = {2008},
-  bdsk-file-1   = {YnBsaXN0MDDSAQIDBFxyZWxhdGl2ZVBhdGhZYWxpYXNEYXRhXxA+Li4vLi4vLi4vT0xEX1NWTi9tbXNjT0xEX1NWTi9TRUNTRTA4L1NtaXRoRXRBbF9Bc1N1Ym1pdHRlZC5wZGZPEQGiAAAAAAGiAAIAAAxNYWNpbnRvc2ggSEQAAAAAAAAAAAAAAAAAAAAAAAAAQkQAAf////8ZU21pdGhFdEFsX0FzU3VibWl0dGVkLnBkZgAAAAAAAAAAAAAAAAAAAAAAAAAAAAAAAAAAAAAAAAAAAAAAAAAA/////wAAAAAAAAAAAAAAAAADAAQAAAogY3UAAAAAAAAAAAAAAAAAB1NFQ1NFMDgAAAIASi86VXNlcnM6c21pdGhzOlJlcG9zOk9MRF9TVk46bW1zY09MRF9TVk46U0VDU0UwODpTbWl0aEV0QWxfQXNTdWJtaXR0ZWQucGRmAA4ANAAZAFMAbQBpAHQAaABFAHQAQQBsAF8AQQBzAFMAdQBiAG0AaQB0AHQAZQBkAC4AcABkAGYADwAaAAwATQBhAGMAaQBuAHQAbwBzAGgAIABIAEQAEgBIVXNlcnMvc21pdGhzL1JlcG9zL09MRF9TVk4vbW1zY09MRF9TVk4vU0VDU0UwOC9TbWl0aEV0QWxfQXNTdWJtaXR0ZWQucGRmABMAAS8AABUAAgAN//8AAAAIAA0AGgAkAGUAAAAAAAACAQAAAAAAAAAFAAAAAAAAAAAAAAAAAAACCw==},
-  bdsk-url-1    = {http://www.cse.msstate.edu/~SECSE08/schedule.htm}
-}
-
-@inproceedings{Smith2006,
-  address       = {Minneapolis / St.\ Paul, Minnesota},
-  author        = {W. Spencer Smith},
-  booktitle     = {Proceedings of the 14th IEEE International Requirements Engineering Conference, RE 2006},
-  date-added    = {2017-09-14 19:15:09 +0000},
-  date-modified = {2017-09-14 19:15:09 +0000},
-  local-url     = {/Users/smiths/Work/Research/Papers/RE_2006/Smith2006_VersionAsPublished.pdf},
-  pages         = {209--218},
-  title         = {Systematic Development of Requirements Documentation for General Purpose Scientific Computing Software},
-  url           = {http://www.ifi.unizh.ch/req/events/RE06/},
-  year          = {2006},
-  bdsk-file-1   = {YnBsaXN0MDDSAQIDBFxyZWxhdGl2ZVBhdGhZYWxpYXNEYXRhXxBGLi4vLi4vLi4vV29yay9SZXNlYXJjaC9QYXBlcnMvUkVfMjAwNi9TbWl0aDIwMDZfVmVyc2lvbkFzUHVibGlzaGVkLnBkZk8RAbQAAAAAAbQAAgAADE1hY2ludG9zaCBIRAAAAAAAAAAAAAAAAAAAAAAAAABCRAAB/////x9TbWl0aDIwMDZfVmVyc2lvbkEjRkZGRkZGRkYucGRmAAAAAAAAAAAAAAAAAAAAAAAAAAAAAAAAAAAAAAAAAAD/////AAAAAFBERiBDQVJPAAMABQAACiBjdQAAAAAAAAAAAAAAAAAHUkVfMjAwNgAAAgBMLzpVc2VyczpzbWl0aHM6V29yazpSZXNlYXJjaDpQYXBlcnM6UkVfMjAwNjpTbWl0aDIwMDZfVmVyc2lvbkFzUHVibGlzaGVkLnBkZgAOAEIAIABTAG0AaQB0AGgAMgAwADAANgBfAFYAZQByAHMAaQBvAG4AQQBzAFAAdQBiAGwAaQBzAGgAZQBkAC4AcABkAGYADwAaAAwATQBhAGMAaQBuAHQAbwBzAGgAIABIAEQAEgBKVXNlcnMvc21pdGhzL1dvcmsvUmVzZWFyY2gvUGFwZXJzL1JFXzIwMDYvU21pdGgyMDA2X1ZlcnNpb25Bc1B1Ymxpc2hlZC5wZGYAEwABLwAAFQACAA3//wAAAAgADQAaACQAbQAAAAAAAAIBAAAAAAAAAAUAAAAAAAAAAAAAAAAAAAIl},
-  bdsk-url-1    = {http://www.ifi.unizh.ch/req/events/RE06/}
-}
-
-@article{SmithEtAl2007,
-  author        = {W. Spencer Smith and Lei Lai and Ridha Khedri},
-  date-added    = {2017-09-14 15:47:22 +0000},
-  date-modified = {2017-09-14 15:47:22 +0000},
-  journal       = {Reliable Computing, Special Issue on Reliable Engineering Computation},
-  local-url     = {/Users/smiths/Work/Research/Papers/ReliableComputing/SmithLaiAndKhedri2007fulltext.pdf},
-  month         = {February},
-  number        = {1},
-  pages         = {83--107},
-  title         = {Requirements Analysis for Engineering Computation: A Systematic Approach for Improving Software Reliability},
-  volume        = {13},
-  year          = {2007},
-  bdsk-file-1   = {YnBsaXN0MDDSAQIDBFxyZWxhdGl2ZVBhdGhZYWxpYXNEYXRhXxBILi4vLi4vLi4vc2U0c2MvU2NpQ29tcEFuZFNvZnRFbmdQYXBlcnMvU21pdGhMYWlBbmRLaGVkcmkyMDA3ZnVsbHRleHQucGRmTxECFAAAAAACFAACAAAMTWFjaW50b3NoIEhEAAAAAAAAAAAAAAAAAAAAzpdzg0grAAAJMf0NH1NtaXRoTGFpQW5kS2hlZHJpMjAjOTMxRkQ2MC5wZGYAAAAAAAAAAAAAAAAAAAAAAAAAAAAAAAAAAAAAAAAAAAkx/WDTbwTTAAAAAAAAAAAAAwADAAAJIAAAAAAAAAAAAAAAAAAAABdTY2lDb21wQW5kU29mdEVuZ1BhcGVycwAAEAAIAADOl6vDAAAAEQAIAADTbz0TAAAAAQAUCTH9DQkx7scAEhWnAAj3ZgACZI4AAgBiTWFjaW50b3NoIEhEOlVzZXJzOgBzbWl0aHM6AFJlcG9zOgBzZTRzYzoAU2NpQ29tcEFuZFNvZnRFbmdQYXBlcnM6AFNtaXRoTGFpQW5kS2hlZHJpMjAjOTMxRkQ2MC5wZGYADgBEACEAUwBtAGkAdABoAEwAYQBpAEEAbgBkAEsAaABlAGQAcgBpADIAMAAwADcAZgB1AGwAbAB0AGUAeAB0AC4AcABkAGYADwAaAAwATQBhAGMAaQBuAHQAbwBzAGgAIABIAEQAEgBSVXNlcnMvc21pdGhzL1JlcG9zL3NlNHNjL1NjaUNvbXBBbmRTb2Z0RW5nUGFwZXJzL1NtaXRoTGFpQW5kS2hlZHJpMjAwN2Z1bGx0ZXh0LnBkZgATAAEvAAAVAAIADf//AAAACAANABoAJABvAAAAAAAAAgEAAAAAAAAABQAAAAAAAAAAAAAAAAAAAoc=},
-  bdsk-file-2   = {YnBsaXN0MDDSAQIDBFxyZWxhdGl2ZVBhdGhZYWxpYXNEYXRhXxBRLi4vLi4vLi4vV29yay9SZXNlYXJjaC9QYXBlcnMvUmVsaWFibGVDb21wdXRpbmcvU21pdGhMYWlBbmRLaGVkcmkyMDA3ZnVsbHRleHQucGRmTxEB2AAAAAAB2AACAAAMTWFjaW50b3NoIEhEAAAAAAAAAAAAAAAAAAAAAAAAAEJEAAH/////H1NtaXRoTGFpQW5kS2hlZHJpMiNGRkZGRkZGRi5wZGYAAAAAAAAAAAAAAAAAAAAAAAAAAAAAAAAAAAAAAAAAAP////8AAAAAUERGIENBUk8AAwAFAAAKIGN1AAAAAAAAAAAAAAAAABFSZWxpYWJsZUNvbXB1dGluZwAAAgBXLzpVc2VyczpzbWl0aHM6V29yazpSZXNlYXJjaDpQYXBlcnM6UmVsaWFibGVDb21wdXRpbmc6U21pdGhMYWlBbmRLaGVkcmkyMDA3ZnVsbHRleHQucGRmAAAOAEQAIQBTAG0AaQB0AGgATABhAGkAQQBuAGQASwBoAGUAZAByAGkAMgAwADAANwBmAHUAbABsAHQAZQB4AHQALgBwAGQAZgAPABoADABNAGEAYwBpAG4AdABvAHMAaAAgAEgARAASAFVVc2Vycy9zbWl0aHMvV29yay9SZXNlYXJjaC9QYXBlcnMvUmVsaWFibGVDb21wdXRpbmcvU21pdGhMYWlBbmRLaGVkcmkyMDA3ZnVsbHRleHQucGRmAAATAAEvAAAVAAIADf//AAAACAANABoAJAB4AAAAAAAAAgEAAAAAAAAABQAAAAAAAAAAAAAAAAAAAlQ=}
-}
-
-@inproceedings{SmithAndLai2005,
-  address       = {Paris, France},
-  author        = {W. Spencer Smith and Lei Lai},
-  booktitle     = {Proceedings of the First International Workshop on Situational Requirements Engineering Processes -- Methods, Techniques and Tools to Support Situation-Specific Requirements Engineering Processes, SREP'05},
-  date-added    = {2017-09-14 15:47:18 +0000},
-  date-modified = {2017-09-14 15:47:18 +0000},
-  editor        = {J. Ralyt\'{e} and P. \.{A}gerfalk and N. Kraiem},
-  local-url     = {file://localhost/Users/smiths/Work/Research/Papers/SREP05/SREP05_ReformatAndRevise/SmithAndLai_2005.pdf},
-  organization  = {In conjunction with 13th IEEE International Requirements Engineering Conference},
-  pages         = {107--121},
-  title         = {A New Requirements Template for Scientific Computing},
-  year          = {2005},
-  bdsk-file-1   = {YnBsaXN0MDDSAQIDBFxyZWxhdGl2ZVBhdGhZYWxpYXNEYXRhXxBSLi4vLi4vLi4vV29yay9SZXNlYXJjaC9QYXBlcnMvU1JFUDA1L1NSRVAwNV9SZWZvcm1hdEFuZFJldmlzZS9TbWl0aEFuZExhaV8yMDA1LnBkZk8RAcQAAAAAAcQAAgAADE1hY2ludG9zaCBIRAAAAAAAAAAAAAAAAAAAAAAAAABCRAAB/////xRTbWl0aEFuZExhaV8yMDA1LnBkZgAAAAAAAAAAAAAAAAAAAAAAAAAAAAAAAAAAAAAAAAAAAAAAAAAAAAAAAAD/////AAAAAAAAAAAAAAAAAAMABgAACiBjdQAAAAAAAAAAAAAAAAAYU1JFUDA1X1JlZm9ybWF0QW5kUmV2aXNlAAIAWC86VXNlcnM6c21pdGhzOldvcms6UmVzZWFyY2g6UGFwZXJzOlNSRVAwNTpTUkVQMDVfUmVmb3JtYXRBbmRSZXZpc2U6U21pdGhBbmRMYWlfMjAwNS5wZGYADgAqABQAUwBtAGkAdABoAEEAbgBkAEwAYQBpAF8AMgAwADAANQAuAHAAZABmAA8AGgAMAE0AYQBjAGkAbgB0AG8AcwBoACAASABEABIAVlVzZXJzL3NtaXRocy9Xb3JrL1Jlc2VhcmNoL1BhcGVycy9TUkVQMDUvU1JFUDA1X1JlZm9ybWF0QW5kUmV2aXNlL1NtaXRoQW5kTGFpXzIwMDUucGRmABMAAS8AABUAAgAN//8AAAAIAA0AGgAkAHkAAAAAAAACAQAAAAAAAAAFAAAAAAAAAAAAAAAAAAACQQ==}
-}
-
-@book{RobertsonAndRobertson2012,
-  author        = {James Robertson and Suzanne Robertson},
-  date-added    = {2016-09-22 13:54:40 +0000},
-  date-modified = {2016-09-22 14:01:42 +0000},
-  edition       = {16},
-  publisher     = {Atlantic Systems Guild Limited},
-  title         = {Volere Requirements Specification Template},
-  year          = {2012}
-}
-
-@article{ParnasAndClements1986,
-  author        = {David L. Parnas and P.C. Clements},
-  date-added    = {2016-09-10 13:11:57 +0000},
-  date-modified = {2016-09-10 13:11:57 +0000},
-  journal       = {IEEE Transactions on Software Engineering},
-  number        = {2},
-  pages         = {251--257},
-  title         = {A Rational Design Process: How and Why to Fake it},
-  volume        = {12},
-  year          = {February 1986},
-  bdsk-file-1   = {YnBsaXN0MDDSAQIDBFxyZWxhdGl2ZVBhdGhZYWxpYXNEYXRhXxBALi4vLi4vLi4vc2U0c2MvU2NpQ29tcEFuZFNvZnRFbmdQYXBlcnMvUGFybmFzQW5kQ2xlbWVudHMxOTg2LnBkZk8RAfYAAAAAAfYAAgAADE1hY2ludG9zaCBIRAAAAAAAAAAAAAAAAAAAAM6Xc4NIKwAACTH9DRlQYXJuYXNBbmRDbGVtZW50czE5ODYucGRmAAAAAAAAAAAAAAAAAAAAAAAAAAAAAAAAAAAAAAAAAAAAAAAAAAAJMf1D028E0wAAAAAAAAAAAAMAAwAACSAAAAAAAAAAAAAAAAAAAAAXU2NpQ29tcEFuZFNvZnRFbmdQYXBlcnMAABAACAAAzperwwAAABEACAAA0289EwAAAAEAFAkx/Q0JMe7HABIVpwAI92YAAmSOAAIAXE1hY2ludG9zaCBIRDpVc2VyczoAc21pdGhzOgBSZXBvczoAc2U0c2M6AFNjaUNvbXBBbmRTb2Z0RW5nUGFwZXJzOgBQYXJuYXNBbmRDbGVtZW50czE5ODYucGRmAA4ANAAZAFAAYQByAG4AYQBzAEEAbgBkAEMAbABlAG0AZQBuAHQAcwAxADkAOAA2AC4AcABkAGYADwAaAAwATQBhAGMAaQBuAHQAbwBzAGgAIABIAEQAEgBKVXNlcnMvc21pdGhzL1JlcG9zL3NlNHNjL1NjaUNvbXBBbmRTb2Z0RW5nUGFwZXJzL1Bhcm5hc0FuZENsZW1lbnRzMTk4Ni5wZGYAEwABLwAAFQACAA3//wAAAAgADQAaACQAZwAAAAAAAAIBAAAAAAAAAAUAAAAAAAAAAAAAAAAAAAJh}
->>>>>>> 68df87cb
+@article{FreitagAndBernersLee2021,
+  author  = {Charlotte Freitag and Mike Berners-Lee},
+  title   = {The real climate and transformative impact of ICT: A critique of estimates, trends, and regulations},
+  journal = {Patterns},
+  volume  = {2},
+  number  = {9},
+  year    = {2021},
+  doi     = {10.1016/j.patter.2021.100340},
+  url     = {https://www.sciencedirect.com/science/article/pii/S2666389921001884}
 }